# @Author: Michael R. Blanton
# @Date: Aug 3, 2018
# @Filename: allocate.py
# @License: BSD 3-Clause
# @Copyright: Michael R. Blanton

from __future__ import division
from __future__ import print_function
from __future__ import absolute_import
from __future__ import unicode_literals

import numpy as np
import fitsio
import collections
import matplotlib.pyplot as plt
import robostrategy
import robostrategy.header
import robostrategy.slots
import roboscheduler.cadence as rcadence
import roboscheduler.scheduler as scheduler
from ortools.linear_solver import pywraplp

try:
    import mpl_toolkits.basemap as basemap
except ImportError:
    basemap = None


class AllocateLST(object):
    """LST allocation object for robostrategy

    Parameters
    ----------

    slots : robostrategy.slots.Slots object
        information about available time in survey

    field_slots : ndarray
        for each field-cadence combination, which slots are available

    field_options : ndarray
        for each field-cadence combination, what cadence options to choose from

    seed : int, np.int32
        random seed for solution selection (default 100)

    dark_prefer : float, np.float32
        factor by which to prefer a dark cadence (multiplies value)

    Attributes
    ----------

    slots : robostrategy.slots.Slots object
        information about available time in survey

    field_slots : ndarray
        for each field-cadence combination, which slots are available

    field_options : ndarray
        for each field-cadence combination, what cadence options to choose from

    nfields : int
        number of fields

    seed : int, np.int32
        random seed for solution selection

    allocinfo : OrderedDict
        complicated object storing linear programming variables
        (set by construct() method)

    field_array : ndarray
        for each field, solution as to how to observe it, with fields:

         * 'fieldid' : field identifier
         * 'cadence' : cadence name
         * 'nfilled' : number of exposures allocated
         * 'slots_exposures' : number of exposures allocated for each slot
         * 'slots_time' : time allocated for each slots (hours)

    Notes
    -----

    The output in slots_time is the number of exposures, times the duration
    of a nominal exposure, times the "xfactor" associated with its airmass.

    This class applies a linear programming approach to allocating
    field observations.

    The inputs are:

      * the available time as a function of LST and sky brightness (slots)
      * the slots that each field could be observed in (field_slots)
      * the cadences available for each field (field_options)

    The code constructs a linear programming problem of the following
    form. We define a set of variables indexed w_ijk, where i indexes
    the fields, j indexes the cadences available for each field, and k
    indexes the usable slots for that field and cadence (which depend
    on LST and sky brightness). There are not necessarily the same number of
    indices for each field.

    We then impose the following constraints::

      \sum_{ij} w_{ijk} N_{ik} < T_k, 

      0 <= w_{ijk} <= A_{ij}

      \sum_k w_{ijk} <= A_{ij}

      \sum_{jk} (w_{ijk} / A_{ij}) <= 1,

    with A_{ij} the total time necessary for the field-cadence i-j,
    with T_k the maximum # exposures in each slot,
    and with N_{ik} expressing the time taken relative to a nominal 
    exposure of observing a particular field in a particular slot.

    Then we define a value::

      V = \sum_{ijk} (w_{ijk} / A_{ij}) V_{ij}

    where V_{ij} is the value of getting all of a particular field-cadence.

    Then or-tools is used to solve this linear programming problem.

    Now, this linear programming programming is not exactly the problem
    we want to solve. In particular, w_{ijk} can be fractional, and in
    addition a field can be assigned partially to one cadence and partially
    to another. The correct way to solve this problem is to cast this
    problem as an integer programming problem, where w_{ijk} must be
    integers and we also put a requirement that only one cadence j has
    non-zero w_ijk for any field i.

    However, for problems of the size we have here, the integer
    programming problem is too big. And the lore in this area is that
    the linear programming solution is often very close to the integer
    solution. Because the linear programming maximum is always on a
    boundary, it often lands on a corner of the constraints, which
    is often an integer.

    Nevertheless, for those cases where that is not true, we do the
    following.  For each field i, we sum up the linear programming
    allocations for each cadence j::

        C_ij = \sum_k w_ijk.

    Then for each field i we pick randomly the cadence according to
    probabilities defined by::

        P_ij = C_ij / \sum_j C_ij

    Then, we look at the total allocation of the field relative to the
    needed allocation for the cadence::

        \sum_{jk} w_ijk / A_ij

    If this is greater than one, we accept the field, and if it is
    less than one we take the field with probability equal to the above
    ratio.

    The construct() and solve() methods can also be used to decide
    on time allocation at a fixed choice of cadences per field. This
    can be done as a second step to the solution. The calling sequence
    is::

      allocate.construct()
      allocate.solve()
      allocate.construct(fix_cadence=True)
      allocate.solve(minimize_time=True)

    The first rounds stores its results in the attribute field_array.
    The second round fixes the cadences to those stored in the
    attribute field_array, and minimizes the total time taken. This
    matters mostly if the problem is undersubscribed, so it will
    minimize airmass.
"""
    def __init__(self, slots=None, fields=None, field_slots=None,
                 field_options=None, seed=100, filename=None,
                 observatory=None, cartons=None, cadences=None,
                 observe_all_fields=[], observe_all_cadences=[],
                 dark_prefer=1., minimum_ntargets={}, epoch_overhead=None):
        self.epoch_overhead = None
        if(filename is None):
            self.slots = slots
            self.fields = fields
            self.field_slots = field_slots
            self.field_options = field_options
            self.cartons = cartons
            self.cadences = cadences
            self.nfields = len(self.field_options)
            self.epoch_overhead = epoch_overhead
        else:
            self.fromfits(filename=filename)
        if(self.epoch_overhead is None):
            self.epoch_overhead = 5. / 60.
        self.minimum_ntargets = minimum_ntargets
        self.seed = seed
        np.random.seed(self.seed)
        self.observer = scheduler.Observer(observatory=observatory)
        self.observe_all_fields = observe_all_fields
        self.observe_all_cadences = observe_all_cadences
        self.cadencelist = rcadence.CadenceList()
        self.dark_prefer = dark_prefer
        return

    def duration_scale(self, cadence=None, skybrightness=None):
        """Scale duration appropriately given multiexposure epochs
        
        Parameters
        ----------

        cadence : Cadence name
            appropriate cadence

        skybrightness : np.float32
            sky brightness to assume

        Notes
        -----

        Assumes hard-coded dark time of skybrightness < 0.35.

        Allows for different exposure time in dark and bright time.

        The math here is a bit roundabout because the structure of the code.
"""
        cobj = self.cadencelist.cadences[cadence]
        
        scale = 1.
        if(skybrightness < 0.35):
            isky = 0
        else:
            isky = 1
        exptime = self.slots.exptimes[isky]
        total = ((self.epoch_overhead * cobj.nepochs) +
                 (self.slots.exposure_overhead + exptime) *
                  cobj.nexp_total)
        scale = total / (self.slots.durations[isky] * cobj.nexp_total)
        return(scale)

    def xfactor(self, racen=None, deccen=None, skybrightness=None,
                lst=None, cadence=None):
        """Exposure time cost factor relative to nominal

        Parameters
        ----------

        racen : np.float64
            RA center of field, degrees

        deccen : np.float64
            Dec center of field, degrees

        cadence : str
            cadence name

        skybrightness : np.float32
            maximum sky brightness of observation

        lst : np.float32
            LST of observation, hours

        Returns
        -------

        xfactor : np.float64
            length of exposure relative to nominal

        Notes
        -----

        This function sets the cost of observing at high airmass.
        Right now it just scales as airmass**2. Note the cost as a
        function of airmass depends on the targets you are most
        interested in ; since infrared spectra are barely affected by
        transparency but the UV end of the optical spectra affected a
        lot.
"""
        ha = self.observer.ralst2ha(ra=racen, lst=lst * 15.)
        (alt, az) = self.observer.hadec2altaz(ha=ha, dec=deccen,
                                              lat=self.observer.latitude)
        airmass = self.observer.alt2airmass(alt=alt)
        xfactor = airmass**2
        xfactor = xfactor * self.duration_scale(cadence=cadence,
                                                skybrightness=skybrightness)
        return(xfactor)

    def construct(self, fix_cadence=False):
        """Construct the allocinfo attribute with the problem definition

        Parameters
        ----------

        fix_cadence : bool
            If True, use already-determined field cadences (default False)

        Notes
        ------

        The allocinfo attribute is a fairly complicated dictionary
        of dictionaries that contains the information necessary to
        construct the linear programming problem.
"""
        self.allocinfo = collections.OrderedDict()
        fieldids = np.unique(self.field_slots['fieldid'])
        for fieldid in fieldids:
            icurr = np.where(self.field_options['fieldid'] == fieldid)[0]
            curr_slots = self.field_slots[icurr]
            curr_options = self.field_options[icurr]

            curr_cadences = np.array([x.strip()
                                      for x in curr_slots['cadence']])

            if(fix_cadence):
                ifield = np.where(self.field_array['fieldid'] == fieldid)[0]
                fcadence = self.field_array['cadence'][ifield][0]
                if(fcadence == 'none'):
                    self.allocinfo[fieldid] = collections.OrderedDict()
                    continue
                ic = np.where(curr_cadences == fcadence)[0]
                if(len(ic) == 0):
                    print("Inconsistency; no cadence.")
                    print("curr_cadences = {cc}".format(cc=curr_cadences))
                    print("fcadence = {fc}".format(fc=fcadence))
                    return()
                if(len(ic) > 1):
                    print("Inconsistency; more than one cadence.")
                    return()
                curr_slots = curr_slots[ic]
                curr_options = curr_options[ic]
                curr_cadences = curr_cadences[ic]

            alloc = collections.OrderedDict()
            curr_zip = zip(curr_slots, curr_options, curr_cadences)
            for curr_slot, curr_option, curr_cadence in curr_zip:
                minsb = self.cadencelist.cadences[curr_cadence].skybrightness.min()
                if(minsb < 1.):
                    prefer = self.dark_prefer
                else:
                    prefer = 1.
                alloc[curr_cadence] = collections.OrderedDict()
                alloc[curr_cadence]['slots'] = curr_slot['slots']
                alloc[curr_cadence]['vars'] = ([0] *
                                               (self.slots.nskybrightness *
                                                self.slots.nlst))
                alloc[curr_cadence]['needed'] = float(curr_slot['needed'])
                alloc[curr_cadence]['needed_sb'] = [float(n) for n in curr_slot['needed_sb']]
                alloc[curr_cadence]['ngot_pct'] = curr_option['ngot_pct']
                alloc[curr_cadence]['value'] = float(curr_option['valuegot'] *
                                                     prefer)

            self.allocinfo[fieldid] = alloc
        return()

    def solve(self, minimize_time=False):
        """Solve the linear programming problem to allocate fields

        Parameters
        ----------

        minimize_time : bool
            If True, minimize time and force all field-cadences (default False)

        Notes
        ------

        Solves the linear programming problem.
"""
        ftype = np.array([x.strip() for x in self.fields['type']])
        field_minimum_float = dict()
        for indx in np.arange(len(self.fields)):
            cftype = ftype[indx]
            cfieldid = self.fields['fieldid'][indx]
            if(minimize_time):
                ifield = np.where(self.field_array['fieldid'] == cfieldid)[0]
                if((len(ifield) == 0)):
                    field_minimum_float[cfieldid] = 0.0
                elif (self.field_array['cadence'][ifield[0]].strip() == 'none'):
                    field_minimum_float[cfieldid] = 0.0
                else:
                    field_minimum_float[cfieldid] = 0.95
            else:
                if(cftype in self.observe_all_fields):
                    field_minimum_float[cfieldid] = 0.99
                else:
                    field_minimum_float[cfieldid] = 0.

        total = self.slots.slots * self.slots.fclear
        total[:, 0] = total[:, 0] / self.slots.durations[0]
        total[:, 1] = total[:, 1] / self.slots.durations[1]

        solver = pywraplp.Solver("allocate_lst",
                                 pywraplp.Solver.GLOP_LINEAR_PROGRAMMING)

        solver.SetNumThreads(64)

        # Set up variables; these variables ('vars') will correspond to
        # the number of exposures in each slot for each field-cadence.
        objective = solver.Objective()
        for fieldid in self.allocinfo:
            for cadence in self.allocinfo[fieldid]:
                ccadence = self.allocinfo[fieldid][cadence]
                ccadence['nvars'] = 0
                for ilst in range(self.slots.nlst):
                    for iskybrightness in range(self.slots.nskybrightness):
                        name = "{f}-{c}-{slst}-{ssb}".format(f=fieldid,
                                                             c=cadence,
                                                             slst=ilst,
                                                             ssb=iskybrightness)
                        if(ccadence['slots'][ilst, iskybrightness]):
                            var = solver.NumVar(0.0,
                                                ccadence['needed'],
                                                name)
                            if(minimize_time is False):
                                objective.SetCoefficient(var,
                                                         ccadence['value'] /
                                                         ccadence['needed'])
                            ccadence['vars'][ilst * self.slots.nskybrightness +
                                             iskybrightness] = var
                            ccadence['nvars'] = ccadence['nvars'] + 1

        # Cadences have limits, which limit the total number of exposures
        # in the cadence to the total needed, and as needed in each lunation.
        cadence_constraints = []
        for fieldid in self.allocinfo:
            for cadence in self.allocinfo[fieldid]:
                ccadence = self.allocinfo[fieldid][cadence]
                if(cadence in self.observe_all_cadences):
                    minval = float(ccadence['needed'] * 0.95)
                else:
                    minval = float(0.)
                cadence_constraint = solver.Constraint(minval,
                                                       ccadence['needed'])

                # set total cadence constraint
                for iskybrightness in range(self.slots.nskybrightness):
                    for ilst in range(self.slots.nlst):
                        if(ccadence['slots'][ilst, iskybrightness]):
                            var = ccadence['vars'][ilst *
                                                   self.slots.nskybrightness +
                                                   iskybrightness]
                            cadence_constraint.SetCoefficient(var, 1.)
                cadence_constraints.append(cadence_constraint)

                # set ratio of dark and bright so there is enough dark
                Asb = np.array([ccadence['needed_sb'][1],
                                - ccadence['needed_sb'][0]])
                solver_inf = solver.infinity()
                cadence_constraint_sb = solver.Constraint(0., solver_inf)
                for iskybrightness in range(self.slots.nskybrightness):
                    for ilst in range(self.slots.nlst):
                        if(ccadence['slots'][ilst, iskybrightness]):
                            var = ccadence['vars'][ilst *
                                                   self.slots.nskybrightness +
                                                   iskybrightness]
                            cadence_constraint_sb.SetCoefficient(var, Asb[iskybrightness])
                cadence_constraints.append(cadence_constraint_sb)

        # Constraints on numbers
        mint_constraints = dict()
        mint_index = dict()
        for cname in self.minimum_ntargets:
            index = np.where(self.cartons == cname)[0]
            mint_constraints[cname] = solver.Constraint(float(self.minimum_ntargets[cname]),
                                                        float(10000000.))
            mint_index[cname] = index[0]

        # Maximum of one cadence per field. Note that because this is an
        # LP and not an integer problem, this constraint involves the
        # definition of "fractional" cadences. From the LP solution,
        # we will pick the largest value cadence.
        field_constraints = []
        for fieldid in self.allocinfo:
            if(len(self.allocinfo[fieldid]) > 0):
                field_constraint = solver.Constraint(field_minimum_float[fieldid],
                                                     1.)
                for cadence in self.allocinfo[fieldid]:
                    ccadence = self.allocinfo[fieldid][cadence]
                    for ilst in range(self.slots.nlst):
                        for iskybrightness in range(self.slots.nskybrightness):
                            if(ccadence['slots'][ilst, iskybrightness]):
                                var = ccadence['vars'][ilst * self.slots.nskybrightness +
                                                       iskybrightness]
                                invneeded = 1. / ccadence['needed']
                                field_constraint.SetCoefficient(var, invneeded)
                                for cname in self.minimum_ntargets:
                                    imint = mint_index[cname]
                                    mint_constraints[cname].SetCoefficient(
                                        var, invneeded *
                                        float(ccadence['ngot_pct'][imint]))
                field_constraints.append(field_constraint)

        # Constrain sum of each slot to be less than total. Here the
        # units are still in numbers of exposures, but we multiply by
        # a scaling factor (xfactor) that depends on airmass to account
        # for the cost of high airmass observations.
        slot_constraints = [[0] * self.slots.nskybrightness] * self.slots.nlst
        for ilst in range(self.slots.nlst):
            for iskybrightness in range(self.slots.nskybrightness):
                slot_constraints[ilst][iskybrightness] = solver.Constraint(0., float(total[ilst, iskybrightness]))
                for fieldid in self.allocinfo:
                    ifield = np.where(fieldid == self.fields['fieldid'])[0]
                    field_racen = self.fields['racen'][ifield]
                    field_deccen = self.fields['deccen'][ifield]
                    for cadence in self.allocinfo[fieldid]:
                        ccadence = self.allocinfo[fieldid][cadence]
                        if(ccadence['slots'][ilst, iskybrightness]):
                            xfactor = self.xfactor(racen=field_racen,
                                                   deccen=field_deccen,
                                                   cadence=cadence,
                                                   skybrightness=self.slots.skybrightness[iskybrightness + 1],
                                                   lst=self.slots.lst[ilst])
                            slot_constraints[ilst][iskybrightness].SetCoefficient(ccadence['vars'][ilst * self.slots.nskybrightness + iskybrightness], float(xfactor))
                            if(minimize_time is True):
                                objective.SetCoefficient(ccadence['vars'][ilst * self.slots.nskybrightness + iskybrightness], float(xfactor))
            
        # Solve the problem
        if(minimize_time is True):
            objective.SetMinimization()
        else:
            objective.SetMaximization()
        
        status = solver.Solve()
        if(status != 0):
            print("Solver failed: {status}.".format(status=status))
            return(status)
        else:
            print("Solver succeeded.")

        # Extract the solution.
        # Here var is a number of exposures, and so is allocation.
        for fieldid in self.allocinfo:
            for cadence in self.allocinfo[fieldid]:
                ccadence = self.allocinfo[fieldid][cadence]
                ccadence['allocation'] = np.zeros((self.slots.nlst,
                                                   self.slots.nskybrightness),
                                                  dtype=np.float32)
                for ilst in range(self.slots.nlst):
                    for iskybrightness in range(self.slots.nskybrightness):
                        if(ccadence['slots'][ilst, iskybrightness]):
                            var = ccadence['vars'][ilst * self.slots.nskybrightness + iskybrightness]
                            ccadence['allocation'][ilst, iskybrightness] = var.solution_value()

        # Decide on which cadences to pick.
        field_array_dtype = [('fieldid', np.int32),
                             ('racen', np.float64),
                             ('deccen', np.float64),
                             ('cadence', np.unicode_, 30),
                             ('nfilled', np.int32),
                             ('needed', np.int32),
                             ('xfactor', np.float32,
                              (self.slots.nlst, self.slots.nskybrightness)),
                             ('slots_exposures', np.float32,
                              (self.slots.nlst, self.slots.nskybrightness)),
                             ('slots_time', np.float32,
                              (self.slots.nlst, self.slots.nskybrightness))]
        field_array = np.zeros(len(self.allocinfo), dtype=field_array_dtype)
        for findx, fieldid in zip(np.arange(len(self.allocinfo)),
                                  self.allocinfo):
            field_array['fieldid'][findx] = fieldid
            ifield = np.where(fieldid == self.fields['fieldid'])[0]
            field_array['racen'][findx] = self.fields['racen'][ifield]
            field_array['deccen'][findx] = self.fields['deccen'][ifield]
            ncadence = len(self.allocinfo[fieldid])
            cadence_totals = np.zeros(ncadence, dtype=np.float32)
            slots_totals = np.zeros((self.slots.nlst,
                                     self.slots.nskybrightness), dtype=np.float32)
            for indx, cadence in zip(np.arange(ncadence),
                                     self.allocinfo[fieldid]):
                ccadence = self.allocinfo[fieldid][cadence]
                slots_totals = slots_totals + ccadence['allocation']
                cadence_totals[indx] = ccadence['allocation'].sum()
            field_total = cadence_totals.sum()
            field_array['cadence'][findx] = 'none'
            field_array['slots_exposures'][findx] = (
                np.zeros((self.slots.nlst, self.slots.nskybrightness),
                         dtype=np.float32))
            field_array['slots_time'][findx] = (
                np.zeros((self.slots.nlst, self.slots.nskybrightness),
                         dtype=np.float32))
            if(field_total > 0.):
                cadence_totals = cadence_totals / field_total
                cadence_cumulative = cadence_totals.cumsum()
                choose = np.random.random()
                icadence = np.where(cadence_cumulative > choose)[0][0]
                cadence = list(self.allocinfo[fieldid].keys())[icadence]
                field_array['cadence'][findx] = cadence
                field_array['needed'][findx] = (
                    self.allocinfo[fieldid][cadence]['needed'])
                normalize = field_array['needed'][findx] / slots_totals.sum()
                field_array['slots_exposures'][findx] = (slots_totals *
                                                         normalize)

            field_array['nfilled'][findx] = np.int32(
                field_array['slots_exposures'][findx, :, :].sum() + 0.001)

        fscadence = np.array([x.strip()
                              for x in self.field_slots['cadence']])
        for findx in np.arange(len(field_array), dtype=np.int32):
            field = field_array[findx]
            fcadence = field['cadence'].strip()
            if(fcadence != 'none'):
                islots = np.where((self.field_slots['fieldid'] ==
                                   field['fieldid']) &
                                  (fscadence == fcadence))[0][0]
                curr_slots = self.field_slots[islots]['slots']
                for ilst in np.arange(self.slots.nlst, dtype=np.int32):
                    lst = self.slots.lst[ilst]
                    for isb in np.arange(self.slots.nskybrightness,
                                         dtype=np.int32):
                        skybrightness = self.slots.skybrightness[isb + 1]
                        if(curr_slots[ilst, isb]):
                            xfactor = self.xfactor(racen=field['racen'],
                                                   deccen=field['deccen'],
                                                   cadence=fcadence,
                                                   skybrightness=skybrightness,
                                                   lst=lst)
                            field['slots_time'][ilst, isb] = field['slots_exposures'][ilst, isb] * xfactor * self.slots.durations[isb]
                            field['xfactor'][ilst, isb] = xfactor

        self.field_array = field_array

        return(status)

    def tofits(self, filename=None):
        """Write field allocation array to a FITS file

        Parameters
        ----------

        filename : str
            file name to write to

        Notes
        ------

        Writes all array attributes as a binary table.
"""
        hdr = robostrategy.header.rsheader()
        hdr.append({'name':'EPOVER',
                    'value':self.epoch_overhead,
                    'comment':'Epoch overhead assumed (hours)'})
        fitsio.write(filename, self.field_array, header=hdr,
                     clobber=True, extname='ALLOCATE')
        self.slots.tofits(filename=filename, clobber=False)
        fitsio.write(filename, self.fields, extname='FIELDS', clobber=False)
        fitsio.write(filename, self.field_slots, extname='FSLOTS', clobber=False)
        fitsio.write(filename, self.field_options, extname='OPTIONS', clobber=False)
        cartons_arr = np.zeros(len(self.cartons),
                               dtype=[('carton', 'U50')])
        cartons_arr['carton'] = self.cartons
        cadences_arr = np.zeros(len(self.cadences),
                               dtype=[('cadences', 'U50')])
        cadences_arr['cadences'] = self.cadences
        fitsio.write(filename, cartons_arr, extname='CARTONS', clobber=False)
        fitsio.write(filename, cadences_arr, extname='CADENCES', clobber=False)
        return

    def fromfits(self, filename=None):
        """Read field allocation array from a FITS file

        Parameters
        ----------

        filename : str
            file name to write to

        Notes
        ------

        Reads all attributes from a binary FITS table.
"""
        self.field_array, hdr = fitsio.read(filename, header=True, ext=1)
        if('EPOVER' in hdr):
            self.epoch_overhead = np.float32(hdr['EPOVER'])
        self.slots = robostrategy.slots.Slots()
        self.slots.fromfits(filename, ext=2)
        self.fields = fitsio.read(filename, ext=3)
        self.field_slots = fitsio.read(filename, ext=4)
        self.field_options = fitsio.read(filename, ext=5)
        self.cartons = fitsio.read(filename, ext=6)
        return

    def _available_lst(self):
        available = self.slots.slots * self.slots.fclear
        return(available)

    def _used_lst(self):
        used = self.field_array['slots_time'][:, :, :].sum(axis=0)
        return(used)

    def _got_ra(self):
        got = np.zeros((self.slots.nlst, self.slots.nskybrightness),
                       dtype=np.float32)
        for iskybrightness in np.arange(self.slots.nskybrightness):
            nfilled = self.field_array['slots_time'][:, :, iskybrightness].sum(axis=1)
            rahist, rabinedges = np.histogram(self.field_array['racen'] / 15.,
                                              range=[0., 24.],
                                              weights=nfilled,
                                              bins=self.slots.nlst)
            got[:, iskybrightness] = rahist

        return(got)

    def _used_lst_cadence(self, iskybrightness=None):
        used = np.zeros(self.field_array['slots_time'][0, :, 0].shape,
                        dtype=np.float32)
        for ifield, field in enumerate(self.field_array):
            issky = (self.cadencelist.cadences[field['cadence']].skybrightness
                     == self.slots.skybrightness[iskybrightness + 1])
            nsky = self.cadencelist.cadences[field['cadence']].nexp[issky].sum()

            if(nsky > 0):
                avgx = ((field['xfactor'] * field['slots_time']).sum() /
                        field['slots_time'].sum())
                skytime = nsky * self.slots.durations[iskybrightness] * avgx
                curr_used = field['slots_time'][:, iskybrightness]
                curr_used = skytime * curr_used / curr_used.sum()
                used = used + curr_used

        return(used)

    def plot_full(self, iskybrightness=None, title=None, loc=2):
        """Plot the LST distributions for the allocations

        Parameters
        ----------

        iskybrightness : ndarray of np.int32
            indices of the sky brightness classes to plot

        title : str
            title to put on plot
"""

        available = self._available_lst()
        used = self._used_lst()
        got = self._got_ra()
        useddark = None

        if(iskybrightness is None):
            used = used.sum(axis=1)
            available = available.sum(axis=1)
            got = got.sum(axis=1)
        else:
            used = used[:, iskybrightness]
            available = available[:, iskybrightness]
            got = got[:, iskybrightness]
            if(iskybrightness == 0):
                useddark = self._used_lst_cadence(iskybrightness=0)

        plt.plot(used, color='red', linewidth=3, alpha=0.6,
                 label='Hours used per LST ({t:>3.1f} h)'.format(t=used.sum()))
        plt.plot(available, color='red', linewidth=1,
                 label='Hours available per LST ({t:>.1f} h)'.format(t=available.sum()))
        print(used.sum())
        print(available.sum())
        plt.plot(got, color='blue', linewidth=3, alpha=0.6,
                 label='Hours observed per RA ({t:>.1f} h)'.format(t=got.sum()))
        print(got.sum())
        if(useddark is not None):
            plt.plot(useddark, color='green', linewidth=3, alpha=0.6,
                     label='Dark cadence used per LST ({t:>.1f} h)'.format(t=useddark.sum()))
            print(useddark.sum())

        plt.xlabel('LST or RA (hours)')
        plt.ylabel('Exposure hours')
        plt.ylim(np.array([-0.05, 1.5]) * np.array([got.max(), used.max(),
                                                    available.max()]).max())
        plt.legend(loc=loc, fontsize=12)
        if(title is not None):
            plt.title(title)

        return

    def _convert_radec(self, m, ra, dec):
        return m(((360. - ra) + 180.) % 360., dec, inverse=False)

    def plot_fields(self, indx=None, label=False, linear=False,
                    colorbar=True, lon_0=270., darkorbright=None,
                    **kwargs):
        """Plot the RA/Dec distribution of fields allocated

        Parameters
        ----------

        indx : ndarray of np.int32
            indices of fields to plot
"""

        if(indx is None):
            indx = np.arange(len(self.field_array), dtype=np.int32)

        if basemap is None:
            raise ImportError('basemap was not imported. Is it installed?')

        m = basemap.Basemap(projection='moll', lon_0=lon_0, resolution='c',
                            celestial=True)

        # draw parallels and meridians.
        m.drawparallels(np.arange(-90., 120., 30.),
                        linewidth=0.5,
                        labels=[0, 0, 0, 0],
                        labelstyle='+/-')
        m.drawmeridians(np.arange(0., 420., 60.), linewidth=0.5)
        m.drawmapboundary(fill_color='#f0f0f0')

        ii = np.where(self.field_array['nfilled'][indx] > 0)[0]
        ii = indx[ii]

        nfilled_max = 1
        if(len(ii) > 0):
            isrm = np.array([('x8' in c) for c in self.field_array['cadence'][ii]], dtype=bool)
            ilimit = np.where(isrm == False)[0]
            if(len(ilimit) > 0):
                nfilled_max = self.field_array['nfilled'][ii[ilimit]].max()

        if(darkorbright is not None):
            if(darkorbright == 'dark'):
                nfilled = self.field_array['slots_exposures'][ii, :, :].sum(axis=1)[:, 0]
            if(darkorbright == 'bright'):
                nfilled = self.field_array['slots_exposures'][ii, :, :].sum(axis=1)[:, 1]
        else:
            nfilled = self.field_array['nfilled'][ii]

        if(linear is False):
            nfilled_value = np.log10(nfilled)
            nfilled_value_max = np.log10(nfilled_max)
            colorbar_label = '$\log_{10} N$'
        else:
            nfilled_value = nfilled
            nfilled_value_max = nfilled_max
            colorbar_label = '$N$'

        if(label is False):
            (xx, yy) = self._convert_radec(m, self.field_array['racen'][ii],
                                           self.field_array['deccen'][ii])
<<<<<<< HEAD
            if(len(ii) > 0):
                vmax = nfilled_value.max()
            else:
                vmax=1.
            plt.scatter(xx, yy, s=4, c=nfilled_value, cmap='Blues', vmin=0.,
                        vmax=vmax, **kwargs)
=======
            plt.scatter(xx, yy, s=4, c=nfilled_value, vmax=nfilled_value_max,
                        cmap='Blues', **kwargs)
>>>>>>> e34a9609
            if(colorbar):
                cb = plt.colorbar()
                cb.set_label(colorbar_label)
        else:
            cadences = np.array(["_".join(x.strip().split('-')[0].split('_')[0:-1])
                                 for x in self.field_array['cadence'][ii]])
            ucadences = np.unique(cadences)
            for ucadence in ucadences:
                jj = ii[np.where(cadences == ucadence)[0]]
                (xx, yy) = self._convert_radec(m,
                                               self.field_array['racen'][jj],
                                               self.field_array['deccen'][jj])
                plt.scatter(xx, yy, s=4, cmap='Blues', label=ucadence)

            plt.legend(loc='lower center', fontsize=8, ncol=2)

        return


class AllocateLSTCostA(AllocateLST):
    """LST allocation object for robostrategy, with cost model A

    This class is exactly like AllocateLST, but it models the airmass
    dependence differently. If the maximum sky brightness requirement of the
    cadence is <= 0.4, then it assumes you are working in the optical
    and care about blue throughput, and it scales exposure time with
    airmass^2. If not, it scales the cost as airmass^0.5.
"""
    def xfactor(self, racen=None, deccen=None, skybrightness=None, lst=None,
                cadence=None):
        """Exposure time cost factor relative to nominal

        Parameters
        ----------

        racen : np.float64
            RA center of field, degrees

        deccen : np.float64
            Dec center of field, degrees

        cadence : str
            cadence name

        skybrightness : np.float32
            maximum sky brightness of observation

        lst : np.float32
            LST of observation, hours

        Returns
        -------

        xfactor : np.float64
            length of exposure relative to nominal

        Notes
        -----

        If the minimum sky brightness requirement of the cadence is <= 0.4,
        then it assumes you are working in the optical and care about blue
        throughput, and it scales exposure time with airmass^2. If not, it
        scales the cost as airmass^0.25.
"""
        ha = self.observer.ralst2ha(ra=racen, lst=lst * 15.)
        (alt, az) = self.observer.hadec2altaz(ha=ha, dec=deccen,
                                              lat=self.observer.latitude)
        airmass = self.observer.alt2airmass(alt=alt)
        exponent = 0.25
        if(self.cadencelist.cadences[cadence].skybrightness.min() < 0.4):
            exponent = 2.0
        xfactor = airmass**exponent
        xfactor = xfactor * self.duration_scale(cadence=cadence,
                                                skybrightness=skybrightness)
        return(xfactor)


class AllocateLSTCostB(AllocateLST):
    """LST allocation object for robostrategy, with cost model B

    This class is exactly like AllocateLSTCostA,
    but with scaling in bright time of airmass^1.
"""
    def xfactor(self, racen=None, deccen=None, skybrightness=None, lst=None,
                cadence=None):
        """Exposure time cost factor relative to nominal

        Parameters
        ----------

        racen : np.float64
            RA center of field, degrees

        deccen : np.float64
            Dec center of field, degrees

        cadence : str
            cadence name

        skybrightness : np.float32
            maximum sky brightness of observation

        lst : np.float32
            LST of observation, hours

        Returns
        -------

        xfactor : np.float64
            length of exposure relative to nominal

        Notes
        -----

        If the minimum sky brightness requirement of the cadence is <= 0.4,
        then it assumes you are working in the optical and care about blue
        throughput, and it scales exposure time with airmass^2. If not, it
        scales the cost as airmass^1.
"""
        ha = self.observer.ralst2ha(ra=racen, lst=lst * 15.)
        (alt, az) = self.observer.hadec2altaz(ha=ha, dec=deccen,
                                              lat=self.observer.latitude)
        airmass = self.observer.alt2airmass(alt=alt)
        exponent = 1.
        if(self.cadencelist.cadences[cadence].skybrightness.min() < 0.4):
            exponent = 2.0
        xfactor = airmass**exponent
        xfactor = xfactor * self.duration_scale(cadence=cadence,
                                                skybrightness=skybrightness)
        return(xfactor)


class AllocateLSTCostC(AllocateLST):
    """LST allocation object for robostrategy, with cost model C

    This class is exactly like AllocateLSTCostA,
    but with xfactor scaling in dark time of airmass^1.
"""
    def xfactor(self, racen=None, deccen=None, skybrightness=None, lst=None,
                cadence=None):
        """Exposure time cost factor relative to nominal

        Parameters
        ----------

        racen : np.float64
            RA center of field, degrees

        deccen : np.float64
            Dec center of field, degrees

        cadence : str
            cadence name

        skybrightness : np.float32
            maximum sky brightness of observation

        lst : np.float32
            LST of observation, hours

        Returns
        -------

        xfactor : np.float64
            length of exposure relative to nominal

        Notes
        -----

        If the minimum sky brightness requirement of the cadence is <= 0.4,
        then it assumes you are working in the optical and care about blue
        throughput, and it scales exposure time with airmass^1. If not, it
        scales the cost as airmass^0.25.
"""
        ha = self.observer.ralst2ha(ra=racen, lst=lst * 15.)
        (alt, az) = self.observer.hadec2altaz(ha=ha, dec=deccen,
                                              lat=self.observer.latitude)
        airmass = self.observer.alt2airmass(alt=alt)
        exponent = 0.25
        if(self.cadencelist.cadences[cadence].skybrightness.min() < 0.4):
            exponent = 1.0
        xfactor = airmass**exponent
        xfactor = xfactor * self.duration_scale(cadence=cadence,
                                                skybrightness=skybrightness)
        return(xfactor)


class AllocateLSTCostD(AllocateLST):
    """LST allocation object for robostrategy, with cost model D

    This class is exactly like AllocateLSTCostD,
    but with xfactor scaling in dark time of airmass^1,
    and in bright time of airmass^0.05.
"""
    def xfactor(self, racen=None, deccen=None, skybrightness=None, lst=None,
                cadence=None):
        """Exposure time cost factor relative to nominal

        Parameters
        ----------

        racen : np.float64
            RA center of field, degrees

        deccen : np.float64
            Dec center of field, degrees

        cadence : str
            cadence name

        skybrightness : np.float32
            maximum sky brightness of observation

        lst : np.float32
            LST of observation, hours

        Returns
        -------

        xfactor : np.float64
            length of exposure relative to nominal

        Notes
        -----

        If the minimum sky brightness requirement of the cadence is <= 0.4,
        then it assumes you are working in the optical and care about blue
        throughput, and it scales exposure time with airmass^1. If not, it
        scales the cost as airmass^0.05.
"""
        ha = self.observer.ralst2ha(ra=racen, lst=lst * 15.)
        (alt, az) = self.observer.hadec2altaz(ha=ha, dec=deccen,
                                              lat=self.observer.latitude)
        airmass = self.observer.alt2airmass(alt=alt)
        exponent = 0.05
        if(self.cadencelist.cadences[cadence].skybrightness.min() < 0.4):
            exponent = 1.0
        xfactor = airmass**exponent
        xfactor = xfactor * self.duration_scale(cadence=cadence,
                                                skybrightness=skybrightness)
        return(xfactor)


class AllocateLSTCostE(AllocateLST):
    """LST allocation object for robostrategy, with cost model E

    This class is exactly like AllocateLSTCostD,
    but using the fraction of the cadence in dark and bright
    time to scale things.
"""
    def xfactor(self, racen=None, deccen=None, skybrightness=None, lst=None,
                cadence=None):
        """Exposure time cost factor relative to nominal

        Parameters
        ----------

        racen : np.float64
            RA center of field, degrees

        deccen : np.float64
            Dec center of field, degrees

        cadence : str
            cadence name

        skybrightness : np.float32
            maximum sky brightness of observation

        lst : np.float32
            LST of observation, hours

        Returns
        -------

        xfactor : np.float64
            length of exposure relative to nominal for this skybrightness

        Notes
        -----

        If the sky brightness requirement of an epoch is <= 0.4,
        then it assumes you are working in the optical and care about blue
        throughput, and it scales exposure time with airmass^1. If not, it
        scales the cost as airmass^0.05. For mixed cadences, it only scales
        the dark fraction as airmass^1.
"""
        ha = self.observer.ralst2ha(ra=racen, lst=lst * 15.)
        (alt, az) = self.observer.hadec2altaz(ha=ha, dec=deccen,
                                              lat=self.observer.latitude)
        airmass = self.observer.alt2airmass(alt=alt)
        exponent_bright = 0.05
        exponent_dark = 1.0
        idark = np.where(self.cadencelist.cadences[cadence].skybrightness < 0.4)[0]
        fdark = np.float32(len(idark)) / np.float32(self.cadencelist.cadences[cadence].nepochs)
        xfactor_dark = (fdark) * (airmass**exponent_dark)
        xfactor_dark = xfactor_dark * self.duration_scale(cadence=cadence,
                                                          skybrightness=0.)
        xfactor_bright = (1 - fdark) * (airmass**exponent_bright)
        xfactor_bright = xfactor_bright * self.duration_scale(cadence=cadence,
                                                              skybrightness=1.)
        xfactor = xfactor_dark + xfactor_bright
        return(xfactor)


class AllocateLSTCostF(AllocateLST):
    """LST allocation object for robostrategy, with cost model F

    This class is exactly like AllocateLSTCostE, but for dark_1x3 we 
    rescale the cost to assume a fourth exposure is necessary.
"""
    def xfactor(self, racen=None, deccen=None, skybrightness=None, lst=None,
                cadence=None):
        """Exposure time cost factor relative to nominal

        Parameters
        ----------

        racen : np.float64
            RA center of field, degrees

        deccen : np.float64
            Dec center of field, degrees

        cadence : str
            cadence name

        skybrightness : np.float32
            maximum sky brightness of observation

        lst : np.float32
            LST of observation, hours

        Returns
        -------

        xfactor : np.float64
            length of exposure relative to nominal

        Notes
        -----

        If the sky brightness requirement of an epoch is <= 0.4,
        then it assumes you are working in the optical and care about blue
        throughput, and it scales exposure time with airmass^1. If not, it
        scales the cost as airmass^0.05. For mixed cadences, it only scales
        the dark fraction as airmass^1.
"""
        ha = self.observer.ralst2ha(ra=racen, lst=lst * 15.)
        (alt, az) = self.observer.hadec2altaz(ha=ha, dec=deccen,
                                              lat=self.observer.latitude)
        airmass = self.observer.alt2airmass(alt=alt)
        exponent_bright = 0.05
        exponent_dark = 1.0
        idark = np.where(self.cadencelist.cadences[cadence].skybrightness < 0.4)[0]
        fdark = np.float32(len(idark)) / np.float32(self.cadencelist.cadences[cadence].nepochs)
        xfactor = (fdark * airmass**exponent_dark +
                   (1 - fdark) * airmass**exponent_bright)
        if(cadence == 'dark_1x3'):
            xfactor = xfactor * 4. / 3.
        xfactor = xfactor * self.duration_scale(cadence=cadence,
                                                skybrightness=skybrightness)
        return(xfactor)<|MERGE_RESOLUTION|>--- conflicted
+++ resolved
@@ -835,17 +835,8 @@
         if(label is False):
             (xx, yy) = self._convert_radec(m, self.field_array['racen'][ii],
                                            self.field_array['deccen'][ii])
-<<<<<<< HEAD
-            if(len(ii) > 0):
-                vmax = nfilled_value.max()
-            else:
-                vmax=1.
-            plt.scatter(xx, yy, s=4, c=nfilled_value, cmap='Blues', vmin=0.,
-                        vmax=vmax, **kwargs)
-=======
             plt.scatter(xx, yy, s=4, c=nfilled_value, vmax=nfilled_value_max,
                         cmap='Blues', **kwargs)
->>>>>>> e34a9609
             if(colorbar):
                 cb = plt.colorbar()
                 cb.set_label(colorbar_label)
