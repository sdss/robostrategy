--- conflicted
+++ resolved
@@ -73,11 +73,7 @@
 
 
 def read_field(plan=None, observatory=None, fieldid=None,
-<<<<<<< HEAD
-               version='', targets=False, speedy=False):
-=======
                version='', targets=False, speedy=False, verbose=False):
->>>>>>> b0a8b2ea
     """Convenience function to read a field object
 
     Parameters:
@@ -130,16 +126,10 @@
                                         'final/' + base + 'Final')
 
     if(speedy):
-<<<<<<< HEAD
-        f = FieldSpeedy(filename=field_file, fieldid=fieldid)
-    else:
-        f = Field(filename=field_file, fieldid=fieldid)
-=======
         f = FieldSpeedy(filename=field_file, fieldid=fieldid,
                         verbose=verbose)
     else:
         f = Field(filename=field_file, fieldid=fieldid, verbose=verbose)
->>>>>>> b0a8b2ea
     return(f)
 
 
