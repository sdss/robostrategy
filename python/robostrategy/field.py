--- conflicted
+++ resolved
@@ -320,7 +320,6 @@
     Notes:
     -----
 
-<<<<<<< HEAD
     Before creating a field object, you will typically need to
     instantiate the singleton CadenceList through roboscheduler, and
     make sure it has the cadences in it that the field will need.
@@ -331,11 +330,8 @@
     strings of unrelated exposures.
 
     This class internally assumes that robotIDs are sequential
-    integers starting at 0.
-
-=======
-    This class internally assumes that robotIDs are sequential integers starting at 1.
->>>>>>> 7d17e4ff
+    integers starting at 1.
+
 """
     def __init__(self, filename=None, racen=None, deccen=None, pa=0.,
                  observatory='apo', field_cadence='none', collisionBuffer=2.,
@@ -592,19 +588,11 @@
         return np.zeros(length, dtype=dtype) + quantity
 
     def _robotGrid(self):
-<<<<<<< HEAD
-        """Return a RobotGridFilledHex instance, with all robots at home"""
-        if(self.observatory == 'apo'):
-            rg = kaiju.robotGrid.RobotGridFilledHex(collisionBuffer=self.collisionBuffer)
-        if(self.observatory == 'lco'):
-            rg = kaiju.robotGrid.RobotGridFilledHex(collisionBuffer=self.collisionBuffer)
-=======
         """Return a RobotGridAPO or RobotGridLCO instance, with all robots at home"""
         if(self.observatory == 'apo'):
             rg = kaiju.robotGrid.RobotGridAPO(collisionBuffer=self.collisionBuffer, stepSize=0.05)
         if(self.observatory == 'lco'):
             rg = kaiju.robotGrid.RobotGridLCO(collisionBuffer=self.collisionBuffer, stepSize=0.05)
->>>>>>> 7d17e4ff
         for k in rg.robotDict.keys():
             rg.homeRobot(k)
         return(rg)
@@ -1013,14 +1001,14 @@
         if(self.nocalib is False):
             # Get indices of assigned targets to this robot
             # and make Boolean arrays of which are assigned and not
-            status.currindx = self._robot2indx[status.robotID, status.iexps]
+            status.currindx = self._robot2indx[status.robotID - 1, status.iexps]
             free = status.currindx < 0
             hasspare = self._has_spare_calib[self._calibration_index[status.currindx + 1], status.iexps]
             status.spare = (hasspare > 0) & (isspare == False) & (free == False)
             status.assignable = free | status.spare
         else:
             # Consider exposures for this epoch
-            status.currindx = self._robot2indx[status.robotID, status.iexps]
+            status.currindx = self._robot2indx[status.robotID - 1, status.iexps]
             status.assignable = status.currindx < 0
 
         if(status.rsid is not None):
@@ -1075,7 +1063,7 @@
             return
 
         if(status.spare[i]):
-            rsid = self.targets['rsid'][self._robot2indx[status.robotID, iexp]]
+            rsid = self.targets['rsid'][self._robot2indx[status.robotID - 1, iexp]]
             self.unassign_exposure(rsid=rsid, iexp=iexp, reset_assigned=True,
                                    reset_satisfied=True, reset_has_spare=True)
 
@@ -1142,92 +1130,11 @@
             status.assignable=np.zeros(len(iexps), dtype=np.bool)
             return available, status
 
-            # Now optimize case where nexp=1
-<<<<<<< HEAD
-            #if(cnexp == 1):
-                #iexp = self.field_cadence.epoch_indx[epoch]
-                #robot2indx = self._robot2indx[robotID, iexp]
-                #free = robot2indx < 0
-#
-                #if(free is False):
-                    #return False, onefalse
-            #
-                #if(self.nocalib is False):
-                    #if((free == False) & (isspare[iexp] == False)):
-                        #free = self._has_spare_calib[self._calibration_index[robot2indx + 1], iexp]
-#
-                #if(free & (rsid is not None)):
-                    ## TODO: COUNT AS FREE IF COLLIDER IS SPARE CALIB
-                    #free = self.collide_robot_exposure(rsid=rsid, robotID=robotID,
-                                                       #iexp=iexp) == False
-#
-                #if(free):
-                    #return True, onetrue
-                #else:
-                    #return False, onefalse
-
         # Set assignent status
         self.set_assignment_status(status=status, isspare=isspare)
 
-        # Count this epoch as available if there are enough free exposures.
+        # Count this epoch as available if there are enough free exposures
         nfree = status.assignable.sum()
-=======
-            if(cnexp == 1):
-                iexp = self.field_cadence.epoch_indx[epoch]
-                robot2indx = self._robot2indx[robotID - 1, iexp]
-                free = robot2indx < 0
-
-                if(free is False):
-                    return False, onefalse
-            
-                if(self.nocalib is False):
-                    if((free == False) & (isspare[iexp] == False)):
-                        free = self._has_spare_calib[self._calibration_index[robot2indx + 1], iexp]
-
-                if(free & (rsid is not None)):
-                    free = self.collide_robot_exposure(rsid=rsid, robotID=robotID,
-                                                       iexp=iexp) == False
-
-                if(free):
-                    return True, onetrue
-                else:
-                    return False, onefalse
-
-        if(self.nocalib is False):
-
-            if(isspare is None):
-                isspare = np.zeros(self.field_cadence.nexp_total, dtype=np.bool)
-
-            # Consider exposures for this epoch
-            iexpst = self.field_cadence.epoch_indx[epoch]
-            iexpnd = self.field_cadence.epoch_indx[epoch + 1]
-
-            # Get indices of assigned targets to this robot
-            # and make Boolean arrays of which are assigned and not
-            iexps = np.arange(iexpst, iexpnd, dtype=np.int32)
-            robot2indx = self._robot2indx[robotID - 1, iexps]
-            free = robot2indx < 0
-            hasspare = self._has_spare_calib[self._calibration_index[robot2indx + 1], iexps]
-
-            free = free | (hasspare & (isspare[iexpst:iexpnd] == False))
-
-        else:
-            # Consider exposures for this epoch
-            iexpst = self.field_cadence.epoch_indx[epoch]
-            iexpnd = self.field_cadence.epoch_indx[epoch + 1]
-            iexps = np.arange(iexpst, iexpnd, dtype=np.int32)
-            robot2indx = self._robot2indx[robotID - 1, iexps]
-            free = robot2indx < 0
-
-        if(rsid is not None):
-            for ifree in np.where(free)[0]:
-                free[ifree] = self.collide_robot_exposure(rsid=rsid, robotID=robotID,
-                                                          iexp=iexpst + ifree) == False
-
-        # Count this exposure as available if there are enough free exposures.
-        # Package list of which calibrations are considered spare.
-        nfree = free.sum()
->>>>>>> 7d17e4ff
         available = nfree >= nexp
 
         return available, status
@@ -1359,7 +1266,6 @@
         # Get list of available exposures in the epoch
         iexpst = self.field_cadence.epoch_indx[epoch]
         iexpnd = self.field_cadence.epoch_indx[epoch + 1]
-<<<<<<< HEAD
         iexps = np.arange(iexpst, iexpnd, dtype=np.int32)
         if(status is None):
             isspare = self._is_spare(rsid=rsid, iexps=iexps)
@@ -1367,49 +1273,14 @@
             self.set_assignment_status(status=status, isspare=isspare)
 
         assignable = status.assignable_exposures()
-=======
-        indxs = self._robot2indx[robotID - 1, iexpst:iexpnd]
-        assigned = indxs >= 0
-        if(free is None):
-            available = np.zeros(0, dtype=np.int32)
-            for iexp in np.arange(iexpst, iexpnd):
-                ok = True
-                if(self.nocalib is False):
-                    isspare = self._has_spare_calib[self._calibration_index[self.rsid2indx[rsid] + 1], iexp]
-                    ok = False
-                    currindx = indxs[iexp - iexpst]
-                    if((currindx >= 0) & (isspare == False)):
-                        if(self._has_spare_calib[self._calibration_index[currindx + 1],
-                                                 iexp]):
-                            ok = True
-                    if(currindx < 0):
-                        ok = True
-                if(ok & (self.collide_robot_exposure(rsid=rsid,
-                                                     robotID=robotID,
-                                                     iexp=iexp) != True)):
-                    available = np.append(available, iexp)
-        else:
-            available = iexpst + np.where(free)[0]
->>>>>>> 7d17e4ff
 
         # Bomb if there aren't enough available
         if(len(assignable) < nexp):
             return False
 
         # Now actually assign (to first available exposures)
-<<<<<<< HEAD
         for iexp in assignable[0:nexp]:
             self.unassign_assignable(status=status, iexp=iexp)
-=======
-        for iexp in available[0:nexp]:
-            if(assigned[iexp - iexpst]):
-                currindx = self._robot2indx[robotID - 1, iexp]
-                currrsid = self.targets['rsid'][currindx]
-                self.unassign_exposure(rsid=currrsid,
-                                       iexp=iexp,
-                                       reset_satisfied=False,
-                                       reset_has_spare=False)
->>>>>>> 7d17e4ff
             self.assign_robot_exposure(robotID=robotID, rsid=rsid, iexp=iexp,
                                        reset_satisfied=False,
                                        reset_has_spare=False)
@@ -1803,48 +1674,6 @@
             available['statuses'] = statuses
             return(available)
 
-        # If we are going to require ALL epochs can be fulfilled, we
-        # can punt early
-<<<<<<< HEAD
-        #if(strict):
-            #if(len(epochs) == 1):
-                #if(self._robotnexp_max[validRobotIDs, epochs[0]].max() < nexps[0]):
-                    #available = dict()
-                    #available['available'] = False
-                    #available['nAvailableRobotIDs'] = nAvailableRobotIDs
-                    #available['availableRobotIDs'] = availableRobotIDs
-                    #available['statuses'] = statuses
-                    #return(available)
-            #else:
-                #for iepoch, epoch in enumerate(epochs):
-                    #if(self._robotnexp_max[validRobotIDs, epoch].max() < nexps[iepoch]):
-                        #available = dict()
-                        #available['available'] = False
-                        #available['nAvailableRobotIDs'] = nAvailableRobotIDs
-                        #available['availableRobotIDs'] = availableRobotIDs
-                        #available['statuses'] = statuses
-                        #return(available)
-=======
-        if(strict):
-            if(len(epochs) == 1):
-                if(self._robotnexp_max[validRobotIDs - 1, epochs[0]].max() < nexps[0]):
-                    available = dict()
-                    available['available'] = False
-                    available['nAvailableRobotIDs'] = nAvailableRobotIDs
-                    available['availableRobotIDs'] = availableRobotIDs
-                    available['freeExposures'] = frees
-                    return(available)
-            else:
-                for iepoch, epoch in enumerate(epochs):
-                    if(self._robotnexp_max[validRobotIDs - 1, epoch].max() < nexps[iepoch]):
-                        available = dict()
-                        available['available'] = False
-                        available['nAvailableRobotIDs'] = nAvailableRobotIDs
-                        available['availableRobotIDs'] = availableRobotIDs
-                        available['freeExposures'] = frees
-                        return(available)
->>>>>>> 7d17e4ff
-
         # Prefer BOSS-only robots if they are available
         hasApogee = np.array([self.mastergrid.robotDict[x].hasApogee
                               for x in validRobotIDs])
@@ -1861,25 +1690,13 @@
             iexpnd = self.field_cadence.epoch_indx[epoch + 1]
             iexps = np.arange(iexpst, iexpnd, dtype=np.int32)
             arlist = []
-<<<<<<< HEAD
             slist = []
-            # ican = np.where(self._robotnexp_max[validRobotIDs, epoch] >= nexp)[0]
-            for robotID in validRobotIDs: #[ican]:
+            for robotID in validRobotIDs:
                 ok, status = self.available_robot_epoch(rsid=rsid,
                                                         robotID=robotID,
                                                         epoch=epoch,
                                                         nexp=nexp,
                                                         isspare=isspare[iexps])
-=======
-            flist = []
-            ican = np.where(self._robotnexp_max[validRobotIDs - 1, epoch] >= nexp)[0]
-            for robotID in validRobotIDs[ican]:
-                ok, free = self.available_robot_epoch(rsid=rsid,
-                                                      robotID=robotID,
-                                                      epoch=epoch,
-                                                      nexp=nexp,
-                                                      isspare=isspare)
->>>>>>> 7d17e4ff
 
                 if(ok):
                     arlist.append(robotID)
@@ -2232,7 +2049,6 @@
 
             if(nexp >= 1):
                 gotem = False
-<<<<<<< HEAD
                 for iexp in np.arange(len(expList), dtype=np.int32):
                     robotIDs = expList[iexp]
                     for robotID in robotIDs:
@@ -2246,28 +2062,6 @@
                         
                         gotem = True
                         break
-=======
-                for iexp in iexps:
-                    # Only check possibly free robots
-                    robot2indx = self._robot2indx[robotIDs - 1, iexp]
-                    if(self.nocalib is False):
-                        spare = self._has_spare_calib[self._calibration_index[robot2indx + 1], iexp]
-                        ifree = np.where((robot2indx < 0) | (spare == True))[0]
-                    else:
-                        ifree = np.where(robot2indx < 0)[0]
-                    for robotID in robotIDs[ifree]:
-                        collided = self.collide_robot_exposure(rsid=rsid,
-                                                               robotID=robotID,
-                                                               iexp=iexp)
-                        if(collided == False):
-                            self.assign_robot_exposure(robotID=robotID,
-                                                       rsid=rsid,
-                                                       iexp=iexp,
-                                                       reset_satisfied=True,
-                                                       reset_has_spare=True)
-                            gotem = True
-                            break
->>>>>>> 7d17e4ff
 
                     if(gotem):
                         break
@@ -2294,7 +2088,6 @@
             nexp_cadence = clist.cadences[self.targets['cadence'][indx]].nexp_total
             robotIDs = np.array(tdict[rsid].validRobotIDs)
 
-<<<<<<< HEAD
             statusDict = dict()
             expList = [[] for _ in range(self.field_cadence.nexp_total)]
             nexp = np.zeros(self.field_cadence.nexp_total, dtype=np.int32)
@@ -2320,38 +2113,6 @@
                                                iexp=iexp,
                                                reset_satisfied=True,
                                                reset_has_spare=True)
-=======
-            if((len(robotIDs) > 0) &
-               (self.assignments['satisfied'][indx] == 0)):
-
-                iexpgot = []
-                for iexp in iexps:
-                    # Only check possibly free robots
-                    robot2indx = self._robot2indx[robotIDs - 1, iexp]
-                    if(self.nocalib is False):
-                        spare = self._has_spare_calib[self._calibration_index[robot2indx + 1], iexp]
-                        ifree = np.where((robot2indx < 0) | (spare == True))[0]
-                    else:
-                        ifree = np.where(robot2indx < 0)[0]
-                    for robotID in robotIDs[ifree]:
-                        collided = self.collide_robot_exposure(rsid=rsid,
-                                                               robotID=robotID,
-                                                               iexp=iexp)
-                        if(collided == False):
-                            iexpgot.append(iexp)
-                            break
-
-                    if(len(iexpgot) >= nexp):
-                        break
-                    
-                if(len(iexpgot) >= nexp):
-                    for iexp in iexpgot[0:nexp]:
-                        self.assign_robot_exposure(robotID=robotID,
-                                                   rsid=rsid,
-                                                   iexp=iexp,
-                                                   reset_satisfied=True,
-                                                   reset_has_spare=True)
->>>>>>> 7d17e4ff
 
         return
 
@@ -2511,7 +2272,7 @@
                     nexp = self.field_cadence.nexp[epoch]
                     self.assign_robot_epoch(rsid=rsid, robotID=robotID, epoch=epoch, nexp=nexp)
 
-        success = robotIDs >= 0
+        success = (robotIDs >= 1)
         return(success)
 
     def decollide_unassigned(self):
@@ -2790,7 +2551,7 @@
         for epoch in range(self.field_cadence.nepochs):
             iexpst = self.field_cadence.epoch_indx[epoch]
             iexpnd = self.field_cadence.epoch_indx[epoch + 1]
-            rids = np.where(((self.assignments['robotID'][:, iexpst:iexpnd] >= 0).sum(axis=1) > 0) &
+            rids = np.where(((self.assignments['robotID'][:, iexpst:iexpnd] >= 1).sum(axis=1) > 0) &
                             (self._is_calibration == False))[0]
             perepoch[epoch] = len(rids)
             out = out + " {p}".format(p=perepoch[epoch])
@@ -2853,7 +2614,7 @@
             for target, assignment in zip(self.targets, self.assignments):
                 if(target['category'] in self.required_calibrations):
                     for iexp, robotID in enumerate(assignment['robotID']):
-                        if(robotID >= 0):
+                        if(robotID >= 1):
                             test_calibrations[target['category']][iexp] += 1
 
         for indx, target in enumerate(self.targets):
@@ -2992,7 +2753,7 @@
                     for iexp in range(iexpst, iexpnd):
                         rg = self.robotgrids[iexp]
                         robotID = assignment['robotID'][iexp]
-                        if(robotID >= 0):
+                        if(robotID >= 1):
                             if(rg.robotDict[robotID].assignedTargetID == target['rsid']):
                                 nexpr = nexpr + 1
                     if(nexpr != target_cadence.nexp[nepochs]):
@@ -3063,7 +2824,7 @@
         if(self.assignments is not None):
             target_got = np.zeros(len(self.targets), dtype=np.int32)
             target_robotid = np.zeros(len(self.targets), dtype=np.int32)
-            itarget = np.where(self.assignments['robotID'][:, iexp] >= 0)[0]
+            itarget = np.where(self.assignments['robotID'][:, iexp] >= 1)[0]
             target_got[itarget] = 1
             target_robotid[itarget] = self.assignments['robotID'][itarget, iexp]
             for indx in np.arange(len(target_cadences)):
