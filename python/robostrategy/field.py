--- conflicted
+++ resolved
@@ -2722,11 +2722,7 @@
             hasApogee = self.robotHasApogee[robotindx]
             robotIDs = robotIDs[np.argsort(hasApogee)]
 
-<<<<<<< HEAD
-=======
-            statusDict = dict()
             succeed = False
->>>>>>> ab368bdb
             for robotID in robotIDs:
                 s = AssignmentStatus(rsid=rsid, robotID=robotID, iexps=iexps)
                 self.set_assignment_status(status=s)
