--- conflicted
+++ resolved
@@ -275,69 +275,6 @@
 
         return(x, y)
 
-<<<<<<< HEAD
-    def _targets_fromarray_strings(self):
-        try:
-            self.target_cadence = np.array(
-                [c.decode().strip() for c in self.target_array['cadence']])
-        except AttributeError:
-            self.target_cadence = np.array(
-                [c.strip() for c in self.target_array['cadence']])
-
-        try:
-            self.target_category = np.array(
-                [c.decode().strip() for c in self.target_array['category']])
-        except AttributeError:
-            self.target_category = np.array(
-                [c.strip() for c in self.target_array['category']])
-        except ValueError:
-            self.target_category = np.array(['SCIENCE'] * self.ntarget)
-
-        try:
-            self.target_program = np.array(
-                [c.decode().strip() for c in self.target_array['program']])
-        except AttributeError:
-            self.target_program = np.array(
-                [c.strip() for c in self.target_array['program']])
-        except ValueError:
-            self.target_program = np.array(['PROGRAM'] * self.ntarget)
-
-        self.targetID2indx = dict()
-        for itarget in np.arange(self.ntarget, dtype=np.int32):
-            self.targetID2indx[self.target_id[itarget]] = itarget
-        return
-
-    def _targets_fromarray_mastergrid(self):
-        # Add all targets to master grid.
-        for itarget in np.arange(self.ntarget, dtype=np.int32):
-            if(self.target_requires_apogee[itarget]):
-                fiberType = kaiju.ApogeeFiber
-            else:
-                fiberType = kaiju.BossFiber
-            self.mastergrid.addTarget(targetID=self.target_id[itarget],
-                                      x=self.target_x[itarget],
-                                      y=self.target_y[itarget],
-                                      priority=self.target_priority[itarget],
-                                      fiberType=fiberType)
-        return
-
-    def _targets_fromarray_within(self):
-        self.target_within = np.zeros(self.ntarget, dtype=np.bool)
-        for tid, t in self.mastergrid.targetDict.items():
-            itarget = self.targetID2indx[tid]
-            self.target_within[itarget] = len(t.validRobotIDs) > 0
-        return
-
-    def _targets_fromarray_valid(self):
-        self.robot_validitargets = dict()
-        for rid in self.mastergrid.robotDict:
-            robot = self.mastergrid.robotDict[rid]
-            self.robot_validitargets[rid] = np.array([self.targetID2indx[x]
-                                                      for x in robot.validTargetIDs])
-        return
-
-    def targets_fromarray(self, target_array=None, add_to_mastergrid=True):
-=======
     def _min_xy_diff(self, radec, xt, yt):
         x, y = self.radec2xy(ra=radec[0], dec=radec[1])
         resid2 = (x - xt)**2 + (y - yt)**2
@@ -363,8 +300,67 @@
             dec[i] = res.x[1]
         return(ra, dec)
 
-    def targets_fromarray(self, target_array=None):
->>>>>>> 1d6f3231
+    def _targets_fromarray_strings(self):
+        try:
+            self.target_cadence = np.array(
+                [c.decode().strip() for c in self.target_array['cadence']])
+        except AttributeError:
+            self.target_cadence = np.array(
+                [c.strip() for c in self.target_array['cadence']])
+
+        try:
+            self.target_category = np.array(
+                [c.decode().strip() for c in self.target_array['category']])
+        except AttributeError:
+            self.target_category = np.array(
+                [c.strip() for c in self.target_array['category']])
+        except ValueError:
+            self.target_category = np.array(['SCIENCE'] * self.ntarget)
+
+        try:
+            self.target_program = np.array(
+                [c.decode().strip() for c in self.target_array['program']])
+        except AttributeError:
+            self.target_program = np.array(
+                [c.strip() for c in self.target_array['program']])
+        except ValueError:
+            self.target_program = np.array(['PROGRAM'] * self.ntarget)
+
+        self.targetID2indx = dict()
+        for itarget in np.arange(self.ntarget, dtype=np.int32):
+            self.targetID2indx[self.target_id[itarget]] = itarget
+        return
+
+    def _targets_fromarray_mastergrid(self):
+        # Add all targets to master grid.
+        for itarget in np.arange(self.ntarget, dtype=np.int32):
+            if(self.target_requires_apogee[itarget]):
+                fiberType = kaiju.ApogeeFiber
+            else:
+                fiberType = kaiju.BossFiber
+            self.mastergrid.addTarget(targetID=self.target_id[itarget],
+                                      x=self.target_x[itarget],
+                                      y=self.target_y[itarget],
+                                      priority=self.target_priority[itarget],
+                                      fiberType=fiberType)
+        return
+
+    def _targets_fromarray_within(self):
+        self.target_within = np.zeros(self.ntarget, dtype=np.bool)
+        for tid, t in self.mastergrid.targetDict.items():
+            itarget = self.targetID2indx[tid]
+            self.target_within[itarget] = len(t.validRobotIDs) > 0
+        return
+
+    def _targets_fromarray_valid(self):
+        self.robot_validitargets = dict()
+        for rid in self.mastergrid.robotDict:
+            robot = self.mastergrid.robotDict[rid]
+            self.robot_validitargets[rid] = np.array([self.targetID2indx[x]
+                                                      for x in robot.validTargetIDs])
+        return
+
+    def targets_fromarray(self, target_array=None, add_to_mastergrid=True):
         """Read targets from an ndarray
 
         Parameters:
