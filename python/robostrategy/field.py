#!/usr/bin/env python
# -*- coding:utf-8 -*-

# @Filename: field.py
# @License: BSD 3-clause (http://www.opensource.org/licenses/BSD-3-Clause)


import re
import numpy as np
import fitsio
import scipy.optimize as optimize
import matplotlib.pyplot as plt
import ortools.sat.python.cp_model as cp_model
import roboscheduler.cadence as cadence
import kaiju
import kaiju.robotGrid

# alpha and beta lengths for plotting
_alphaLen = 7.4
_betaLen = 15


# intersection of lists
def interlist(list1, list2):
    return(list(set(list1).intersection(list2)))


# Type for targets array
targets_dtype = np.dtype([('ra', np.float64),
                          ('dec', np.float64),
                          ('x', np.float64),
                          ('y', np.float64),
                          ('within', np.int32),
                          ('incadence', np.int32),
                          ('priority', np.int32),
                          ('program', np.unicode_, 30),
                          ('carton', np.unicode_, 30),
                          ('category', np.unicode_, 30),
                          ('cadence', np.unicode_, 30),
                          ('fiberType', np.unicode_, 10),
                          ('catalogid', np.int64),
                          ('rsid', np.int64),
                          ('target_pk', np.int64)])

# Dictionary defining meaning of flags
_flagdict = {'CADENCE_INCONSISTENT': 1,
             'NOT_COVERED_BY_APOGEE': 2,
             'NOT_COVERED_BY_BOSS': 4,
             'ASSIGNED_IN_PREVIOUS_FIELD': 8,
             'COLLISION': 16}

__all__ = ['Field']

"""Field module class.

Dependencies:

 numpy
 fitsio
 matplotlib
 roboscheduler
 kaiju
"""

# Establish access to the CadenceList singleton
clist = cadence.CadenceList()


class Field(object):
    """Field class

    Parameters:
    ----------

    filename : str
        if set, reads from file (ignores other inputs)

    fieldid : np.int32
        field ID number

    racen : np.float64
        boresight RA, J2000 deg

    deccen : np.float64
        boresight Dec, J2000 deg

    pa : np.float32
        position angle of field (deg E of N)

    observatory : str
        observatory field observed from, 'apo' or 'lco' (default 'apo')

    field_cadence : str
        field cadence (default 'none'; if not set explicitly, you need
        to call Field.set_field_cadence() subsequently)

    Attributes:
    ----------

    racen : np.float64
        boresight RA, J2000 deg

    deccen : np.float64
        boresight Dec, J2000 deg

    pa : np.float32
        position angle of field (deg E of N)

    observatory : str
        observatory field observed from ('apo' or 'lco')

    field_cadence : Cadence object
        cadence associated with field

    collisionBuffer : float
        collision buffer for kaiju (in mm)

<<<<<<< HEAD
    target_carton : ndarray of strings
        carton of targets

    target_category : ndarray of strings
        category of targets ('sky', 'standard', 'science')
=======
    radius : np.float32
        distance from racen, deccen to search for for targets (deg);
        set to 1.5 for observatory 'apo' and 0.95 for observatory 'lco'

    flagdict : Dict
        dictionary of assignment flag values
>>>>>>> 1cb70df1

    rsid2indx : Dict
        dictionary linking rsid (key) to index of targets and assignments arrays.
        (values). E.g. targets['rsid'][f.rsid2indx[rsid]] == rsid

    robotgrids : list of RobotGrid objects
        robotGrids associated with each exposure

    targets : ndarray
        array of targets, including 'ra', 'dec', 'x', 'y', 'within',
        'priority', 'category', 'cadence', 'catalogid', 'rsid', 'fiberType'

<<<<<<< HEAD
    target_duplicated: ndarray of np.bool
        whether each target was already "target_assigned" in a different field
        (set by assign() using a shared dictionary)

    target_assigned : ndarray of np.int32
        (ntarget) array of 0 or 1, indicating whether target is assigned
=======
    assignments : ndarray or None
        [len(targets)] array of 'assigned', 'robotID', 'rsflags', 'fiberType'
        for each target; set to None prior to definition of field_cadence
>>>>>>> 1cb70df1

    required_calibrations : Dict
        dictionary with numbers of required calibration sources specified
        for 'sky_boss', 'standard_boss', 'sky_apogee', 'standard_apogee'

    calibrations : Dict
        dictionary of lists with numbers of calibration sources assigned
        for each epoch for 'sky_boss', 'standard_boss', 'sky_apogee',
        'standard_apogee'

    _robot2indx : ndarray of int32 or None
        [nrobots, nexp_total] array of indices into targets

    _is_calibration : ndarray of np.bool
        [len(targets)] list of whether the target is a calibration target

    Notes:
    -----

    This class internally assumes that robotIDs are sequential integers starting at 0.
"""
    def __init__(self, filename=None, racen=None, deccen=None, pa=0.,
                 observatory='apo', field_cadence='none', collisionBuffer=2.,
                 fieldid=1):
        self.fieldid = fieldid
        self.robotgrids = []
        self.assignments = None
        self.rsid2indx = dict()
        self.targets = np.zeros(0, dtype=targets_dtype)
        if(filename is not None):
            self.fromfits(filename=filename)
        else:
            self.racen = racen
            self.deccen = deccen
            self.pa = pa
            self.observatory = observatory
            self.collisionBuffer = collisionBuffer
            self.required_calibrations = dict()
            self.required_calibrations['sky_boss'] = 80
            self.required_calibrations['standard_boss'] = 80
            self.required_calibrations['sky_apogee'] = 30
            self.required_calibrations['standard_apogee'] = 20
            self.calibrations = dict()
            for n in self.required_calibrations:
                self.calibrations[n] = np.zeros(0, dtype=np.int32)
            self._set_field_cadence(field_cadence)
        self._set_radius()
        self.flagdict = _flagdict
        self._competing_targets = None
        self.methods = dict()
        self.methods['assign_epochs'] = 'first'
        self.methods['assign_cadence'] = 'first'
        return

    def fromfits(self, filename=None):
        duf, hdr = fitsio.read(filename, ext=0, header=True)
        self.racen = np.float64(hdr['RACEN'])
        self.deccen = np.float64(hdr['DECCEN'])
        self.pa = np.float32(hdr['PA'])
        self.observatory = hdr['OBS']
        self.collisionBuffer = hdr['CBUFFER']
        field_cadence = hdr['FCADENCE']
        self.required_calibrations = dict()
        for name in hdr:
            m = re.match('^RCNAME([0-9]*)$', name)
            if(m is not None):
                num = 'RCNUM{d}'.format(d=m.group(1))
                if(num in hdr):
                    self.required_calibrations[hdr[name]] = np.int32(hdr[num])
        self.calibrations = dict()
        for n in self.required_calibrations:
            self.calibrations[n] = np.zeros(0, dtype=np.int32)
        self._set_field_cadence(field_cadence)
        targets = fitsio.read(filename, ext=1)
        try:
            assignments = fitsio.read(filename, ext=2)
        except OSError:
            assignments = None
        self.targets_fromarray(target_array=targets, assignment_array=assignments)
        for assignment, target in zip(self.assignments, self.targets):
            for iexp in range(self.field_cadence.nexp_total):
                if(assignment['robotID'][iexp] >= 0):
                    self.assign_robot_exposure(robotID=assignment['robotID'][iexp],
                                               rsid=target['rsid'], iexp=iexp)
        self.decollide_unassigned()
        return

    def _arrayify(self, quantity=None, dtype=np.float64):
        """Cast quantity as ndarray of numpy.float64"""
        try:
            length = len(quantity)
        except TypeError:
            length = 1
        return np.zeros(length, dtype=dtype) + quantity

    def _robotGrid(self):
        """Return a RobotGridFilledHex instance, with all robots at home"""
        rg = kaiju.robotGrid.RobotGridFilledHex(collisionBuffer=self.collisionBuffer)
        for k in rg.robotDict.keys():
            rg.homeRobot(k)
        return(rg)

    def _set_radius(self):
        """Set radius limit in deg depending on observatory"""
        if(self.observatory == 'apo'):
            self.radius = 1.5
        if(self.observatory == 'lco'):
            self.radius = 0.95
        return

    def _set_field_cadence(self, field_cadence='none'):
        """Set the field cadence, and set up robotgrids and assignments output"""
        if(len(self.robotgrids) > 0):
            print("Cannot reset field_cadence")
            return
        if(field_cadence != 'none'):
            self.field_cadence = clist.cadences[field_cadence]
            self.mastergrid = self._robotGrid()
            for i in range(self.field_cadence.nexp_total):
                self.robotgrids.append(self._robotGrid())
            self._robot2indx = np.zeros((len(self.mastergrid.robotDict),
                                         self.field_cadence.nexp_total),
                                        dtype=np.int32) - 1
        else:
            self.field_cadence = None
            self.robotgrids = []
            self.mastergrid = None

        self.assignments_dtype = np.dtype([('assigned', np.int32),
                                           ('robotID', np.int32,
                                            (self.field_cadence.nexp_total,)),
                                           ('fiberType', np.unicode_, 10),
                                           ('rsflags', np.int32)])
        self.assignments = np.zeros(0, dtype=self.assignments_dtype)
        self._is_calibration = np.zeros(0, dtype=np.bool)
        for c in self.calibrations:
            self.calibrations[c] = np.zeros(self.field_cadence.nexp_total,
                                            dtype=np.int32)
        return

    def set_flag(self, rsid=None, flagname=None):
        """Set a bitmask flag for a target

        Parameters:
        ----------

<<<<<<< HEAD
        nexp = self.nexposures
        self.target_assignments = np.zeros((self.ntarget, nexp),
                                           dtype=np.int32) - 1
        self.target_assigned = np.zeros(self.ntarget, dtype=np.int32)
        for iexp in np.arange(nexp, dtype=np.int32):
            rg = self.mastergrid
            for robotID in rg.robotDict:
                irobot = self.robotID2indx[robotID]
                curr_assignment = self.assignments[irobot, iexp]
                if(curr_assignment >= 0):
                    tindx = self.rsid2indx[curr_assignment]
                    self.target_assigned[tindx] = 1
                    self.target_assignments[tindx, iexp] = robotID
=======
        rsid : np.int64
            IDs of the target-cadence
>>>>>>> 1cb70df1

        flagname : str
            name of flag to set
"""
        indxs = np.array([self.rsid2indx[r] for r in self._arrayify(rsid)])
        self.assignments['rsflags'][indxs] = (self.assignments['rsflags'][indxs] | self.flagdict[flagname])
        return

    def check_flag(self, rsid=None, flagname=None):
        """Check a bitmask flag for a target

        Parameters:
        ----------

        rsid : np.int64 or ndarray
            IDs of the target-cadence

        flagname : str
            name of flag to set

        Returns:
        -------

        setornot : ndarray of bool
            True if flag is set, flag otherwise
"""
        indxs = np.array([self.rsid2indx[r] for r in self._arrayify(rsid)])
        setornot = ((self.assignments['rsflags'][indxs] & self.flagdict[flagname]) != 0)
        return(setornot)

    def get_flag_names(self, flagval=None):
        """Return names associated with flag

        Parameters:
        ----------

        flagval : np.int32
            flag

        Returns:
        -------

        flagnames : list
            strings corresponding to each set bit
"""
        flagnames = []
        for fn in self.flagdict:
            if(flagval & self.flagdict[fn]):
                flagnames.append(fn)
        return(flagnames)

    # Temporary method to deal with x&y to ra&dec conversion
    def radec2xy(self, ra=None, dec=None):
        # Yikes!
        if(self.observatory == 'apo'):
            scale = 218.
        if(self.observatory == 'lco'):
            scale = 329.

        # From Meeus Ch. 17
        deccen_rad = self.deccen * np.pi / 180.
        racen_rad = self.racen * np.pi / 180.
        dec_rad = dec * np.pi / 180.
        ra_rad = ra * np.pi / 180.
        x = (np.cos(deccen_rad) * np.sin(dec_rad) -
             np.sin(deccen_rad) * np.cos(dec_rad) *
             np.cos(ra_rad - racen_rad))
        y = np.cos(dec_rad) * np.sin(ra_rad - racen_rad)
        z = (np.sin(deccen_rad) * np.sin(dec_rad) +
             np.cos(deccen_rad) * np.cos(dec_rad) *
             np.cos(ra_rad - racen_rad))
        d_rad = np.arctan2(np.sqrt(x**2 + y**2), z)

        pay = np.sin(ra_rad - racen_rad)
        pax = (np.cos(deccen_rad) * np.tan(dec_rad) -
               np.sin(deccen_rad) * np.cos(ra_rad - racen_rad))
        pa_rad = np.arctan2(pay, pax)  # I think E of N?

        pa_rad = pa_rad - self.pa * np.pi / 180.

        x = d_rad * 180. / np.pi * scale * np.sin(pa_rad)
        y = d_rad * 180. / np.pi * scale * np.cos(pa_rad)

        return(x, y)

    # Temporary method to deal with x&y to ra&dec conversion
    def _min_xy_diff(self, radec, xt, yt):
        x, y = self.radec2xy(ra=radec[0], dec=radec[1])
        resid2 = (x - xt)**2 + (y - yt)**2
        return(resid2)

    # Temporary method to deal with x&y to ra&dec conversion
    def xy2radec(self, x=None, y=None):
        # This doesn't handle poles well
        # Yikes!
        if(self.observatory == 'apo'):
            scale = 218.
        if(self.observatory == 'lco'):
            scale = 329.
        xa = self._arrayify(x, dtype=np.float64)
        ya = self._arrayify(y, dtype=np.float64)
        rast = self.racen - xa / scale / np.cos(self.deccen * np.pi / 180.)
        decst = self.deccen + ya / scale
        ra = np.zeros(len(xa), dtype=np.float64)
        dec = np.zeros(len(xa), dtype=np.float64)
        for i in np.arange(len(xa)):
            res = optimize.minimize(self._min_xy_diff, [rast[i], decst[i]],
                                    (xa[i], ya[i]))
            ra[i] = res.x[0]
            dec[i] = res.x[1]
        return(ra, dec)

    def targets_fromfits(self, filename=None):
        """Read in targets from FITS file

<<<<<<< HEAD
        try:
            self.target_category = np.array(
                [c.strip() for c in self.target_array['category']])
        except AttributeError:
            self.target_category = np.array(
                [c.strip() for c in self.target_array['category']])
        except ValueError:
            self.target_category = np.array(['science'] * self.ntarget)

        try:
            self.target_carton = np.array(
                [c.strip() for c in self.target_array['carton']])
        except AttributeError:
            self.target_carton = np.array(
                [c.strip() for c in self.target_array['carton']])
        except ValueError:
            self.target_carton = np.array(['CARTON'] * self.ntarget)

        self.rsid2indx = dict()
        for itarget in np.arange(self.ntarget, dtype=np.int32):
            self.rsid2indx[self.target_rsid[itarget]] = itarget
=======
        Parameters
        ----------

        filename : str
            file name to read from
"""
        t = fitsio.read(filename, ext=1)
        self.targets_fromarray(t)
>>>>>>> 1cb70df1
        return

    def targets_fromarray(self, target_array=None, assignment_array=None):
        """Read in targets from ndarray

        Parameters
        ----------

        target_array : ndarray
            array with target information

        assignment_array : ndarray
            if not None, array with assignment information (default None)
"""
        # Read in
        targets = np.zeros(len(target_array), dtype=targets_dtype)
        for n in targets.dtype.names:
            if(n in target_array.dtype.names):
                targets[n] = target_array[n]

        # Set fiber type
        targets['fiberType'] = np.array(['APOGEE' if clist.cadences[c].instrument == cadence.Instrument.ApogeeInstrument
                                         else 'BOSS'
                                         for c in targets['cadence']])

        # Convert ra/dec to x/y
        targets['x'], targets['y'] = self.radec2xy(ra=targets['ra'],
                                                   dec=targets['dec'])

        # Add targets to robotGrids
        for target in targets:
            if(target['fiberType'] == 'APOGEE'):
                fiberType = kaiju.ApogeeFiber
            else:
                fiberType = kaiju.BossFiber
<<<<<<< HEAD
            self.mastergrid.addTarget(targetID=self.target_rsid[itarget],
                                      x=self.target_x[itarget],
                                      y=self.target_y[itarget],
                                      priority=self.target_priority[itarget],
=======
            for rg in self.robotgrids:
                rg.addTarget(targetID=target['rsid'], x=target['x'],
                             y=target['y'],
                             priority=np.float64(target['priority']),
                             fiberType=fiberType)
            self.mastergrid.addTarget(targetID=target['rsid'], x=target['x'],
                                      y=target['y'],
                                      priority=np.float64(target['priority']),
>>>>>>> 1cb70df1
                                      fiberType=fiberType)

<<<<<<< HEAD
    def _targets_fromarray_within(self):
        self.target_within = np.zeros(self.ntarget, dtype=np.bool)
        for tid, t in self.mastergrid.targetDict.items():
            try:
                itarget = self.rsid2indx[tid]
            except KeyError:
                print(self.target_rsid)
                print(self.target_catalogid)
                print(self.rsid2indx)
                print(type(self.target_catalogid[0]))
                print(self.rsid2indx[4459954173])
                print(tid)
                sys.exit(1)
            self.target_within[itarget] = len(t.validRobotIDs) > 0
        return

    def _targets_fromarray_valid(self):
        self.robot_validitargets = dict()
        for rid in self.mastergrid.robotDict:
            robot = self.mastergrid.robotDict[rid]
            self.robot_validitargets[rid] = np.array([self.rsid2indx[x]
                                                      for x in robot.validTargetIDs])
=======
        # Determine if within
        self.masterTargetDict = self.mastergrid.targetDict
        for itarget, rsid in enumerate(targets['rsid']):
            t = self.masterTargetDict[rsid]
            targets['within'][itarget] = len(t.validRobotIDs) > 0

        # Determine if it is within the field cadence
        for itarget, target_cadence in enumerate(targets['cadence']):
            ok = clist.cadence_consistency(target_cadence,
                                           self.field_cadence.name,
                                           return_solutions=False)
            targets['incadence'][itarget] = ok

        # Set up outputs
        assignments = np.zeros(len(targets),
                               dtype=self.assignments_dtype)
        if(assignment_array is None):
            assignments['fiberType'] = targets['fiberType']
            assignments['robotID'] = -1
        else:
            for n in self.assignments_dtype.names:
                assignments[n] = assignment_array[n]

        # Create internal look-up of whether it is a calibration target
        _is_calibration = np.zeros(len(targets), dtype=np.bool)
        for i, t in enumerate(targets):
            _is_calibration[i] = t['category'] in self.required_calibrations

        # Connect rsid with index of list
        for itarget, t in enumerate(targets):
            if(t['rsid'] in self.rsid2indx.keys()):
                print("Cannot replace identical rsid={rsid}. Will not add array.".format(rsid=t['rsid']))
                return
            else:
                self.rsid2indx[t['rsid']] = len(self.targets) + itarget

        self.targets = np.append(self.targets, targets)
        self.assignments = np.append(self.assignments, assignments, axis=0)
        self._is_calibration = np.append(self._is_calibration,
                                         _is_calibration)

>>>>>>> 1cb70df1
        return

    def tofits(self, filename=None):
        """Write field and assignments to FITS file

        Parameters:
        ----------

        filename : str
            file name to write to

        Notes:
        -----

        HDU0 header has keywords:

<<<<<<< HEAD
        Optional columns of array:
         'priority'
         'category'
         'carton'
"""
        self.target_array = target_array
        self.ntarget = len(self.target_array)
        self.target_ra = self.target_array['ra']
        self.target_dec = self.target_array['dec']
        try:
            self.target_catalogid = self.target_array['catalogid']
        except:
            print("FAKE TARGET_CATALOGID")
            self.target_catalogid = np.arange(0, self.ntarget * 10, 10,
                                              dtype=np.int64)
            np.random.shuffle(self.target_catalogid)
        try:
            self.target_rsid = self.target_array['rsid']
        except:
            print("FAKE TARGET_RSID")
            self.target_rsid = self.target_catalogid
        self.target_pk = self.target_array['pk']
        self.target_x, self.target_y = self.radec2xy(self.target_ra,
                                                     self.target_dec)

        self._targets_fromarray_strings()
=======
            RACEN
            DECCEN
            PA
            OBS
            FCADENCE (field cadence)
            RCNAME0 .. RNAMEN (required calibrations names)
            RCNUM0 .. RNUMN (required calibrations numbers)

        HDU1 has targets array
        HDU1 has assignments array
"""
        hdr = dict()
        hdr['RACEN'] = self.racen
        hdr['DECCEN'] = self.deccen
        hdr['OBS'] = self.observatory
        hdr['PA'] = self.pa
        hdr['FCADENCE'] = self.field_cadence.name
        hdr['CBUFFER'] = self.collisionBuffer
        for indx, rc in enumerate(self.required_calibrations):
            name = 'RCNAME{indx}'.format(indx=indx)
            num = 'RCNUM{indx}'.format(indx=indx)
            hdr[name] = rc
            hdr[num] = self.required_calibrations[rc]
        fitsio.write(filename, None, header=hdr, clobber=True)
        fitsio.write(filename, self.targets)
        fitsio.write(filename, self.assignments)
        return
>>>>>>> 1cb70df1

    def collide_robot_exposure(self, rsid=None, robotID=None, iexp=None):
        """Check if assigning an rsid to a robot would cause collision

<<<<<<< HEAD
        try:
            self.target_value = self.target_array['value']
        except ValueError:
            self.target_value = np.ones(self.ntarget, dtype=np.int32)

        self.target_requires_apogee = np.zeros(self.ntarget, dtype=np.int8)
        iscience = np.where(self.target_category == 'science')[0]
        self.target_requires_apogee[iscience] = [self.cadencelist.cadences[c].requires_apogee
                                                 for c in self.target_cadence[iscience]]
        self.target_requires_boss = np.zeros(self.ntarget, dtype=np.int8)
        self.target_requires_boss[iscience] = [self.cadencelist.cadences[c].requires_boss
                                               for c in self.target_cadence[iscience]]
        inotscience = np.where(self.target_category != 'science')[0]
        ttype = [t.split('_')[-1] for t in self.target_category[inotscience]]
        self.target_requires_apogee[inotscience] = (ttype == 'APOGEE')
        self.target_requires_boss[inotscience] = (ttype == 'BOSS')

        if(add_to_mastergrid is True):
            self._targets_fromarray_mastergrid()
            self._targets_fromarray_within()
            self._targets_fromarray_valid()
=======
        Parameters:
        ----------
>>>>>>> 1cb70df1

        rsid : np.int64
            rsid (for checking collisions)

        robotID : np.int64
            robotID to check

        iexp : int or np.int32
            exposure to check

        Returns:
        -------

        collide : bool
            True if it causes a collision, False if not
"""
        rg = self.robotgrids[iexp]
        return rg.wouldCollideWithAssigned(robotID, rsid)

    def available_robot_epoch(self, rsid=None,
                              robotID=None, epoch=None, nexp=None, iscalib=False):
        """Check if a robot-epoch has enough exposures

        Parameters:
        ----------

        rsid : np.int64
            rsid (optional; will check for collisions)

        robotID : np.int64
            robotID to check

        epoch : int or np.int32
            epoch to check

        nexp : int or np.int32
            number of exposures needed

<<<<<<< HEAD
        Required columns:
         'ra', 'dec' should be np.float64
         'rsid' should be np.int64
         'catalogid' should be np.int64
         'cadence' should be str or bytes

        Optional columns:
         'priority'
         'category'
         'carton'
=======
        iscalib : bool
            True if this is a calibration target

        Returns:
        -------

        available : bool
            is it available or not?

        spare_calibration : np.int64
            spare calibration targetID if that is what is assigned

        Comments:
        --------

        Checks if a robot is available at each exposure AND if
        assigning the robot to the given target would cause a
        collision.

        The robot is available if it is not assigned to any science
        target AND it is not assigned to a "spare" calibration
        target. A spare calibration target is one for which there are
        more than enough calibration targets of that type already.
>>>>>>> 1cb70df1
"""

        # Checks obvious case that this epoch doesn't have enough exposures
        available = False
        spare_calibrations = np.zeros(0, dtype=np.int64)
        if(self.field_cadence.nexp[epoch] < nexp):
            return available, spare_calibrations

        # Consider exposures for this epoch
        iexpst = self.field_cadence.epoch_indx[epoch]
        iexpnd = self.field_cadence.epoch_indx[epoch + 1]

        # Check if this is an "extra" calibration target; i.e. not necessary
        # so should not bump any other calibration targets
        isspare = False
        if(iscalib & (rsid is not None)):
            cat = self.targets['category'][self.rsid2indx[rsid]]
            if(self.calibrations[cat][iexpst:iexpnd].min() >= self.required_calibrations[cat]):
                isspare = True

        # Get indices of assigned targets to this robot
        # and make Boolean arrays of which are assigned and not
        robot2indx = self._robot2indx[robotID, iexpst:iexpnd]
        unassigned = robot2indx < 0
        assigned = robot2indx >= 0

        # Check if the assigned robots are to "spare" calibration target.
        # These may be bumped if necessary (but won't be if the target under
        # consideration is, itself, a "spare" calibration targets. This logic
        # is not so straightforward but avoids expensive for loops.
        iassigned = np.flatnonzero(assigned)
        spare = np.zeros(iexpnd - iexpst, dtype=np.bool)
        icalib = iassigned[np.flatnonzero(self._is_calibration[robot2indx[iassigned]])]
        category = self.targets['category'][robot2indx[icalib]]
        calibspare = np.array([self.calibrations[category[i]][iexpst + icalib[i]] >
                               self.required_calibrations[category[i]]
                               for i in range(len(category))], dtype=np.bool)
        spare[icalib] = calibspare
        spare = spare & (isspare is False)

        # Now classify exposures as "free" or not (free if unassigned OR assigned to
        # a calibration target that may be bumped).
        free = unassigned | spare

        # Now (if there is an actual target under consideration) check for collisions.
        if(rsid is not None):
            for ifree in np.flatnonzero(free):
                free[ifree] = self.collide_robot_exposure(rsid=rsid, robotID=robotID,
                                                          iexp=iexpst + ifree) is False

        # Count this exposure as available if there are enough free exposures.
        # Package list of which calibrations are considered spare. 
        available = free.sum() >= nexp
        spare_calibrations = np.unique(self.targets['rsid'][robot2indx[spare]])

        return available, free.sum(), spare_calibrations

    def assign_robot_epoch(self, rsid=None, robotID=None, epoch=None, nexp=None):
        """Assign an rsid to a particular robot-epoch

        Parameters:
        ----------

        rsid : np.int64
            rsid of target to assign

        robotID : np.int64
            robotID to assign to

        epoch : int or np.int32
            epoch to assign to

        nexp : int or np.int32
            number of exposures needed

        Returns:
        --------

        success : bool
            True if successful, False otherwise

        Comments:
        --------
"""
        # Only try to assign if you can.
        if(rsid not in self.mastergrid.robotDict[robotID].validTargetIDs):
            return False

        # Get list of available exposures in the epoch
        available = []
        iexpst = self.field_cadence.epoch_indx[epoch]
        iexpnd = self.field_cadence.epoch_indx[epoch + 1]
        for iexp in np.arange(iexpst, iexpnd):
            rg = self.robotgrids[iexp]
            if((rg.robotDict[robotID].isAssigned() != True) &
               (self.collide_robot_exposure(rsid=rsid, robotID=robotID, iexp=iexp) != True)):
                available.append(iexp)

        # Bomb if there aren't enough available
        if(len(available) < nexp):
            return False

        # Now actually assign (to first available exposures)
        for iexp in available[0:nexp]:
            self.assign_robot_exposure(robotID=robotID, rsid=rsid, iexp=iexp)
        return True

    def _set_competing_targets(self, rsids=None):
        """Set number of competing targets for each robotID from this set

        Parameters:
        ----------

        rsids : ndarray of np.int64
            rsid values to count for each robot

        Notes:
        -----

        Sets attribute _competing_targets to an array with number of competing targets.
"""
        self._competing_targets = np.zeros(len(self.mastergrid.robotDict), dtype=np.int32)
        for rsid in rsids:
            robotIDs = np.array(self.masterTargetDict[rsid].validRobotIDs, dtype=np.int32)
            self._competing_targets[robotIDs] += 1
        return

    def assign_robot_exposure(self, robotID=None, rsid=None, iexp=None):
        """Assign an rsid to a particular robot-exposure

        Parameters:
        ----------

        rsid : np.int64
            rsid of target to assign

        robotID : np.int64
            robotID to assign to

        iexp : int or np.int32
            exposure to assign to

        Returns:
        --------

<<<<<<< HEAD
        target_array : ndarray
            Array of targets, with columns:
              'ra', 'dec' (np.float64)
              'pk' (np.int64)
              'cadence' ('a30')
              'priority' (np.int32)
              'category' ('a30')
              'carton' ('a30')
"""
        target_array_dtype = np.dtype([('ra', np.float64),
                                       ('dec', np.float64),
                                       ('rsid', np.int64),
                                       ('catalogid', np.int64),
                                       ('pk', np.int64),
                                       ('cadence', cadence.fits_type),
                                       ('category', np.dtype('a30')),
                                       ('carton', np.dtype('a30')),
                                       ('value', np.int32),
                                       ('priority', np.int32),
                                       ('within', np.int32)])

        target_array = np.zeros(self.ntarget, dtype=target_array_dtype)
        target_array['ra'] = self.target_ra
        target_array['dec'] = self.target_dec
        target_array['pk'] = self.target_pk
        target_array['rsid'] = self.target_rsid
        target_array['catalogid'] = self.target_catalogid
        target_array['cadence'] = self.target_cadence
        target_array['category'] = self.target_category
        target_array['carton'] = self.target_carton
        target_array['value'] = self.target_value
        target_array['priority'] = self.target_priority
        target_array['within'] = self.target_within
        return(target_array)

    def tofits(self, filename=None, clobber=True):
        """Write targets to a FITS file
=======
        success : bool
            True if successful, False otherwise
"""
        rg = self.robotgrids[iexp]
        itarget = self.rsid2indx[rsid]
        rg.assignRobot2Target(robotID, rsid)
        self.assignments['robotID'][itarget, iexp] = robotID
        self._robot2indx[robotID, iexp] = itarget
        self.assignments['assigned'][itarget] = 1

        # If this is a calibration target, update calibration target tracker
        if(self._is_calibration[itarget]):
            category = self.targets['category'][itarget]
            self.calibrations[category][iexp] = self.calibrations[category][iexp] + 1
        return

    def _set_assigned(self, itarget=None):
        self.assignments['assigned'][itarget] = (self.assignments['robotID'][itarget, :] >= 0).sum() > 0
        return

    def unassign_exposure(self, rsid=None, iexp=None, reset_assigned=True):
        """Unassign an rsid from a particular exposure
>>>>>>> 1cb70df1

        Parameters:
        ----------

        rsid : np.int64
            rsid of target to unassign

        iexp : int or np.int32
            exposure to unassign from

        reset_assigned : bool
            if set, reset "assigned" setting in assignments (default True)
"""
        itarget = self.rsid2indx[rsid]
        category = self.targets['category'][itarget]
        rg = self.robotgrids[iexp]
        robotID = self.assignments['robotID'][itarget, iexp]
        if(robotID >= 0):
            if(rg.robotDict[robotID].assignedTargetID == rsid):
                rg.unassignTarget(rsid)
                self.assignments['robotID'][itarget, iexp] = -1
                self._robot2indx[robotID, iexp] = -1
                if(self._is_calibration[itarget]):
                    self.calibrations[category][iexp] = self.calibrations[category][iexp] - 1
            else:
                print("Inconsistency: assignments says rsid {rsid} on robotID {robotID}".format(rsid=rsid,
                                                                                                robotID=robotID))
                print("But robot thinks its assignment is to {ati}.".format(ati=rg.robotDict[robotID].assignedTargetID))

        if(reset_assigned is True):
            self._set_assigned(itarget=itarget)
        return

    def unassign_epoch(self, rsid=None, epoch=None):
        """Unassign an rsid from a particular epoch

        Parameters:
        ----------

        rsid : np.int64
            rsid of target to unassign

<<<<<<< HEAD
            'ra', 'dec' (np.float64)
            'pk' (np.int64)
            'cadence', 'type' ('a30')
            'priority' (np.int32)
            'category' ('a30')
            'carton' ('a30')
=======
        epoch : int or np.int32
            epoch to unassign from

        Returns:
        -------

        status : int
            0 if the target had been assigned and was successfully removed
>>>>>>> 1cb70df1
"""
        iexpst = self.field_cadence.epoch_indx[epoch]
        iexpnd = self.field_cadence.epoch_indx[epoch + 1]
        for iexp in np.arange(iexpst, iexpnd):
            self.unassign_exposure(rsid=rsid, iexp=iexp, reset_assigned=False)
        self._set_assigned(itarget=self.rsid2indx[rsid])
        return 0

    def unassign(self, rsid=None):
        """Unassign an rsid entirely

        Parameters:
        ----------

        rsid : np.int64
            rsid of target to assign
"""
        for epoch in range(self.field_cadence.nepochs):
            self.unassign_epoch(rsid=rsid, epoch=epoch)
        return

    def available_epochs(self, rsid=None, epochs=None, nexps=None, iscalib=False):
        """Find robots available for each epoch

        Parameters:
        ----------

        rsid : np.int64
            rsid of target to assign

        epochs : ndarray of np.int32
            epochs to assign to (default all)

        nexps : ndarray of np.int32
            number of exposures needed (default 1 per epoch)

        calib : bool
            True if this is a calibration target; will not bump other calibs

        Returns:
        --------

        available : dictionary, with key value pairs below
            'availableRobotIDs' : list of lists
                for each epoch, list of available robotIDs sorted by robotID

            'nFrees' : list of lists
                for each epoch, list of number of free exposures for each available robot

            'spareCalibrations' : list of list of lists
                for each epoch and each robotID, list of spare calibrations
                availability relies upon removing
"""
        if(epochs is None):
            epochs = np.arange(self.field_cadence.nepochs, dtype=np.int32)
        if(nexps is None):
            nexps = np.ones(len(epochs))
        validRobotIDs = self.masterTargetDict[rsid].validRobotIDs
        validRobotIDs = np.array(validRobotIDs)
        validRobotIDs.sort()
        availableRobotIDs = [[]] * len(epochs)
        spareCalibrations = [[[]]] * len(epochs)
        nFrees = [[]] * len(epochs)
        for iepoch, epoch in enumerate(epochs):
            nexp = nexps[iepoch]
            arlist = []
            sclist = []
            nflist = []
            for robotID in validRobotIDs:
                ok, nfree, sc = self.available_robot_epoch(rsid=rsid,
                                                           robotID=robotID,
                                                           epoch=epoch,
                                                           nexp=nexp,
                                                           iscalib=iscalib)
                if(ok):
                    arlist.append(robotID)
                    nflist.append(nfree)
                    sclist.append(sc)
            availableRobotIDs[iepoch] = arlist
            spareCalibrations[iepoch] = sclist
            nFrees[iepoch] = nflist

        available = dict()
        available['availableRobotIDs'] = availableRobotIDs
        available['nFrees'] = nFrees
        available['spareCalibrations'] = spareCalibrations
        return(available)

    def assign_epochs(self, rsid=None, epochs=None, nexps=None):
        """Assign target to robots in a set of epochs

        Parameters:
        ----------

<<<<<<< HEAD
        if(self.assignments is not None):
            target_got = np.zeros(self.ntarget, dtype=np.int32)
            iassigned = np.where(self.assignments.flatten() >= 0)[0]
            itarget = np.array([self.rsid2indx[x] for x in
                                self.assignments.flatten()[iassigned]])
            target_got[itarget] = 1
            for indx in np.arange(len(target_cadence)):
                itarget = np.where((target_got > 0) &
                                   (self.target_cadence ==
                                    target_cadence[indx]))[0]
                icolor = indx % len(colors)
                plt.scatter(self.target_x[itarget],
                            self.target_y[itarget], s=20,
                            color=colors[icolor],
                            label=target_cadence[indx])
=======
        rsid : np.int64
            rsid of target to assign
>>>>>>> 1cb70df1

        epochs : ndarray of np.int32
            epochs to assign to

        nexps : ndarray of np.int32
            number of exposures needed

        method : str
            method to use to pick which robot ('first')

        Returns:
        --------

        success : bool
            True if successful, False otherwise
"""
        if(self.targets['category'][self.rsid2indx[rsid]] in self.required_calibrations):
            iscalib = True
        else:
            iscalib = False
        available = self.available_epochs(rsid=rsid, epochs=epochs, nexps=nexps, iscalib=iscalib)
        availableRobotIDs = available['availableRobotIDs']
        spareCalibrations = available['spareCalibrations']

        # Check if there are robots available
        nRobotIDs = np.array([len(x) for x in availableRobotIDs])
        if(nRobotIDs.min() < 1):
            return False

        # Assign to each epoch
        for iepoch, epoch in enumerate(epochs):
            currRobotIDs = np.array(availableRobotIDs[iepoch], dtype=np.int32)
            if(self.methods['assign_epochs'] == 'first'):
                irobot = 0
            if(self.methods['assign_epochs'] == 'fewestcompeting'):
                irobot = np.argmin(self._competing_targets[currRobotIDs])
            robotID = currRobotIDs[irobot]
            nexp = nexps[iepoch]

            # If there are spare calibrations associated with this
            # epoch, they need to be removed.
            for sc in spareCalibrations[iepoch][irobot]:
                self.unassign_epoch(rsid=sc, epoch=epoch)

            self.assign_robot_epoch(rsid=rsid, robotID=robotID, epoch=epoch,
                                    nexp=nexp)

        return True

    def assign_cadence(self, rsid=None):
        """Assign target to robots according to its cadence

        Parameters:
        ----------

        rsid : np.int64
            rsid of target to assign

        Returns:
        --------

        success : bool
            True if successful, False otherwise

<<<<<<< HEAD
        Assigns calibration targets. All it attempts at the moment
        is that a certain number will be assigned, according to the
        attribute:

           n{category}

        There is no guarantee regarding the spatial distribution.
        In addition, even the number is not guaranteed.

        The current method goes to each exposure, and does the following:

          * For each unassigned robot, tries to match it to
            one of the calibration targets. Assigns up to
            n{category} robots. It prefers robots used
            for calibration in previous exposures, but beyond
            that picks randomly.

          * If there are less than n{category} calibration
            targets assigned, for each robot assigned to a single
            exposure 'science' target, tries to match it to one of the
            calibration targets. Assigns more calibration targets up
            to a total of n{category}, randomly selected. If
            there is more than one exposure in the field cadence,
            tries to assign the replaced targets back to their same
            fiber in an earlier (preferentially) or later exposure.

          * If there are still less than n{category}
            calibration targets assigned, for each robot assigned to a
            any other 'science' target, tries to match it to one of
            the calibration targets. Assigns more calibration targets
            up to a total of n{category}. It prefers robots
            used for calibration in previous exposures, but beyond
            that picks randomly. The replaced targets are lost.

        This method is a hack. It will usually get the right number of
        calibration targets but isn't optimized.
=======
        Coments
>>>>>>> 1cb70df1
"""
        indx = self.rsid2indx[rsid]
        target_cadence = self.targets['cadence'][indx]

<<<<<<< HEAD
        ttype = category.split("_")[-1]

        # Match robots to targets (indexed into icalib)
        curr_robot_targets = dict()
        for rindx, robotID in enumerate(self.mastergrid.robotDict):
            robot = self.mastergrid.robotDict[robotID]
            requires_boss = (ttype == 'BOSS')
            requires_apogee = (ttype == 'APOGEE')

            curr_robot_targets[robotID] = np.zeros(0, dtype=np.int32)
            if(len(robot.validTargetIDs) > 0):
                robot_targets = np.array([self.rsid2indx[x]
                                          for x in robot.validTargetIDs])
                curr_icalib = np.where((iscalib[robot_targets] > 0) &
                                       ((requires_boss == 0) |
                                        (robot.hasBoss > 0)) &
                                       ((requires_apogee == 0) |
                                        (robot.hasApogee > 0)))[0]
                if(len(curr_icalib) > 0):
                    curr_robot_targets[robotID] = robot_targets[curr_icalib]

        ncalib = getattr(self, 'n{c}'.format(c=category).lower())

        # Loop over exposures
        robot_used = np.zeros(self.mastergrid.nRobots, dtype=np.int32)
        for iexp, rg in enumerate(self.robotgrids):
            calibration_assignments = (np.zeros(self.mastergrid.nRobots,
                                                dtype=np.int64) - 1)

            # Initial consistency check
            if(kaiju):
                for robotID in rg.robotDict:
                    rindx = self.robotID2indx[robotID]
                    r = rg.robotDict[robotID]
                    if(r.isAssigned() is False):
                        if(self.assignments[rindx, iexp] >= 0):
                            print("PRECHECK {i}: UH OH DID NOT ASSIGN ROBOT".format(i=iexp))
                    else:
                        assignedID = r.assignedTargetID
                        if(assignedID != self.assignments[rindx, iexp]):
                            print("PRECHECK: UH OH ROBOT DOES NOT MATCH ASSIGNMENT")

            # Now make ordered list of robots to use
            exposure_assignments = self.assignments[:, iexp]
            robot_indx = np.where(exposure_assignments >= 0)[0]
            target_indx = np.array([self.rsid2indx[x]
                                    for x in exposure_assignments[robot_indx]], dtype=np.int32)
            assignment_nexp = np.zeros(self.mastergrid.nRobots,
                                       dtype=np.int32)
            iscience = np.where(self.target_category[target_indx] ==
                                'science')[0]
            assignment_nexp[robot_indx[iscience]] = np.array([
                self.cadencelist.cadences[x].nexposures
                for x in self.target_cadence[target_indx[iscience]]])
            inot = np.where(self.target_category[target_indx] !=
                            'science')[0]
            assignment_nexp[robot_indx[inot]] = -1
            chances = np.random.random(size=self.mastergrid.nRobots)
            sortby = (robot_used * (1 + chances) * 1 +
                      np.int32(assignment_nexp == 1) * (1 + chances) * 2 +
                      np.int32(assignment_nexp == 0) *
                      (1 + robot_used) * (1 + chances) * 4)
            indx_order = np.argsort(sortby)[::-1]

            # Set up calibration assignments in that priority
            got_calib = np.zeros(self.ntarget, dtype=np.int32)
            nassigned = 0
            for indx in indx_order:
                robotID = self.indx2RobotID[indx]
                icalib = curr_robot_targets[robotID]
                for itry in icalib:
                    if(got_calib[itry] == 0):
                        got = True
                        if(kaiju):
                            if(rg.robotDict[robotID].isAssigned()):
                                try:
                                    rg.decollideRobot(robotID)
                                except:
                                    print("unassign failure 1")
                            rg.assignRobot2Target(robotID,
                                                  self.target_rsid[itry])
                            ## TODO: isCollidedWithAssigned
                            if(rg.isCollidedWithAssigned(robotID) == False):
                                got = True
                            else:
                                got = False
                        if(got):
                            calibration_assignments[indx] = self.target_rsid[itry]
                            got_calib[itry] = 1
                            robot_used[indx] = 1
                            nassigned = nassigned + 1
                            break
                        if(kaiju):
                            try:
                                rg.decollideRobot(robotID)
                            except RuntimeError:
                                print("unassign failure 2")
                            if(self.assignments[indx, iexp] >= 0):
                                tid = self.assignments[indx, iexp]
                                rg.assignRobot2Target(robotID, tid)
                if(nassigned >= ncalib):
                    break

            # If there is a conflict with a single observation
            # swap with another exposure (need to check collision)
            conflicts = ((calibration_assignments >= 0) &
                         (self.assignments[:, iexp] >= 0))
            single = (assignment_nexp == 1)
            isingle = np.where(conflicts & single)[0]
            for irobot in isingle:
                robotID = self.indx2RobotID[irobot]
                ifree = np.sort(np.where(self.assignments[irobot, :] == -1)[0])
                for itry in ifree:
                    rsid = self.assignments[irobot, iexp]
                    if(kaiju):
                        self.robotgrids[itry].assignRobot2Target(robotID,
                                                                 rsid)
                        ica = self.robotgrids[itry].isCollidedWithAssigned(robotID)
                    else:
                        ica = False
                    if(ica == False):
                        self.assignments[irobot, itry] = rsid
                        self.assignments[irobot, iexp] = -1
                        break
                    if(kaiju):
                        try:
                            self.robotgrids[itry].decollideRobot(robotID)
                        except:
                            print("unassign failure 3")

            # If there is a conflict with a multi-exposure observation
            # just completely unassign (need to actually unassign)
            multi = (assignment_nexp > 1)
            imulti = np.where(conflicts & multi)[0]
            for irobot in imulti:
                robotID = self.indx2RobotID[irobot]
                iother = np.where(self.assignments[irobot, :] ==
                                  self.assignments[irobot, iexp])[0]
                for iun in iother:
                    self.assignments[irobot, iun] = -1
                    try:
                        self.robotgrids[iun].decollideRobot(robotID)
                    except:
                        print("unassign failure4")

            iassign = np.where(calibration_assignments >= 0)[0]
            self.assignments[iassign, iexp] = calibration_assignments[iassign]
            if(kaiju):
                for robotID in rg.robotDict:
                    irobot = self.robotID2indx[robotID]
                    if(rg.robotDict[robotID].isAssigned() is False):
                        if(self.assignments[irobot, iexp] >= 0):
                            print("UH OH DID NOT ASSIGN ROBOT")
                            print("indx={indx}".format(indx=indx))
                            print("iexp={iexp}".format(iexp=iexp))
                            print("itarget={itarget}".format(itarget=self.assignments[irobot, iexp]))
                    elif(rg.robotDict[robotID].assignedTargetID !=
                         self.assignments[irobot, iexp]):
                        print("UH OH ROBOT DOES NOT MATCH ASSIGNMENT")

        if(kaiju):
            for iexp, rg in enumerate(self.robotgrids):
                for robotID in rg.robotDict:
                    if(rg.robotDict[robotID].isAssigned() is False):
                        irobot = self.robotID2indx[robotID]
                        if(self.assignments[irobot, iexp] >= 0):
                            print("UH OH DID NOT ASSIGN ROBOT")
                        if(rg.isCollided(robotID)):
                            try:
                                rg.decollideRobot(robotID)
                            except:
                                print("unassign failure 5")

    def make_robotgrids(self):
        self.robotgrids = []
        for i in np.arange(self.nexposures):
            self.robotgrids.append(self._robotGrid())
            self.robotgrids[i].clearTargetDict()
            for tid, t in self.mastergrid.targetDict.items():
                self.robotgrids[i].addTarget(targetID=t.id, x=t.x,
                                             y=t.y, priority=t.priority,
                                             fiberType=t.fiberType)
        return

    def assign(self, include_calibration=True, kaiju=True, coordinated_targets=None):
        """Assign targets to robots within the field
=======
        ok, epochs_list = clist.cadence_consistency(target_cadence,
                                                    self.field_cadence.name,
                                                    return_solutions=True,
                                                    epoch_level=True)

        if(ok is False):
            return False

        nexps = clist.cadences[target_cadence].nexp

        # Find set of epochs which is "most available"
        if(self.methods['assign_cadence'] == 'mostavailable'):
            navailable = np.zeros(len(epochs_list), dtype=np.int32)
            for indx, epochs in enumerate(epochs_list):
                if(self.targets['category'][self.rsid2indx[rsid]] in self.required_calibrations):
                    iscalib = True
                else:
                    iscalib = False
                available = self.available_epochs(rsid=rsid, epochs=epochs, nexps=nexps,
                                                  iscalib=iscalib)
                availableRobotIDs = available['availableRobotIDs']

                navailable[indx] = 1
                for ari in availableRobotIDs:
                    navailable[indx] = navailable[indx] + len(ari)

            imost = np.argmax(navailable)
            epochs = epochs_list[imost]
            if(self.assign_epochs(rsid=rsid, epochs=epochs, nexps=nexps)):
                return True

        # Or just use first available
        if(self.methods['assign_cadence'] == 'first'):
            for indx, epochs in enumerate(epochs_list):
                if(self.assign_epochs(rsid=rsid, epochs=epochs, nexps=nexps)):
                    return True

        return False

    def assign_cadences(self, rsids=None):
        """Assign a set of targets to robots
>>>>>>> 1cb70df1

        Parameters:
        ----------

        rsids : ndarray of np.int64
            rsids of targets to assign

        Returns:
        --------

        success : ndarray of bool
            True if successful, False otherwise

        Notes:
        -----

        Sorts cadences by priority for assignment.
"""
        success = np.zeros(len(rsids), dtype=np.bool)

        indxs = np.array([self.rsid2indx[r] for r in rsids], dtype=np.int32)
        priorities = np.unique(self.targets['priority'][indxs])
        for priority in priorities:
            iormore = np.where((self.targets['priority'][indxs] >= priority) &
                               (self._is_calibration[indxs] == False))[0]
            self._set_competing_targets(rsids[iormore])
            iassign = np.where(self.targets['priority'][indxs] == priority)[0]
            for i, rsid in enumerate(rsids[iassign]):
                success[iassign[i]] = self.assign_cadence(rsid=rsid)
            self._competing_targets = None

        return(success)

    def _assign_cp_model(self, rsids=None, robotIDs=None, check_collisions=True):
        """Assigns using CP-SAT to optimize number of targets

<<<<<<< HEAD
        It first assigns targets in category 'science', respecting
        cadence categories.

        Then for each exposure it assigns 'standard' and then 'sky'
        targets for 'APOGEE' and 'BOSS' fibers. It uses the
        assign_calibration() method in each case.
=======
        Parameters
        ----------

        rsids : ndarray of np.int64
            [N] rsids of targets to assign
>>>>>>> 1cb70df1

        robotIDs : ndarray of np.int32
            robots which are available to assign

<<<<<<< HEAD
        assign() can also accept a multiprocessor-managed dictionary
        to coordinate targets falling in multiple fields to avoid
        duplicate observations

        assign() also sets the target_incadence attribute, which
        tells you wich targets fit somehow into the field cadence.
"""

        # Initialize
        np.random.seed(int(self.racen))
        nexposures = self.nexposures
        self.assignments = (np.zeros((self.mastergrid.nRobots, nexposures),
                                     dtype=np.int64) - 1)
        got_target = np.zeros(self.ntarget, dtype=np.int32)

        iscience = np.where(self.target_category == 'science')[0]

        # Find which targets are viable at all
        ok_cadence = dict()
        for curr_cadence in np.unique(self.target_cadence[iscience]):
            ok, s = self.cadencelist.cadence_consistency(curr_cadence,
                                                         self.field_cadence,
                                                         return_solutions=True)
            ok_cadence[curr_cadence] = (
                ok | (self.cadencelist.cadences[curr_cadence].nepochs == 1))
        ok = [ok_cadence[tcadence]
              for tcadence in self.target_cadence[iscience]]
        self.target_incadence = np.zeros(self.ntarget, dtype=np.int32)
        iok = np.where(np.array(ok))[0]
        self.target_incadence[iscience[iok]] = 1
        if(len(iok) == 0):
            return

        self.target_duplicated = np.zeros(self.ntarget, dtype=np.int32)
        if coordinated_targets is not None:
            for id_idx,irsid in enumerate(self.target_rsid):
                if irsid in coordinated_targets.keys():
                    if coordinated_targets[irsid]:
                        self.target_duplicated[id_idx] = 1

        # Set up robotgrids
        if(kaiju):
            self.make_robotgrids()
        else:
            self.robotgrids = [None] * self.nexposures

        # Assign the robots
        nexp = self.nexposures
        robotIDs = self.mastergrid.robotDict.keys()
        doneRobots = np.zeros(self.mastergrid.nRobots, dtype=np.bool)
        for indx in np.arange(self.mastergrid.nRobots, dtype=np.int32):
            irobot = self._next_robot(robotIDs=robotIDs,
                                      doneRobots=doneRobots,
                                      got_target=got_target,
                                      kaiju=kaiju)
            doneRobots[irobot] = True
            robotID = self.indx2RobotID[irobot]
            cRobot = self.mastergrid.robotDict[robotID]
            if(len(cRobot.validTargetIDs) > 0):
                itargets = np.array([self.rsid2indx[x]
                                     for x in cRobot.validTargetIDs])
                it = np.where((got_target[itargets] == 0) &
                              (self.target_incadence[itargets] > 0) &
                              (self.target_duplicated[itargets] == 0) &
                              ((self.target_requires_boss[itargets] == 0) |
                               (cRobot.hasBoss > 0)) &
                              ((self.target_requires_apogee[itargets] == 0) |
                               (cRobot.hasApogee > 0)))[0]
                if(len(it) > 0):
                    ifull = itargets[it]
                    # Create mask to pass to pack_targets_greedy() based
                    # on collisions
                    emask = np.zeros((len(ifull), nexp), dtype=np.bool)
                    if(kaiju):
                        for tindx, itarget in enumerate(ifull):
                            for iexp in np.arange(nexp, dtype=np.int32):
                                tid = self.target_rsid[itarget]
                                try:
                                    self.robotgrids[iexp].assignRobot2Target(robotID, tid)
                                except:
                                    print(iexp)
                                    print(robotID)
                                    print(tid)
                                    print(itarget)
                                    print(self.rsid2indx[tid])
                                    print(self.target_rsid[itarget])
                                    for v in self.mastergrid.robotDict[robotID].validTargetIDs:
                                        print(v)
                                    for v in self.robotgrids[iexp].robotDict[robotID].validTargetIDs:
                                        print(v)
                                    self.robotgrids[iexp].assignRobot2Target(robotID, tid)
                                if(self.robotgrids[iexp].isCollidedWithAssigned(robotID)):
                                    emask[tindx, iexp] = True
                                # Reset robot -- perhaps there are more elegant ways
                                try:
                                    self.robotgrids[iexp].decollideRobot(robotID)
                                except:
                                    print("unassign failure 6")
                    p = cadence.Packing(self.field_cadence)

                    # Unholy hack here; since greedy packing just sorts
                    # by the "value" it is given and assigns in decreasing
                    # order, if we take negative of priority, that will
                    # assign from highest priority down.
                    p.pack_targets_greedy(
                        target_ids=self.target_rsid[ifull],
                        target_cadences=self.target_cadence[ifull],
                        value= - self.target_priority[ifull],
                        exposure_mask=emask)
                    target_rsids = p.exposures  # make sure this returns rsid
                    iassigned = np.where(target_rsids >= 0)[0]
                    nassigned = len(iassigned)
                    if(nassigned > 0):
                        itarget = np.array([self.rsid2indx[x]
                                            for x in target_rsids[iassigned]])
                        got_target[itarget] = 1
                    self.assignments[irobot, :] = target_rsids
                    if(kaiju):
                        for iexp, rg in enumerate(self.robotgrids):
                            ctarget = self.assignments[irobot, iexp]
                            if(ctarget >= 0):
                                try:
                                    rg.assignRobot2Target(robotID, ctarget)
                                except RuntimeError:
                                    print(robotID)
                                    print(iexp)
                                    print(ctarget)
                                    print(rg.robotDict[robotID].validTargetIDs)
                                    sys.exit(1)
                            else:
                                try:
                                    rg.decollideRobot(robotID)
                                except:
                                    print("unassign failure 7")
                            if(rg.isCollidedWithAssigned(robotID)):
                                print(robotID)
                                print(ctarget)
                                print(rg.robotDict[robotID].assignedTargetID)
                                print("INCONSISTENCY 1")

        # Explicitly unassign all unassigned robots so they
        # are out of the way.
        if(kaiju):
            for iexp, rg in enumerate(self.robotgrids):
                iun = np.where(self.assignments[:, iexp] < 0)[0]
                for irobot in iun:
                    robotID = self.indx2RobotID[irobot]
                    try:
                        rg.decollideRobot(robotID)
                    except:
                        print("unassign failure 8")

        # Make sure all assigned robots are assigned
        if(kaiju):
            for iexp, rg in enumerate(self.robotgrids):
                for indx, robotID in enumerate(rg.robotDict):
                    if(rg.robotDict[robotID].isAssigned() is False):
                        if(self.assignments[indx, iexp] >= 0):
                            print("UH OH DID NOT ASSIGN ROBOT")
                    elif(rg.robotDict[robotID].assignedTargetID !=
                         self.assignments[indx, iexp]):
                        print("UH OH ROBOT DOES NOT MATCH ASSIGNMENT")

        if(include_calibration):
            self.assign_calibration(category='sky_APOGEE', kaiju=kaiju)
            self.assign_calibration(category='standard_APOGEE', kaiju=kaiju)
            self.assign_calibration(category='sky_BOSS', kaiju=kaiju)
            self.assign_calibration(category='standard_BOSS', kaiju=kaiju)

        if(kaiju):
            for iexp, rg in enumerate(self.robotgrids):
                for indx, robotID in enumerate(rg.robotDict):
                    if(rg.robotDict[robotID].isAssigned() is False):
                        if(self.assignments[indx, iexp] >= 0):
                            print("UH OH DID NOT ASSIGN ROBOT")
                        if(rg.isCollided(robotID)):
                            try:
                                rg.decollideRobot(robotID)
                            except:
                                print("unassign failure 9")

        self.set_target_assignments()

        #Final update to coordination dictionary
        if coordinated_targets is not None:
            for x in self.target_rsid[self.target_assigned == 1]:
                if x in coordinated_targets.keys():
                    if coordinated_targets[x]: #Should be False
                        print("Target {} observed in different field since initial check".format(x))
                    coordinated_targets[x]=True
        return
=======
        check_collisions : bool
            if set, check for collisions (default True)

        Returns:
        -------

        assignedRobotIDs : ndarray of np.int32
            [N] robots to assign to

        Notes:
        -----
>>>>>>> 1cb70df1

        Doesn't yet limit to robotIDs input

        Plan to also allow certain rsids to be guaranteed
"""
        rg = self.mastergrid
        for r in rg.robotDict:
            rg.unassignRobot(r)
            rg.homeRobot(r)

        # Initialize Model
        model = cp_model.CpModel()

        # Add variables; one for each robot-target pair
        # Make a dictionary to organize them as wwrt[robotID][rsid],
        # and one to organize them as wwtr[rsid][robotID], and
        # also a flattened list
        wwrt = dict()
        wwtr = dict()
        for robotID in rg.robotDict:
            r = rg.robotDict[robotID]
            for rsid in interlist(r.validTargetIDs, rsids):
                name = 'ww[{r}][{c}]'.format(r=robotID, c=rsid)
                if(rsid not in wwtr):
                    wwtr[rsid] = dict()
                if(robotID not in wwrt):
                    wwrt[robotID] = dict()
                wwrt[robotID][rsid] = model.NewBoolVar(name)
                wwtr[rsid][robotID] = wwrt[robotID][rsid]
        ww_list = [wwrt[y][x] for y in wwrt for x in wwrt[y]]

        # Constrain to use only one target per robot
        wwsum_robot = dict()
        for robotID in wwrt:
            rlist = [wwrt[robotID][c] for c in wwrt[robotID]]
            wwsum_robot[robotID] = cp_model.LinearExpr.Sum(rlist)
            model.Add(wwsum_robot[robotID] <= 1)

        # Constrain to use only one robot per target
        wwsum_target = dict()
        for rsid in wwtr:
            tlist = [wwtr[rsid][r] for r in wwtr[rsid]]
            wwsum_target[rsid] = cp_model.LinearExpr.Sum(tlist)
            model.Add(wwsum_target[rsid] <= 1)

        # Do not allow collisions
        if(check_collisions):

            # Find potention collisions
            collisions = []
            for robotID1 in rg.robotDict:
                r1 = rg.robotDict[robotID1]
                for rsid1 in r1.validTargetIDs:
                    rg.assignRobot2Target(robotID1, rsid1)
                    for robotID2 in r1.robotNeighbors:
                        r2 = rg.robotDict[robotID2]
                        for rsid2 in r2.validTargetIDs:
                            if(rsid1 != rsid2):
                                rg.assignRobot2Target(robotID2, rsid2)
                                if(rg.isCollidedWithAssigned(robotID1)):
                                    collisions.append((robotID1,
                                                       rsid1,
                                                       robotID2,
                                                       rsid2))
                                rg.homeRobot(robotID2)
                    rg.homeRobot(robotID1)

            # Now add constraint that collisions can't occur
            for robotID1, rsid1, robotID2, rsid2 in collisions:
                ww1 = wwrt[robotID1][rsid1]
                ww2 = wwrt[robotID2][rsid2]
                tmp_collision = cp_model.LinearExpr.Sum([ww1, ww2])
                model.Add(tmp_collision <= 1)

        # Maximize the total sum
        wwsum_all = cp_model.LinearExpr.Sum(ww_list)
        model.Maximize(wwsum_all)

        model.AddDecisionStrategy(ww_list,
                                  cp_model.CHOOSE_FIRST,
                                  cp_model.SELECT_MAX_VALUE)

        solver = cp_model.CpSolver()
        solver.parameters.num_search_workers = 16
        status = solver.Solve(model)

        assignedRobotIDs = np.zeros(len(rsids), dtype=np.int32) - 1
        if status == cp_model.OPTIMAL:
            for robotID in wwrt:
                for rsid in wwrt[robotID]:
                    assigned = solver.Value(wwrt[robotID][rsid])
                    if(assigned):
                        irsid = np.where(rsids == rsid)[0]
                        assignedRobotIDs[irsid] = robotID

        return(assignedRobotIDs)

    def assign_full_cp_model(self, rsids=None):
        """Assigns rsids exactly matching field cadence using the CP-SAT module

        Parameters:
        ----------

        rsids : ndarray of np.int64
            rsids of targets to assign

        Returns:
        --------

        success : ndarray of bool
            True if successful, False otherwise

        Notes:
        -----

        Assigns only the ones matching the field cadence
"""
        # Weeds out ones not in field cadence
        keep = np.ones(len(rsids), dtype=np.int32)
        for i, rsid in enumerate(rsids):
            if(self.targets['cadence'][self.rsid2indx[rsid]] != self.field_cadence.name):
                keep[i] = 0
        ikeep = np.where(keep)[0]
        rsids = rsids[ikeep]

        robotIDs = self._assign_cp_model(rsids=rsids)

        for rsid, robotID in zip(rsids, robotIDs):
            if(robotID >= 0):
                for epoch in range(self.field_cadence.nepochs):
                    nexp = self.field_cadence.nexp[epoch]
                    self.assign_robot_epoch(rsid=rsid, robotID=robotID, epoch=epoch, nexp=nexp)

        success = robotIDs >= 0
        return(success)

    def decollide_unassigned(self):
        """Decollide all unassigned robots"""
        for iexp, rg in enumerate(self.robotgrids):
            for robotID in rg.robotDict:
                if(rg.robotDict[robotID].isAssigned() == False):
                    rg.decollideRobot(robotID)
        return

    def assign_calibrations(self):
        """Assign all calibration targets"""
        icalib = np.where(self._is_calibration)[0]
        self.assign_cadences(rsids=self.targets['rsid'][icalib])
        return

    def assign_science(self):
        """Assign all science targets"""
        iscience = np.where(self.targets['category'] == 'science')[0]
        np.random.seed(self.fieldid)
        np.random.shuffle(iscience)
        self.assign_cadences(rsids=self.targets['rsid'][iscience])
        return

    def assign(self):
        """Assign all targets"""
        self.assign_calibrations()
        self.assign_science()
        self.decollide_unassigned()

    def assess(self):
        """Assess the current results of assignment in field

        Parameters
        ----------

        Returns
        -------

        results : str
            String describing results
"""
        out = ""

        out = out + "Field cadence: {fc}\n".format(fc=self.field_cadence.name)

        out = out + "\n"
        out = out + "Calibration targets:"
        for c in self.required_calibrations:
            tmp = " {c} (want {rc}):"
            out = out + tmp.format(c=c, rc=self.required_calibrations[c])
            for rcn in self.calibrations[c]:
                out = out + " {rcn}".format(rcn=rcn)
            out = out + "\n"

        out = out + "\n"
        out = out + "Science targets:\n"
        iboss = np.where((self.targets['fiberType'] == 'BOSS') &
                         (self.assignments['assigned']) &
                         (self._is_calibration == False))[0]
        out = out + " BOSS targets assigned: {n}\n".format(n=len(iboss))
        iapogee = np.where((self.targets['fiberType'] == 'APOGEE') &
                           (self.assignments['assigned']) &
                           (self._is_calibration == False))[0]
        out = out + " APOGEE targets assigned: {n}\n".format(n=len(iapogee))

        perepoch = np.zeros(self.field_cadence.nepochs, dtype=np.int32)
        out = out + " Targets per epoch:"
        for epoch in range(self.field_cadence.nepochs):
            iexpst = self.field_cadence.epoch_indx[epoch]
            iexpnd = self.field_cadence.epoch_indx[epoch + 1]
            rids = np.where(((self.assignments['robotID'][:, iexpst:iexpnd] >= 0).sum(axis=1) > 0) &
                            (self._is_calibration == False))[0]
            perepoch[epoch] = len(rids)
            out = out + " {p}".format(p=perepoch[epoch])
        out = out + "\n"

        return(out)

    def validate(self):
        """Validate a field solution

        Parameters:
        -------

        Returns:
        -------

        nproblems : int
            Number of problems discovered

        Comments:
        --------

        Prints nature of problems identified to stdout

        Checks self-consistency between the robotGrid assignments and
        the assignments array in the object.

        Checks self-consistency between the calibrations dictionary
        and the number of actually assigned calibration targets.

        Checks that assigned targets got the right number of epochs.

        Checks that there are no collisions.
"""
        nproblems = 0
        test_calibrations = dict()
        for c in self.required_calibrations:
            test_calibrations[c] = np.zeros(self.field_cadence.nexp_total,
                                            dtype=np.int32)
        for indx, target in enumerate(self.targets):
            assignment = self.assignments[indx]
            isassigned = assignment['robotID'].max() >= 0
            if((isassigned) != (assignment['assigned'])):
                print("rsid={rsid} : assigned misclassification".format(rsid=target['rsid']))
                nproblems += 1
            target_cadence = clist.cadences[target['cadence']]
            nepochs = 0
            for epoch in range(self.field_cadence.nepochs):
                iexpst = self.field_cadence.epoch_indx[epoch]
                iexpnd = self.field_cadence.epoch_indx[epoch + 1]
                nexp = (assignment['robotID'][iexpst:iexpnd] >= 0).sum()
                if(nexp > 0):
                    if(target['category'] in self.required_calibrations):
                        for iexp in range(iexpst, iexpnd):
                            test_calibrations[target['category']][iexp] += 1

                    # Check that the number of exposures assigned is right for this epoch
                    if(target_cadence.nexp[nepochs] != nexp):
                        print("rsid={rsid} epoch={epoch} : nexp mismatch".format(rsid=target['rsid'],
                                                                                 epoch=epoch))
                        nproblems += 1

                    # Check that the skybrightness is right for this epoch
                    if(target_cadence.skybrightness[nepochs] < self.field_cadence.skybrightness[epoch]):
                        print("rsid={rsid} epoch={epoch} : skybrightness mismatch".format(rsid=target['rsid'],
                                                                                          epoch=epoch))
                        nproblems += 1

                    # Check that the right number of exposures have this robotID assignment
                    nexpr = 0
                    for iexp in range(iexpst, iexpnd):
                        rg = self.robotgrids[iexp]
                        robotID = assignment['robotID'][iexp]
                        if(robotID >= 0):
                            if(rg.robotDict[robotID].assignedTargetID == target['rsid']):
                                nexpr = nexpr + 1
                    if(nexpr != target_cadence.nexp[nepochs]):
                        print("rsid={rsid} epoch={epoch} : robots not assigned ({ne} out of {nt})".format(rsid=target['rsid'],
                                                                                                          epoch=epoch, ne=nexp, nt=target_cadence.nexp[nepochs]))
                        nproblems += 1
                    nepochs = nepochs + 1

            # Check that if the target is assigned, it has the right number of epochs
            if((nepochs > 0) & (nepochs != target_cadence.nepochs) &
               (self._is_calibration[indx] == False)):
                print("rsid={rsid} : target assigned with wrong nepochs".format(rsid=target['rsid']))
                nproblems += 1

        # Check that the number of calibrators has been tracked right
        for c in self.required_calibrations:
            for iexp in range(self.field_cadence.nexp_total):
                if(test_calibrations[c][iexp] != self.calibrations[c][iexp]):
                    print("number of {c} calibrators tracked incorrectly ({nc} found instead of {nct})".format(c=c, nc=test_calibrations[c][iexp], nct=self.calibrations[c][iexp]))

        # Check for collisions
        for iexp, rg in enumerate(self.robotgrids):
            for robotID in rg.robotDict:
                c = rg.isCollided(robotID)
                if(c):
                    if(rg.robotDict[robotID].isAssigned()):
                        print("robotID={robotID} iexp={iexp} : collision of assigned robot".format(robotID=robotID, iexp=iexp))
                    else:
                        print("robotID={robotID} iexp={iexp} : collision of unassigned robot".format(robotID=robotID, iexp=iexp))
                    nproblems = nproblems + 1

<<<<<<< HEAD
    def _next_robot(self, robotIDs=None, doneRobots=None, got_target=None,
                    kaiju=True):
        """Get next robot in order of highest priority of remaining targets"""
        minPriority = np.zeros(len(robotIDs), dtype=np.int32) + 99999999
        for indx, robotID in enumerate(robotIDs):
            if(doneRobots[indx] == np.bool(False)):
                if(len(self.robot_validitargets[robotID]) > 0):
                    itargets = self.robot_validitargets[robotID]
                    inot = np.where(got_target[itargets] == 0)[0]
                    if(len(inot) > 0):
                        it = itargets[inot]
                        minPriority[indx] = self.target_priority[it].min()
                else:
                    minPriority[indx] = 9999999
        imin = np.argmin(minPriority)
        return(imin)
=======
        # Check _robot2indx is tracking things correctly           
        for iexp, rg in enumerate(self.robotgrids):
            for robotID in rg.robotDict:
                if(rg.robotDict[robotID].isAssigned()):
                    tid = rg.robotDict[robotID].assignedTargetID
                    itarget = self.rsid2indx[tid]
                else:
                    itarget = -1
                if(self._robot2indx[robotID, iexp] != itarget):
                    print("robotID={robotID} iexp={iexp} : expected {i1} in _robot2indx got {i2}".format(robotID=robotID, iexp=iexp, i1=itarget, i2=self._robot2indx[robotID, iexp]))
                    nproblems = nproblems + 1
>>>>>>> 1cb70df1

        return(nproblems)

    def _plot_robot(self, robot, color=None, ax=None):
        """Plot a single robot

        Parameters
        ----------

        robot : Robot object
            instance of robot to plot

        color : str
            color to make beta arm

<<<<<<< HEAD
        It does not use the target priorities yet.

        This method is likely broken
=======
        ax : Axes object
            matplotlib Axes object to plot on
>>>>>>> 1cb70df1
"""
        xr = robot.xPos
        yr = robot.yPos
        xa = xr + _alphaLen * np.cos(robot.alpha / 180. * np.pi)
        ya = yr + _alphaLen * np.sin(robot.alpha / 180. * np.pi)
        xb = xa + _betaLen * np.cos((robot.alpha + robot.beta) / 180. * np.pi)
        yb = ya + _betaLen * np.sin((robot.alpha + robot.beta) / 180. * np.pi)
        ax.plot(np.array([xr, xa]), np.array([yr, ya]), color=color, alpha=0.5)
        ax.plot(np.array([xa, xb]), np.array([ya, yb]), color=color, linewidth=3)

    def plot(self, iexp=None, robotID=False, catalogid=False):
        """Plot assignments of robots to targets for field

<<<<<<< HEAD
        # Assign the robots
        for indx in np.arange(self.mastergrid.nRobots):
            rsids = np.unique(self.assignments[indx, :])[0]
            igd = np.where(rsids != -1)[0]
            igd2 = np.where(self.target_category[igd] != 'CALIBRATION')[0]
            rsids = rsids[igd[igd2]]
            tcs = self.target_cadence[rsids]  # This won't work?
            if(len(rsids) > 0):
                p = cadence.Packing(self.field_cadence)
                p.import_exposures(self.assignments[indx, :])
                ok = True
                while(ok):
                    ok = False
                    for tc in tcs:
                        if(p.add_target(tc)):
                            ok = True
=======
        Parameters
        ----------
>>>>>>> 1cb70df1

        iexp : int or np.int32
            index of exposure to plot

        robotID : bool
            if True, plot the robotID for each robot (default False)

        catalogid : bool
            if True, plot to catalogid for each target (default False)
"""
        target_cadences = np.sort(np.unique(self.targets['cadence']))

        colors = ['black', 'green', 'blue', 'cyan', 'purple', 'red',
                  'magenta', 'grey']

        fig = plt.figure(figsize=(10 * 0.7, 7 * 0.7))
        axfig = fig.add_axes([0., 0., 0.7, 1.])
        axleg = fig.add_axes([0.71, 0., 0.26, 1.])

        if(self.assignments is not None):
            target_got = np.zeros(len(self.targets), dtype=np.int32)
            target_robotid = np.zeros(len(self.targets), dtype=np.int32)
            itarget = np.where(self.assignments['robotID'][:, iexp] >= 0)[0]
            target_got[itarget] = 1
            target_robotid[itarget] = self.assignments['robotID'][itarget, iexp]
            for indx in np.arange(len(target_cadences)):
                itarget = np.where((target_got > 0) & (self.targets['cadence'] ==
                                                       target_cadences[indx]))[0]

                axfig.scatter(self.targets['x'][itarget],
                              self.targets['y'][itarget], s=4)

                icolor = indx % len(colors)
                for i in itarget:
                    robot = self.robotgrids[iexp].robotDict[target_robotid[i]]
                    self._plot_robot(robot, color=colors[icolor], ax=axfig)

        for indx in np.arange(len(target_cadences)):
            itarget = np.where(self.targets['cadence'] == target_cadences[indx])[0]
            icolor = indx % len(colors)
            axfig.scatter(self.targets['x'][itarget],
                          self.targets['y'][itarget], s=2, color=colors[icolor],
                          label=target_cadences[indx])
            axleg.plot(self.targets['x'][itarget],
                       self.targets['y'][itarget], linewidth=4, color=colors[icolor],
                       label=target_cadences[indx])

        xcen = np.array([self.robotgrids[iexp].robotDict[r].xPos
                         for r in self.robotgrids[iexp].robotDict],
                        dtype=np.float32)
        ycen = np.array([self.robotgrids[iexp].robotDict[r].yPos
                         for r in self.robotgrids[iexp].robotDict],
                        dtype=np.float32)
        robotid = np.array([str(r)
                            for r in self.robotgrids[iexp].robotDict])
        axfig.scatter(xcen, ycen, s=6, color='grey', label='Used robot')
        axleg.plot(xcen, ycen, linewidth=4, color='grey', label='Used robot')

        if(robotID):
            for cx, cy, cr in zip(xcen, ycen, robotid):
                plt.text(cx, cy, cr, color='grey', fontsize=8,
                         clip_on=True)

        if(catalogid):
            for cx, cy, ct in zip(self.target_x, self.target_y,
                                  self.target_catalogid):
                plt.text(cx, cy, ct, fontsize=8, clip_on=True)

        used = (self._robot2indx[iexp, :] >= 0)

        inot = np.where(used == False)[0]
        axfig.scatter(xcen[inot], ycen[inot], s=20, color='grey',
                      label='Unused robot')
        axleg.plot(xcen[inot], ycen[inot], color='grey',
                   linewidth=4, label='Unused robot')
        for i in robotid[inot]:
            self._plot_robot(self.robotgrids[iexp].robotDict[int(i)],
                            color='grey', ax=axfig)

        plt.xlim([-370., 370.])
        plt.ylim([-370., 370.])

<<<<<<< HEAD
    def _assignments_to_grids(self):
        """Transfer assignments to RobotGrid objects"""
        nexp = self.nexposures
        for i in np.arange(nexp):
            for rindx, robotID in enumerate(self.robotgrids[i].robotDict):
                rsid = self.assignments[rindx, i]
                if(rsid >= 0):
                    self.robotgrids[i].assignRobot2Target(robotID, rsid)
            for rindx, robotID in enumerate(self.robotgrids[i].robotDict):
                itarget = self.assignments[rindx, i]
                if(itarget < 0):
                    try:
                        self.robotgrids[i].decollideRobot(robotID)
                    except:
                        print("unassign failure 10")
        return
=======
        h, ell = axleg.get_legend_handles_labels()
        axleg.clear()
        axleg.legend(h, ell, loc='upper left')
        axleg.axis('off')
>>>>>>> 1cb70df1
<|MERGE_RESOLUTION|>--- conflicted
+++ resolved
@@ -115,20 +115,12 @@
     collisionBuffer : float
         collision buffer for kaiju (in mm)
 
-<<<<<<< HEAD
-    target_carton : ndarray of strings
-        carton of targets
-
-    target_category : ndarray of strings
-        category of targets ('sky', 'standard', 'science')
-=======
     radius : np.float32
         distance from racen, deccen to search for for targets (deg);
         set to 1.5 for observatory 'apo' and 0.95 for observatory 'lco'
 
     flagdict : Dict
         dictionary of assignment flag values
->>>>>>> 1cb70df1
 
     rsid2indx : Dict
         dictionary linking rsid (key) to index of targets and assignments arrays.
@@ -141,18 +133,9 @@
         array of targets, including 'ra', 'dec', 'x', 'y', 'within',
         'priority', 'category', 'cadence', 'catalogid', 'rsid', 'fiberType'
 
-<<<<<<< HEAD
-    target_duplicated: ndarray of np.bool
-        whether each target was already "target_assigned" in a different field
-        (set by assign() using a shared dictionary)
-
-    target_assigned : ndarray of np.int32
-        (ntarget) array of 0 or 1, indicating whether target is assigned
-=======
     assignments : ndarray or None
         [len(targets)] array of 'assigned', 'robotID', 'rsflags', 'fiberType'
         for each target; set to None prior to definition of field_cadence
->>>>>>> 1cb70df1
 
     required_calibrations : Dict
         dictionary with numbers of required calibration sources specified
@@ -299,24 +282,8 @@
         Parameters:
         ----------
 
-<<<<<<< HEAD
-        nexp = self.nexposures
-        self.target_assignments = np.zeros((self.ntarget, nexp),
-                                           dtype=np.int32) - 1
-        self.target_assigned = np.zeros(self.ntarget, dtype=np.int32)
-        for iexp in np.arange(nexp, dtype=np.int32):
-            rg = self.mastergrid
-            for robotID in rg.robotDict:
-                irobot = self.robotID2indx[robotID]
-                curr_assignment = self.assignments[irobot, iexp]
-                if(curr_assignment >= 0):
-                    tindx = self.rsid2indx[curr_assignment]
-                    self.target_assigned[tindx] = 1
-                    self.target_assignments[tindx, iexp] = robotID
-=======
         rsid : np.int64
             IDs of the target-cadence
->>>>>>> 1cb70df1
 
         flagname : str
             name of flag to set
@@ -432,29 +399,6 @@
     def targets_fromfits(self, filename=None):
         """Read in targets from FITS file
 
-<<<<<<< HEAD
-        try:
-            self.target_category = np.array(
-                [c.strip() for c in self.target_array['category']])
-        except AttributeError:
-            self.target_category = np.array(
-                [c.strip() for c in self.target_array['category']])
-        except ValueError:
-            self.target_category = np.array(['science'] * self.ntarget)
-
-        try:
-            self.target_carton = np.array(
-                [c.strip() for c in self.target_array['carton']])
-        except AttributeError:
-            self.target_carton = np.array(
-                [c.strip() for c in self.target_array['carton']])
-        except ValueError:
-            self.target_carton = np.array(['CARTON'] * self.ntarget)
-
-        self.rsid2indx = dict()
-        for itarget in np.arange(self.ntarget, dtype=np.int32):
-            self.rsid2indx[self.target_rsid[itarget]] = itarget
-=======
         Parameters
         ----------
 
@@ -463,7 +407,6 @@
 """
         t = fitsio.read(filename, ext=1)
         self.targets_fromarray(t)
->>>>>>> 1cb70df1
         return
 
     def targets_fromarray(self, target_array=None, assignment_array=None):
@@ -499,12 +442,6 @@
                 fiberType = kaiju.ApogeeFiber
             else:
                 fiberType = kaiju.BossFiber
-<<<<<<< HEAD
-            self.mastergrid.addTarget(targetID=self.target_rsid[itarget],
-                                      x=self.target_x[itarget],
-                                      y=self.target_y[itarget],
-                                      priority=self.target_priority[itarget],
-=======
             for rg in self.robotgrids:
                 rg.addTarget(targetID=target['rsid'], x=target['x'],
                              y=target['y'],
@@ -513,33 +450,8 @@
             self.mastergrid.addTarget(targetID=target['rsid'], x=target['x'],
                                       y=target['y'],
                                       priority=np.float64(target['priority']),
->>>>>>> 1cb70df1
                                       fiberType=fiberType)
 
-<<<<<<< HEAD
-    def _targets_fromarray_within(self):
-        self.target_within = np.zeros(self.ntarget, dtype=np.bool)
-        for tid, t in self.mastergrid.targetDict.items():
-            try:
-                itarget = self.rsid2indx[tid]
-            except KeyError:
-                print(self.target_rsid)
-                print(self.target_catalogid)
-                print(self.rsid2indx)
-                print(type(self.target_catalogid[0]))
-                print(self.rsid2indx[4459954173])
-                print(tid)
-                sys.exit(1)
-            self.target_within[itarget] = len(t.validRobotIDs) > 0
-        return
-
-    def _targets_fromarray_valid(self):
-        self.robot_validitargets = dict()
-        for rid in self.mastergrid.robotDict:
-            robot = self.mastergrid.robotDict[rid]
-            self.robot_validitargets[rid] = np.array([self.rsid2indx[x]
-                                                      for x in robot.validTargetIDs])
-=======
         # Determine if within
         self.masterTargetDict = self.mastergrid.targetDict
         for itarget, rsid in enumerate(targets['rsid']):
@@ -581,7 +493,6 @@
         self._is_calibration = np.append(self._is_calibration,
                                          _is_calibration)
 
->>>>>>> 1cb70df1
         return
 
     def tofits(self, filename=None):
@@ -598,34 +509,6 @@
 
         HDU0 header has keywords:
 
-<<<<<<< HEAD
-        Optional columns of array:
-         'priority'
-         'category'
-         'carton'
-"""
-        self.target_array = target_array
-        self.ntarget = len(self.target_array)
-        self.target_ra = self.target_array['ra']
-        self.target_dec = self.target_array['dec']
-        try:
-            self.target_catalogid = self.target_array['catalogid']
-        except:
-            print("FAKE TARGET_CATALOGID")
-            self.target_catalogid = np.arange(0, self.ntarget * 10, 10,
-                                              dtype=np.int64)
-            np.random.shuffle(self.target_catalogid)
-        try:
-            self.target_rsid = self.target_array['rsid']
-        except:
-            print("FAKE TARGET_RSID")
-            self.target_rsid = self.target_catalogid
-        self.target_pk = self.target_array['pk']
-        self.target_x, self.target_y = self.radec2xy(self.target_ra,
-                                                     self.target_dec)
-
-        self._targets_fromarray_strings()
-=======
             RACEN
             DECCEN
             PA
@@ -653,37 +536,12 @@
         fitsio.write(filename, self.targets)
         fitsio.write(filename, self.assignments)
         return
->>>>>>> 1cb70df1
 
     def collide_robot_exposure(self, rsid=None, robotID=None, iexp=None):
         """Check if assigning an rsid to a robot would cause collision
 
-<<<<<<< HEAD
-        try:
-            self.target_value = self.target_array['value']
-        except ValueError:
-            self.target_value = np.ones(self.ntarget, dtype=np.int32)
-
-        self.target_requires_apogee = np.zeros(self.ntarget, dtype=np.int8)
-        iscience = np.where(self.target_category == 'science')[0]
-        self.target_requires_apogee[iscience] = [self.cadencelist.cadences[c].requires_apogee
-                                                 for c in self.target_cadence[iscience]]
-        self.target_requires_boss = np.zeros(self.ntarget, dtype=np.int8)
-        self.target_requires_boss[iscience] = [self.cadencelist.cadences[c].requires_boss
-                                               for c in self.target_cadence[iscience]]
-        inotscience = np.where(self.target_category != 'science')[0]
-        ttype = [t.split('_')[-1] for t in self.target_category[inotscience]]
-        self.target_requires_apogee[inotscience] = (ttype == 'APOGEE')
-        self.target_requires_boss[inotscience] = (ttype == 'BOSS')
-
-        if(add_to_mastergrid is True):
-            self._targets_fromarray_mastergrid()
-            self._targets_fromarray_within()
-            self._targets_fromarray_valid()
-=======
-        Parameters:
-        ----------
->>>>>>> 1cb70df1
+        Parameters:
+        ----------
 
         rsid : np.int64
             rsid (for checking collisions)
@@ -722,18 +580,6 @@
         nexp : int or np.int32
             number of exposures needed
 
-<<<<<<< HEAD
-        Required columns:
-         'ra', 'dec' should be np.float64
-         'rsid' should be np.int64
-         'catalogid' should be np.int64
-         'cadence' should be str or bytes
-
-        Optional columns:
-         'priority'
-         'category'
-         'carton'
-=======
         iscalib : bool
             True if this is a calibration target
 
@@ -757,7 +603,6 @@
         target AND it is not assigned to a "spare" calibration
         target. A spare calibration target is one for which there are
         more than enough calibration targets of that type already.
->>>>>>> 1cb70df1
 """
 
         # Checks obvious case that this epoch doesn't have enough exposures
@@ -903,45 +748,6 @@
         Returns:
         --------
 
-<<<<<<< HEAD
-        target_array : ndarray
-            Array of targets, with columns:
-              'ra', 'dec' (np.float64)
-              'pk' (np.int64)
-              'cadence' ('a30')
-              'priority' (np.int32)
-              'category' ('a30')
-              'carton' ('a30')
-"""
-        target_array_dtype = np.dtype([('ra', np.float64),
-                                       ('dec', np.float64),
-                                       ('rsid', np.int64),
-                                       ('catalogid', np.int64),
-                                       ('pk', np.int64),
-                                       ('cadence', cadence.fits_type),
-                                       ('category', np.dtype('a30')),
-                                       ('carton', np.dtype('a30')),
-                                       ('value', np.int32),
-                                       ('priority', np.int32),
-                                       ('within', np.int32)])
-
-        target_array = np.zeros(self.ntarget, dtype=target_array_dtype)
-        target_array['ra'] = self.target_ra
-        target_array['dec'] = self.target_dec
-        target_array['pk'] = self.target_pk
-        target_array['rsid'] = self.target_rsid
-        target_array['catalogid'] = self.target_catalogid
-        target_array['cadence'] = self.target_cadence
-        target_array['category'] = self.target_category
-        target_array['carton'] = self.target_carton
-        target_array['value'] = self.target_value
-        target_array['priority'] = self.target_priority
-        target_array['within'] = self.target_within
-        return(target_array)
-
-    def tofits(self, filename=None, clobber=True):
-        """Write targets to a FITS file
-=======
         success : bool
             True if successful, False otherwise
 """
@@ -964,7 +770,6 @@
 
     def unassign_exposure(self, rsid=None, iexp=None, reset_assigned=True):
         """Unassign an rsid from a particular exposure
->>>>>>> 1cb70df1
 
         Parameters:
         ----------
@@ -1007,14 +812,6 @@
         rsid : np.int64
             rsid of target to unassign
 
-<<<<<<< HEAD
-            'ra', 'dec' (np.float64)
-            'pk' (np.int64)
-            'cadence', 'type' ('a30')
-            'priority' (np.int32)
-            'category' ('a30')
-            'carton' ('a30')
-=======
         epoch : int or np.int32
             epoch to unassign from
 
@@ -1023,7 +820,6 @@
 
         status : int
             0 if the target had been assigned and was successfully removed
->>>>>>> 1cb70df1
 """
         iexpst = self.field_cadence.epoch_indx[epoch]
         iexpnd = self.field_cadence.epoch_indx[epoch + 1]
@@ -1118,26 +914,8 @@
         Parameters:
         ----------
 
-<<<<<<< HEAD
-        if(self.assignments is not None):
-            target_got = np.zeros(self.ntarget, dtype=np.int32)
-            iassigned = np.where(self.assignments.flatten() >= 0)[0]
-            itarget = np.array([self.rsid2indx[x] for x in
-                                self.assignments.flatten()[iassigned]])
-            target_got[itarget] = 1
-            for indx in np.arange(len(target_cadence)):
-                itarget = np.where((target_got > 0) &
-                                   (self.target_cadence ==
-                                    target_cadence[indx]))[0]
-                icolor = indx % len(colors)
-                plt.scatter(self.target_x[itarget],
-                            self.target_y[itarget], s=20,
-                            color=colors[icolor],
-                            label=target_cadence[indx])
-=======
         rsid : np.int64
             rsid of target to assign
->>>>>>> 1cb70df1
 
         epochs : ndarray of np.int32
             epochs to assign to
@@ -1202,238 +980,11 @@
         success : bool
             True if successful, False otherwise
 
-<<<<<<< HEAD
-        Assigns calibration targets. All it attempts at the moment
-        is that a certain number will be assigned, according to the
-        attribute:
-
-           n{category}
-
-        There is no guarantee regarding the spatial distribution.
-        In addition, even the number is not guaranteed.
-
-        The current method goes to each exposure, and does the following:
-
-          * For each unassigned robot, tries to match it to
-            one of the calibration targets. Assigns up to
-            n{category} robots. It prefers robots used
-            for calibration in previous exposures, but beyond
-            that picks randomly.
-
-          * If there are less than n{category} calibration
-            targets assigned, for each robot assigned to a single
-            exposure 'science' target, tries to match it to one of the
-            calibration targets. Assigns more calibration targets up
-            to a total of n{category}, randomly selected. If
-            there is more than one exposure in the field cadence,
-            tries to assign the replaced targets back to their same
-            fiber in an earlier (preferentially) or later exposure.
-
-          * If there are still less than n{category}
-            calibration targets assigned, for each robot assigned to a
-            any other 'science' target, tries to match it to one of
-            the calibration targets. Assigns more calibration targets
-            up to a total of n{category}. It prefers robots
-            used for calibration in previous exposures, but beyond
-            that picks randomly. The replaced targets are lost.
-
-        This method is a hack. It will usually get the right number of
-        calibration targets but isn't optimized.
-=======
         Coments
->>>>>>> 1cb70df1
 """
         indx = self.rsid2indx[rsid]
         target_cadence = self.targets['cadence'][indx]
 
-<<<<<<< HEAD
-        ttype = category.split("_")[-1]
-
-        # Match robots to targets (indexed into icalib)
-        curr_robot_targets = dict()
-        for rindx, robotID in enumerate(self.mastergrid.robotDict):
-            robot = self.mastergrid.robotDict[robotID]
-            requires_boss = (ttype == 'BOSS')
-            requires_apogee = (ttype == 'APOGEE')
-
-            curr_robot_targets[robotID] = np.zeros(0, dtype=np.int32)
-            if(len(robot.validTargetIDs) > 0):
-                robot_targets = np.array([self.rsid2indx[x]
-                                          for x in robot.validTargetIDs])
-                curr_icalib = np.where((iscalib[robot_targets] > 0) &
-                                       ((requires_boss == 0) |
-                                        (robot.hasBoss > 0)) &
-                                       ((requires_apogee == 0) |
-                                        (robot.hasApogee > 0)))[0]
-                if(len(curr_icalib) > 0):
-                    curr_robot_targets[robotID] = robot_targets[curr_icalib]
-
-        ncalib = getattr(self, 'n{c}'.format(c=category).lower())
-
-        # Loop over exposures
-        robot_used = np.zeros(self.mastergrid.nRobots, dtype=np.int32)
-        for iexp, rg in enumerate(self.robotgrids):
-            calibration_assignments = (np.zeros(self.mastergrid.nRobots,
-                                                dtype=np.int64) - 1)
-
-            # Initial consistency check
-            if(kaiju):
-                for robotID in rg.robotDict:
-                    rindx = self.robotID2indx[robotID]
-                    r = rg.robotDict[robotID]
-                    if(r.isAssigned() is False):
-                        if(self.assignments[rindx, iexp] >= 0):
-                            print("PRECHECK {i}: UH OH DID NOT ASSIGN ROBOT".format(i=iexp))
-                    else:
-                        assignedID = r.assignedTargetID
-                        if(assignedID != self.assignments[rindx, iexp]):
-                            print("PRECHECK: UH OH ROBOT DOES NOT MATCH ASSIGNMENT")
-
-            # Now make ordered list of robots to use
-            exposure_assignments = self.assignments[:, iexp]
-            robot_indx = np.where(exposure_assignments >= 0)[0]
-            target_indx = np.array([self.rsid2indx[x]
-                                    for x in exposure_assignments[robot_indx]], dtype=np.int32)
-            assignment_nexp = np.zeros(self.mastergrid.nRobots,
-                                       dtype=np.int32)
-            iscience = np.where(self.target_category[target_indx] ==
-                                'science')[0]
-            assignment_nexp[robot_indx[iscience]] = np.array([
-                self.cadencelist.cadences[x].nexposures
-                for x in self.target_cadence[target_indx[iscience]]])
-            inot = np.where(self.target_category[target_indx] !=
-                            'science')[0]
-            assignment_nexp[robot_indx[inot]] = -1
-            chances = np.random.random(size=self.mastergrid.nRobots)
-            sortby = (robot_used * (1 + chances) * 1 +
-                      np.int32(assignment_nexp == 1) * (1 + chances) * 2 +
-                      np.int32(assignment_nexp == 0) *
-                      (1 + robot_used) * (1 + chances) * 4)
-            indx_order = np.argsort(sortby)[::-1]
-
-            # Set up calibration assignments in that priority
-            got_calib = np.zeros(self.ntarget, dtype=np.int32)
-            nassigned = 0
-            for indx in indx_order:
-                robotID = self.indx2RobotID[indx]
-                icalib = curr_robot_targets[robotID]
-                for itry in icalib:
-                    if(got_calib[itry] == 0):
-                        got = True
-                        if(kaiju):
-                            if(rg.robotDict[robotID].isAssigned()):
-                                try:
-                                    rg.decollideRobot(robotID)
-                                except:
-                                    print("unassign failure 1")
-                            rg.assignRobot2Target(robotID,
-                                                  self.target_rsid[itry])
-                            ## TODO: isCollidedWithAssigned
-                            if(rg.isCollidedWithAssigned(robotID) == False):
-                                got = True
-                            else:
-                                got = False
-                        if(got):
-                            calibration_assignments[indx] = self.target_rsid[itry]
-                            got_calib[itry] = 1
-                            robot_used[indx] = 1
-                            nassigned = nassigned + 1
-                            break
-                        if(kaiju):
-                            try:
-                                rg.decollideRobot(robotID)
-                            except RuntimeError:
-                                print("unassign failure 2")
-                            if(self.assignments[indx, iexp] >= 0):
-                                tid = self.assignments[indx, iexp]
-                                rg.assignRobot2Target(robotID, tid)
-                if(nassigned >= ncalib):
-                    break
-
-            # If there is a conflict with a single observation
-            # swap with another exposure (need to check collision)
-            conflicts = ((calibration_assignments >= 0) &
-                         (self.assignments[:, iexp] >= 0))
-            single = (assignment_nexp == 1)
-            isingle = np.where(conflicts & single)[0]
-            for irobot in isingle:
-                robotID = self.indx2RobotID[irobot]
-                ifree = np.sort(np.where(self.assignments[irobot, :] == -1)[0])
-                for itry in ifree:
-                    rsid = self.assignments[irobot, iexp]
-                    if(kaiju):
-                        self.robotgrids[itry].assignRobot2Target(robotID,
-                                                                 rsid)
-                        ica = self.robotgrids[itry].isCollidedWithAssigned(robotID)
-                    else:
-                        ica = False
-                    if(ica == False):
-                        self.assignments[irobot, itry] = rsid
-                        self.assignments[irobot, iexp] = -1
-                        break
-                    if(kaiju):
-                        try:
-                            self.robotgrids[itry].decollideRobot(robotID)
-                        except:
-                            print("unassign failure 3")
-
-            # If there is a conflict with a multi-exposure observation
-            # just completely unassign (need to actually unassign)
-            multi = (assignment_nexp > 1)
-            imulti = np.where(conflicts & multi)[0]
-            for irobot in imulti:
-                robotID = self.indx2RobotID[irobot]
-                iother = np.where(self.assignments[irobot, :] ==
-                                  self.assignments[irobot, iexp])[0]
-                for iun in iother:
-                    self.assignments[irobot, iun] = -1
-                    try:
-                        self.robotgrids[iun].decollideRobot(robotID)
-                    except:
-                        print("unassign failure4")
-
-            iassign = np.where(calibration_assignments >= 0)[0]
-            self.assignments[iassign, iexp] = calibration_assignments[iassign]
-            if(kaiju):
-                for robotID in rg.robotDict:
-                    irobot = self.robotID2indx[robotID]
-                    if(rg.robotDict[robotID].isAssigned() is False):
-                        if(self.assignments[irobot, iexp] >= 0):
-                            print("UH OH DID NOT ASSIGN ROBOT")
-                            print("indx={indx}".format(indx=indx))
-                            print("iexp={iexp}".format(iexp=iexp))
-                            print("itarget={itarget}".format(itarget=self.assignments[irobot, iexp]))
-                    elif(rg.robotDict[robotID].assignedTargetID !=
-                         self.assignments[irobot, iexp]):
-                        print("UH OH ROBOT DOES NOT MATCH ASSIGNMENT")
-
-        if(kaiju):
-            for iexp, rg in enumerate(self.robotgrids):
-                for robotID in rg.robotDict:
-                    if(rg.robotDict[robotID].isAssigned() is False):
-                        irobot = self.robotID2indx[robotID]
-                        if(self.assignments[irobot, iexp] >= 0):
-                            print("UH OH DID NOT ASSIGN ROBOT")
-                        if(rg.isCollided(robotID)):
-                            try:
-                                rg.decollideRobot(robotID)
-                            except:
-                                print("unassign failure 5")
-
-    def make_robotgrids(self):
-        self.robotgrids = []
-        for i in np.arange(self.nexposures):
-            self.robotgrids.append(self._robotGrid())
-            self.robotgrids[i].clearTargetDict()
-            for tid, t in self.mastergrid.targetDict.items():
-                self.robotgrids[i].addTarget(targetID=t.id, x=t.x,
-                                             y=t.y, priority=t.priority,
-                                             fiberType=t.fiberType)
-        return
-
-    def assign(self, include_calibration=True, kaiju=True, coordinated_targets=None):
-        """Assign targets to robots within the field
-=======
         ok, epochs_list = clist.cadence_consistency(target_cadence,
                                                     self.field_cadence.name,
                                                     return_solutions=True,
@@ -1475,7 +1026,6 @@
 
     def assign_cadences(self, rsids=None):
         """Assign a set of targets to robots
->>>>>>> 1cb70df1
 
         Parameters:
         ----------
@@ -1512,217 +1062,15 @@
     def _assign_cp_model(self, rsids=None, robotIDs=None, check_collisions=True):
         """Assigns using CP-SAT to optimize number of targets
 
-<<<<<<< HEAD
-        It first assigns targets in category 'science', respecting
-        cadence categories.
-
-        Then for each exposure it assigns 'standard' and then 'sky'
-        targets for 'APOGEE' and 'BOSS' fibers. It uses the
-        assign_calibration() method in each case.
-=======
         Parameters
         ----------
 
         rsids : ndarray of np.int64
             [N] rsids of targets to assign
->>>>>>> 1cb70df1
 
         robotIDs : ndarray of np.int32
             robots which are available to assign
 
-<<<<<<< HEAD
-        assign() can also accept a multiprocessor-managed dictionary
-        to coordinate targets falling in multiple fields to avoid
-        duplicate observations
-
-        assign() also sets the target_incadence attribute, which
-        tells you wich targets fit somehow into the field cadence.
-"""
-
-        # Initialize
-        np.random.seed(int(self.racen))
-        nexposures = self.nexposures
-        self.assignments = (np.zeros((self.mastergrid.nRobots, nexposures),
-                                     dtype=np.int64) - 1)
-        got_target = np.zeros(self.ntarget, dtype=np.int32)
-
-        iscience = np.where(self.target_category == 'science')[0]
-
-        # Find which targets are viable at all
-        ok_cadence = dict()
-        for curr_cadence in np.unique(self.target_cadence[iscience]):
-            ok, s = self.cadencelist.cadence_consistency(curr_cadence,
-                                                         self.field_cadence,
-                                                         return_solutions=True)
-            ok_cadence[curr_cadence] = (
-                ok | (self.cadencelist.cadences[curr_cadence].nepochs == 1))
-        ok = [ok_cadence[tcadence]
-              for tcadence in self.target_cadence[iscience]]
-        self.target_incadence = np.zeros(self.ntarget, dtype=np.int32)
-        iok = np.where(np.array(ok))[0]
-        self.target_incadence[iscience[iok]] = 1
-        if(len(iok) == 0):
-            return
-
-        self.target_duplicated = np.zeros(self.ntarget, dtype=np.int32)
-        if coordinated_targets is not None:
-            for id_idx,irsid in enumerate(self.target_rsid):
-                if irsid in coordinated_targets.keys():
-                    if coordinated_targets[irsid]:
-                        self.target_duplicated[id_idx] = 1
-
-        # Set up robotgrids
-        if(kaiju):
-            self.make_robotgrids()
-        else:
-            self.robotgrids = [None] * self.nexposures
-
-        # Assign the robots
-        nexp = self.nexposures
-        robotIDs = self.mastergrid.robotDict.keys()
-        doneRobots = np.zeros(self.mastergrid.nRobots, dtype=np.bool)
-        for indx in np.arange(self.mastergrid.nRobots, dtype=np.int32):
-            irobot = self._next_robot(robotIDs=robotIDs,
-                                      doneRobots=doneRobots,
-                                      got_target=got_target,
-                                      kaiju=kaiju)
-            doneRobots[irobot] = True
-            robotID = self.indx2RobotID[irobot]
-            cRobot = self.mastergrid.robotDict[robotID]
-            if(len(cRobot.validTargetIDs) > 0):
-                itargets = np.array([self.rsid2indx[x]
-                                     for x in cRobot.validTargetIDs])
-                it = np.where((got_target[itargets] == 0) &
-                              (self.target_incadence[itargets] > 0) &
-                              (self.target_duplicated[itargets] == 0) &
-                              ((self.target_requires_boss[itargets] == 0) |
-                               (cRobot.hasBoss > 0)) &
-                              ((self.target_requires_apogee[itargets] == 0) |
-                               (cRobot.hasApogee > 0)))[0]
-                if(len(it) > 0):
-                    ifull = itargets[it]
-                    # Create mask to pass to pack_targets_greedy() based
-                    # on collisions
-                    emask = np.zeros((len(ifull), nexp), dtype=np.bool)
-                    if(kaiju):
-                        for tindx, itarget in enumerate(ifull):
-                            for iexp in np.arange(nexp, dtype=np.int32):
-                                tid = self.target_rsid[itarget]
-                                try:
-                                    self.robotgrids[iexp].assignRobot2Target(robotID, tid)
-                                except:
-                                    print(iexp)
-                                    print(robotID)
-                                    print(tid)
-                                    print(itarget)
-                                    print(self.rsid2indx[tid])
-                                    print(self.target_rsid[itarget])
-                                    for v in self.mastergrid.robotDict[robotID].validTargetIDs:
-                                        print(v)
-                                    for v in self.robotgrids[iexp].robotDict[robotID].validTargetIDs:
-                                        print(v)
-                                    self.robotgrids[iexp].assignRobot2Target(robotID, tid)
-                                if(self.robotgrids[iexp].isCollidedWithAssigned(robotID)):
-                                    emask[tindx, iexp] = True
-                                # Reset robot -- perhaps there are more elegant ways
-                                try:
-                                    self.robotgrids[iexp].decollideRobot(robotID)
-                                except:
-                                    print("unassign failure 6")
-                    p = cadence.Packing(self.field_cadence)
-
-                    # Unholy hack here; since greedy packing just sorts
-                    # by the "value" it is given and assigns in decreasing
-                    # order, if we take negative of priority, that will
-                    # assign from highest priority down.
-                    p.pack_targets_greedy(
-                        target_ids=self.target_rsid[ifull],
-                        target_cadences=self.target_cadence[ifull],
-                        value= - self.target_priority[ifull],
-                        exposure_mask=emask)
-                    target_rsids = p.exposures  # make sure this returns rsid
-                    iassigned = np.where(target_rsids >= 0)[0]
-                    nassigned = len(iassigned)
-                    if(nassigned > 0):
-                        itarget = np.array([self.rsid2indx[x]
-                                            for x in target_rsids[iassigned]])
-                        got_target[itarget] = 1
-                    self.assignments[irobot, :] = target_rsids
-                    if(kaiju):
-                        for iexp, rg in enumerate(self.robotgrids):
-                            ctarget = self.assignments[irobot, iexp]
-                            if(ctarget >= 0):
-                                try:
-                                    rg.assignRobot2Target(robotID, ctarget)
-                                except RuntimeError:
-                                    print(robotID)
-                                    print(iexp)
-                                    print(ctarget)
-                                    print(rg.robotDict[robotID].validTargetIDs)
-                                    sys.exit(1)
-                            else:
-                                try:
-                                    rg.decollideRobot(robotID)
-                                except:
-                                    print("unassign failure 7")
-                            if(rg.isCollidedWithAssigned(robotID)):
-                                print(robotID)
-                                print(ctarget)
-                                print(rg.robotDict[robotID].assignedTargetID)
-                                print("INCONSISTENCY 1")
-
-        # Explicitly unassign all unassigned robots so they
-        # are out of the way.
-        if(kaiju):
-            for iexp, rg in enumerate(self.robotgrids):
-                iun = np.where(self.assignments[:, iexp] < 0)[0]
-                for irobot in iun:
-                    robotID = self.indx2RobotID[irobot]
-                    try:
-                        rg.decollideRobot(robotID)
-                    except:
-                        print("unassign failure 8")
-
-        # Make sure all assigned robots are assigned
-        if(kaiju):
-            for iexp, rg in enumerate(self.robotgrids):
-                for indx, robotID in enumerate(rg.robotDict):
-                    if(rg.robotDict[robotID].isAssigned() is False):
-                        if(self.assignments[indx, iexp] >= 0):
-                            print("UH OH DID NOT ASSIGN ROBOT")
-                    elif(rg.robotDict[robotID].assignedTargetID !=
-                         self.assignments[indx, iexp]):
-                        print("UH OH ROBOT DOES NOT MATCH ASSIGNMENT")
-
-        if(include_calibration):
-            self.assign_calibration(category='sky_APOGEE', kaiju=kaiju)
-            self.assign_calibration(category='standard_APOGEE', kaiju=kaiju)
-            self.assign_calibration(category='sky_BOSS', kaiju=kaiju)
-            self.assign_calibration(category='standard_BOSS', kaiju=kaiju)
-
-        if(kaiju):
-            for iexp, rg in enumerate(self.robotgrids):
-                for indx, robotID in enumerate(rg.robotDict):
-                    if(rg.robotDict[robotID].isAssigned() is False):
-                        if(self.assignments[indx, iexp] >= 0):
-                            print("UH OH DID NOT ASSIGN ROBOT")
-                        if(rg.isCollided(robotID)):
-                            try:
-                                rg.decollideRobot(robotID)
-                            except:
-                                print("unassign failure 9")
-
-        self.set_target_assignments()
-
-        #Final update to coordination dictionary
-        if coordinated_targets is not None:
-            for x in self.target_rsid[self.target_assigned == 1]:
-                if x in coordinated_targets.keys():
-                    if coordinated_targets[x]: #Should be False
-                        print("Target {} observed in different field since initial check".format(x))
-                    coordinated_targets[x]=True
-        return
-=======
         check_collisions : bool
             if set, check for collisions (default True)
 
@@ -1734,7 +1082,6 @@
 
         Notes:
         -----
->>>>>>> 1cb70df1
 
         Doesn't yet limit to robotIDs input
 
@@ -2046,24 +1393,6 @@
                         print("robotID={robotID} iexp={iexp} : collision of unassigned robot".format(robotID=robotID, iexp=iexp))
                     nproblems = nproblems + 1
 
-<<<<<<< HEAD
-    def _next_robot(self, robotIDs=None, doneRobots=None, got_target=None,
-                    kaiju=True):
-        """Get next robot in order of highest priority of remaining targets"""
-        minPriority = np.zeros(len(robotIDs), dtype=np.int32) + 99999999
-        for indx, robotID in enumerate(robotIDs):
-            if(doneRobots[indx] == np.bool(False)):
-                if(len(self.robot_validitargets[robotID]) > 0):
-                    itargets = self.robot_validitargets[robotID]
-                    inot = np.where(got_target[itargets] == 0)[0]
-                    if(len(inot) > 0):
-                        it = itargets[inot]
-                        minPriority[indx] = self.target_priority[it].min()
-                else:
-                    minPriority[indx] = 9999999
-        imin = np.argmin(minPriority)
-        return(imin)
-=======
         # Check _robot2indx is tracking things correctly           
         for iexp, rg in enumerate(self.robotgrids):
             for robotID in rg.robotDict:
@@ -2075,7 +1404,6 @@
                 if(self._robot2indx[robotID, iexp] != itarget):
                     print("robotID={robotID} iexp={iexp} : expected {i1} in _robot2indx got {i2}".format(robotID=robotID, iexp=iexp, i1=itarget, i2=self._robot2indx[robotID, iexp]))
                     nproblems = nproblems + 1
->>>>>>> 1cb70df1
 
         return(nproblems)
 
@@ -2091,14 +1419,8 @@
         color : str
             color to make beta arm
 
-<<<<<<< HEAD
-        It does not use the target priorities yet.
-
-        This method is likely broken
-=======
         ax : Axes object
             matplotlib Axes object to plot on
->>>>>>> 1cb70df1
 """
         xr = robot.xPos
         yr = robot.yPos
@@ -2112,27 +1434,8 @@
     def plot(self, iexp=None, robotID=False, catalogid=False):
         """Plot assignments of robots to targets for field
 
-<<<<<<< HEAD
-        # Assign the robots
-        for indx in np.arange(self.mastergrid.nRobots):
-            rsids = np.unique(self.assignments[indx, :])[0]
-            igd = np.where(rsids != -1)[0]
-            igd2 = np.where(self.target_category[igd] != 'CALIBRATION')[0]
-            rsids = rsids[igd[igd2]]
-            tcs = self.target_cadence[rsids]  # This won't work?
-            if(len(rsids) > 0):
-                p = cadence.Packing(self.field_cadence)
-                p.import_exposures(self.assignments[indx, :])
-                ok = True
-                while(ok):
-                    ok = False
-                    for tc in tcs:
-                        if(p.add_target(tc)):
-                            ok = True
-=======
         Parameters
         ----------
->>>>>>> 1cb70df1
 
         iexp : int or np.int32
             index of exposure to plot
@@ -2215,26 +1518,7 @@
         plt.xlim([-370., 370.])
         plt.ylim([-370., 370.])
 
-<<<<<<< HEAD
-    def _assignments_to_grids(self):
-        """Transfer assignments to RobotGrid objects"""
-        nexp = self.nexposures
-        for i in np.arange(nexp):
-            for rindx, robotID in enumerate(self.robotgrids[i].robotDict):
-                rsid = self.assignments[rindx, i]
-                if(rsid >= 0):
-                    self.robotgrids[i].assignRobot2Target(robotID, rsid)
-            for rindx, robotID in enumerate(self.robotgrids[i].robotDict):
-                itarget = self.assignments[rindx, i]
-                if(itarget < 0):
-                    try:
-                        self.robotgrids[i].decollideRobot(robotID)
-                    except:
-                        print("unassign failure 10")
-        return
-=======
         h, ell = axleg.get_legend_handles_labels()
         axleg.clear()
         axleg.legend(h, ell, loc='upper left')
-        axleg.axis('off')
->>>>>>> 1cb70df1
+        axleg.axis('off')