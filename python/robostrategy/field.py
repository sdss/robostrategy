#!/usr/bin/env python
# -*- coding:utf-8 -*-

# @Filename: field.py
# @License: BSD 3-clause (http://www.opensource.org/licenses/BSD-3-Clause)


import re
import random
import numpy as np
import fitsio
import collections
import matplotlib.pyplot as plt
import ortools.sat.python.cp_model as cp_model
import roboscheduler.cadence
import kaiju
import kaiju.robotGrid
import robostrategy.obstime as obstime
import coordio.time
import coordio.utils

# alpha and beta lengths for plotting
_alphaLen = 7.4
_betaLen = 15

# Make these to save some time later
onetrue = np.ones(1, dtype=np.bool)
onefalse = np.zeros(1, dtype=np.bool)


# intersection of lists
def interlist(list1, list2):
    return(list(set(list1).intersection(list2)))


# Type for targets array
targets_dtype = np.dtype([('ra', np.float64),
                          ('dec', np.float64),
                          ('x', np.float64),
                          ('y', np.float64),
                          ('within', np.int32),
                          ('incadence', np.int32),
                          ('priority', np.int32),
                          ('value', np.float32),
                          ('program', np.unicode_, 30),
                          ('carton', np.unicode_, 30),
                          ('category', np.unicode_, 30),
                          ('cadence', np.unicode_, 30),
                          ('fiberType', np.unicode_, 10),
                          ('catalogid', np.int64),
                          ('carton_to_target_pk', np.int64),
                          ('rsid', np.int64),
                          ('target_pk', np.int64),
                          ('rsassign', np.int32)])

# Dictionary defining meaning of flags
_flagdict = {'CADENCE_INCONSISTENT': 1,
             'NOT_COVERED_BY_APOGEE': 2,
             'NOT_COVERED_BY_BOSS': 4,
             'ASSIGNED_IN_PREVIOUS_FIELD': 8,
             'COLLISION': 16}

__all__ = ['Field']

"""Field module class.

Dependencies:

 numpy
 fitsio
 matplotlib
 roboscheduler
 kaiju
"""

# Establish access to the CadenceList singleton
clist = roboscheduler.cadence.CadenceList()


class AssignmentStatus(object):
    """Status of a prospective assignment for a set of exposures

    Parameters:
    ----------

    rsid : np.int64
        prospective target

    robotID : np.int32
        prospective robotID

    iexps : ndarray of np.int32
        prospective exposure numbers

    Attributes:
    ----------

    rsid : np.int64
        prospective target

    robotID : np.int32
        prospective robotID

    iexps : ndarray of np.int32
        prospective exposure numbers

    indx : ndarray of np.int32
        mapping of iexp to index of iexps array

    assignable : ndarray of bool
        is the fiber free to assign and uncollided in exposure? 
        (initialized to True)

    collided : ndarray of bool
        is the fiber collided in exposure? (initialized to False)

    spare : ndarray of bool
        is fiber already assigned a spare calibration target in exposure?
        (initialized to False)

    spare_colliders : list of ndarrays of np.int32
        array of spare calibration targets that assignment collide with
        (initialized to list of empty arrays)

    Methods:
    -------

    assignable_exposures()

    Notes:
    -----

    These objects are used to track information about prospective assignments.
    They only make sense in the context of the Field class, which has
    several methods to manipulate these objects.
"""
    def __init__(self, rsid=None, robotID=None, iexps=None):
        if(rsid is not None):
            self.rsid = np.int64(rsid)
        else:
            self.rsid = None
        self.robotID = np.int32(robotID)
        self.iexps = iexps
        self.indx = np.zeros(iexps.max() + 1, dtype=np.int32) - 1
        self.indx[iexps] = np.arange(len(iexps), dtype=np.int32)
        self.assignable = np.ones(len(self.iexps), dtype=np.bool)
        self.collided = np.zeros(len(self.iexps), dtype=np.bool)
        self.spare = np.zeros(len(self.iexps), dtype=np.bool)
        self.spare_colliders = [np.zeros(0, dtype=np.int64)] * len(self.iexps)
        return

    def assignable_exposures(self):
        """List of assignable exposures
        
        Returns:
        --------
        
        iexps : ndarray of np.int32
            list of assignable exposures
"""
        return(self.iexps[np.where(self.assignable)[0]])


class Field(object):
    """Field class

    Parameters:
    ----------

    filename : str
        if set, reads from file (ignores other inputs)

    fieldid : np.int32
        field ID number (default 1)

    racen : np.float64
        boresight RA, J2000 deg

    deccen : np.float64
        boresight Dec, J2000 deg

    pa : np.float32
        position angle of field (deg E of N) (default 0)

    observatory : str
        observatory field observed from, 'apo' or 'lco' (default 'apo')
    
    collisionBuffer : float or np.float32
        collision buffer to send to kaiju in mm (default 2)

    field_cadence : str
        field cadence (default 'none')

    nocalib : bool
        if True, do not account for calibrations (default False)

    allgrids : bool
        if True, keep track of all robotgrids (default True); if False
        automatically sets nocollide to True

    nocollide : bool
        if True,  do not check collisions (default False)

    verbose : bool
        if True, issue a lot of output statements

    Attributes:
    ----------

    racen : np.float64
        boresight RA, J2000 deg

    deccen : np.float64
        boresight Dec, J2000 deg

    pa : np.float32
        position angle of field (deg E of N)

    observatory : str
        observatory field observed from ('apo' or 'lco')

    field_cadence : Cadence object
        cadence associated with field

    collisionBuffer : float
        collision buffer for kaiju (in mm)

    radius : np.float32
        distance from racen, deccen to search for for targets (deg);
        set to 1.5 for observatory 'apo' and 0.95 for observatory 'lco'

    flagdict : Dict
        dictionary of assignment flag values

    rsid2indx : Dict
        dictionary linking rsid (key) to index of targets and assignments arrays.
        (values). E.g. targets['rsid'][f.rsid2indx[rsid]] == rsid

    mastergrid : RobotGrid object
        robotGrid used to inquire about robots & targets (not for assignment)

    robotgrids : list of RobotGrid objects
        robotGrids associated with each exposure

    targets : ndarray
        array of targets, including 'ra', 'dec', 'x', 'y', 'within',
        'priority', 'category', 'cadence', 'catalogid', 'rsid', 'fiberType'

    target_duplicated : ndarray of np.int32
        [len(targets)] initially 0s; set in assign() if there are
        coordinated targets which have already been assigned

    assignments : ndarray or None
        [len(targets)] array with 'assigned', 'satisfied', 
          'robotID', 'rsflags', 'fiberType'
        for each target; set to None prior to definition of field_cadence

    required_calibrations : OrderedDict
        dictionary with numbers of required calibration sources specified
        for 'sky_boss', 'standard_boss', 'sky_apogee', 'standard_apogee'

    achievable_calibrations : OrderedDict
        dictionary of lists with number of achievable calibration
        sources specified for 'sky_boss', 'standard_boss',
        'sky_apogee', 'standard_apogee' (i.e. equal to
        required_calibrations if they all can be achieved even without
        science targets, or the maximum possible if less than that).

    calibrations : OrderedDict
        dictionary of lists with numbers of calibration sources assigned
        for each epoch for 'sky_boss', 'standard_boss', 'sky_apogee',
        'standard_apogee'

    obstime : coordio Time object
        nominal time of observation to use for calculating x/y

    nocalib : bool
        if True, do not account for calibrations (default False)

    allgrids : bool
        if True, keep track of all robotgrids (default True); if False
        automatically sets nocollide to True

    nocollide : bool
        if True,  do not check collisions (default False)

    verbose : bool
        if True, issue a lot of output statements

    _robot2indx : ndarray of int32 or None
        [nrobots, nexp_total] array of indices into targets from robots

    _robotnexp : ndarray of int32 or None
        [nrobots, nepochs] array of number of exposures available per epoch

    _is_calibration : ndarray of np.bool
        [len(targets)] list of whether the target is a calibration target

    _has_spare_calib : 2D ndarray of np.bool
        [len(targets) + 1, nexp_total] indicates whether a particular target
        is a spare calibration target in this exposure. The first axis should
        be referenced with rsid2indx + 1; the 0th element is there to deal
        with unassigned cases "-1".

    _calibration_index : ndarray of np.int32
        [len(targets)] indicates which type of calibration target this object
        is; 0 for a science target, and 1..4 for each of the required_calibration
        categories in order.

    _competing_targets : ndarray of np.int32
        [nrobots] count of how many targets are competing for a given
        robot; used only in certain methods of assignment.

    _ot : ObsTime object
        observing time object for convenience

    _unique_catalogids : ndarray of np.int64
        list of unique catalogids for convenience

    Notes:
    -----

    Before creating a field object, you will typically need to
    instantiate the singleton CadenceList through roboscheduler, and
    make sure it has the cadences in it that the field will need.

    Instantiating a field will create (or replace) cadences
    _field_single_1x1 and _field_single_12x1 in CadenceList. These
    dummy cadences are used to identify target cadences that are just
    strings of unrelated exposures.

    This class internally assumes that robotIDs are sequential
    integers starting at 0.

"""
    def __init__(self, filename=None, racen=None, deccen=None, pa=0.,
                 observatory='apo', field_cadence='none', collisionBuffer=2.,
                 fieldid=1, allgrids=True, nocalib=False, nocollide=False,
                 verbose=False):
        self.verbose = verbose
        self.fieldid = fieldid
        self.nocalib = nocalib
        self.nocollide = nocollide
        self.allgrids = allgrids
        if(self.allgrids is False):
            self.nocollide = True
        if(self.nocollide):
            self.allgrids = False
        if(self.allgrids):
            self.robotgrids = []
        else:
            self.robotgrids = None
        self.assignments = None
        self._has_spare_calib = None
        self.rsid2indx = dict()
        self.targets = np.zeros(0, dtype=targets_dtype)
        self.target_duplicated = np.zeros(0, dtype=np.int32)
        self._is_calibration = np.zeros(0, dtype=np.bool)
        self._calibration_index = np.zeros(1, dtype=np.bool)
        self._unique_catalogids = None
        if(filename is not None):
            if(self.verbose):
                print("fieldid {fid}: Reading from {f}".format(f=filename, fid=self.fieldid), flush=True)
            self.fromfits(filename=filename)
        else:
            self.racen = racen
            self.deccen = deccen
            self.pa = pa
            self.observatory = observatory
            self._ot = obstime.ObsTime(observatory=self.observatory)
            self.obstime = coordio.time.Time(self._ot.nominal(lst=self.racen))
            self.collisionBuffer = collisionBuffer
            self.mastergrid = self._robotGrid()
            if(self.nocalib is False):
                self.required_calibrations = collections.OrderedDict()
                self.required_calibrations['sky_boss'] = 80
                self.required_calibrations['standard_boss'] = 80
                self.required_calibrations['sky_apogee'] = 30
                self.required_calibrations['standard_apogee'] = 20
                self.calibrations = collections.OrderedDict()
                for n in self.required_calibrations:
                    self.calibrations[n] = np.zeros(0, dtype=np.int32)
                self.achievable_calibrations = collections.OrderedDict()
                for n in self.required_calibrations:
                    self.achievable_calibrations[n] = self.required_calibrations[n]
            self.set_field_cadence(field_cadence)
        self._set_radius()
        self.flagdict = _flagdict
        self._competing_targets = None
        self.methods = dict()
        self.methods['assign_epochs'] = 'first'
        self._add_dummy_cadences()
        return

    def _add_dummy_cadences(self): 
        """Adds some dummy cadences necessary to check singlebright and multibright"""
        clist.add_cadence(name='_field_single_1x1',
                          nepochs=1,
                          skybrightness=[1.],
                          delta=[-1.],
                          delta_min=[-1.],
                          delta_max=[-1.],
                          nexp=[1],
                          max_length=[9999999.])
        clist.add_cadence(name='_field_single_12x1',
                          nepochs=12,
                          skybrightness=[1.] * 12,
                          delta=[-1.] * 12,
                          delta_min=[-1.] * 12,
                          delta_max=[-1.] * 12,
                          nexp=[1] * 12,
                          max_length=[9999999.] * 12)
        return

    def fromfits(self, filename=None):
        """Read field from FITS file

        Parameters:
        ----------

        filename : str
            name of file to read in

        Comments:
        --------

        Expects HDU0 header to contain keywords:

           RACEN (J2000 deg)
           DECCEN (J2000 deg)
           PA (position each deg E of N)
           OBS ('apo' or 'lco')
           CBUFFER ("collision buffer")
           FCADENCE  ("field cadence", can be 'none')
           RCNAME# (name of a required calibration category)
           RCNUM# (required calibration number)

        If NOCALIB is in header, the Field will be initialized
        with nocalib= True.

        IF ACNAME# and ACNUM# are set in header (and HDU2 is present)
        these are interpreted as the "achievable calibrations".

        Expects HDU1 data to be a table containing targets. See
        targets_fromarray() method for expectations about its structure.

        If HDU2 is present, it is expected to be the assignments
        table.  This table should have a row for each target that is
        parallel with the targets table, and at least one column
        called 'robotID', which should be an array of length
        field_cadence.nexp_total with an np.int32 for each exposure
        containing the number for the assigned robot (or -1 if the
        target is not assigned in that exposure). This method does
        not copy the assignments table directly, it adds the assignments
        using assign_robot_exposure(), so all columns in HDU2 other
        than 'robotID' are ignored.

        In the context of a robostrategy run, this method can read in
        an rsFieldTargets file (i.e. the input files to assignment)
        or an rsFieldAssignments file (i.e. the output files from
        assignment).
"""
        duf, hdr = fitsio.read(filename, ext=0, header=True)
        self.racen = np.float64(hdr['RACEN'])
        self.deccen = np.float64(hdr['DECCEN'])
        self.pa = np.float32(hdr['PA'])
        self.observatory = hdr['OBS']
        self.collisionBuffer = hdr['CBUFFER']
        if(('NOCALIB' in hdr) & (self.nocalib == False)):
            self.nocalib = np.bool(hdr['NOCALIB'])
        self.mastergrid = self._robotGrid()
        self._ot = obstime.ObsTime(observatory=self.observatory)
        self.obstime = coordio.time.Time(self._ot.nominal(lst=self.racen))
        field_cadence = hdr['FCADENCE']
        if(self.nocalib is False):
            self.required_calibrations = collections.OrderedDict()
            for name in hdr:
                m = re.match('^RCNAME([0-9]*)$', name)
                if(m is not None):
                    num = 'RCNUM{d}'.format(d=m.group(1))
                    if(num in hdr):
                        self.required_calibrations[hdr[name]] = np.int32(hdr[num])
            self.calibrations = collections.OrderedDict()
            for n in self.required_calibrations:
                self.calibrations[n] = np.zeros(0, dtype=np.int32)
            self.achievable_calibrations = collections.OrderedDict()
            for n in self.required_calibrations:
                self.achievable_calibrations[n] = self.required_calibrations[n]
        self.set_field_cadence(field_cadence)
        targets = fitsio.read(filename, ext=1)
        self.targets_fromarray(target_array=targets)
        try:
            assignments = fitsio.read(filename, ext=2)
        except OSError:
            assignments = None
        if(assignments is not None):
            self.achievable_calibrations = collections.OrderedDict()
            for n in self.required_calibrations:
                self.achievable_calibrations[n] = self.required_calibrations[n]
            for name in hdr:
                m = re.match('^ACNAME([0-9]*)$', name)
                if(m is not None):
                    num = 'ACNUM{d}'.format(d=m.group(1))
                    if(num in hdr):
                        self.achievable_calibrations[hdr[name]] = np.int32(hdr[num])

            if(self.field_cadence.nexp_total == 1):
                iassigned = np.where(assignments['robotID'])
                for itarget in iassigned[0]:
                    self.assign_robot_exposure(robotID=assignments['robotID'][itarget],
                                               rsid=targets['rsid'][itarget],
                                               iexp=0, reset_satisfied=False,
                                               reset_has_spare=False)
            else:
                iassigned = np.where(assignments['robotID'] >= 0)
                for itarget, iexp in zip(iassigned[0], iassigned[1]):
                    self.assign_robot_exposure(robotID=assignments['robotID'][itarget, iexp],
                                               rsid=targets['rsid'][itarget],
                                               iexp=iexp,
                                               reset_satisfied=False,
                                               reset_has_spare=False)
            self._set_has_spare_calib()
            self._set_satisfied()
            self.decollide_unassigned()
        return

    def clear_assignments(self):
        """Clear the assignments for this field

        Comments:
        --------

        Uses unassign() to unassign every target.
"""
        if(self.assignments is not None):
            iassigned = np.where(self.assignments['assigned'])[0]
            self.unassign(self.targets['rsid'][iassigned])
            self.assignments['assigned'] = 0
            self.assignments['satisfied'] = 0
        return

    def clear_field_cadence(self):
        """Resets the field cadence to 'none' and clears all the ancillary data

        Comments:
        --------

        Calls the clear_assignments() method, deletes all the
        robotGrids in the robotgrids array, sets field_cadence to
        None, resets the calibration counts to zero, and resets all
        the internal tracking variables.

        Used in rs_assign to avoid having to read in the same field
        over and over when testing multiple cadences.
"""
        if(self.verbose):
            print("fieldid {fid}: Clearing field cadence".format(fid=self.fieldid), flush=True)
        if(self.assignments is not None):
            self.clear_assignments()

        if(self.allgrids):
            for i in range(self.field_cadence.nexp_total):
                self.robotgrids[i] = None
            self.robotgrids = []
        self._robot2indx = None
        self._robotnexp = None
        self._robotnexp_max = None
        self.field_cadence = None
        self.assignments_dtype = None
        self.assignments = None
        if(self.nocalib is False):
            for c in self.calibrations:
                for n in self.required_calibrations:
                    self.calibrations[n] = np.zeros(0, dtype=np.int32)
                    self.achievable_calibrations[n] = self.required_calibrations[n]

        if(self.verbose):
            print("fieldid {fid}:  (done clearing field cadence)".format(fid=self.fieldid), flush=True)

        return

    def _arrayify(self, quantity=None, dtype=np.float64):
        """Cast quantity as ndarray of numpy.float64"""
        try:
            length = len(quantity)
        except TypeError:
            length = 1
        return np.zeros(length, dtype=dtype) + quantity

    def _robotGrid(self):
        """Return a RobotGridFilledHex instance, with all robots at home"""
        if(self.observatory == 'apo'):
            rg = kaiju.robotGrid.RobotGridFilledHex(collisionBuffer=self.collisionBuffer)
        if(self.observatory == 'lco'):
            rg = kaiju.robotGrid.RobotGridFilledHex(collisionBuffer=self.collisionBuffer)
        for k in rg.robotDict.keys():
            rg.homeRobot(k)
        return(rg)

    def _set_radius(self):
        """Set radius limit in deg depending on observatory"""
        if(self.observatory == 'apo'):
            self.radius = 1.5
        if(self.observatory == 'lco'):
            self.radius = 0.95
        return

    def set_field_cadence(self, field_cadence='none'):
        """Set the field cadence, and set up robotgrids and assignments output

        Parameters:
        ----------

        field_cadence : str
            Name of field cadence

        Notes:
        ------

        Sets the field cadence. This can only be done once, and note that
        if the object is instantiated with parameters including field_cadence,
        this routine is called in the initialization. If the object is
        instantiated with a file name, if the file header has the FCADENCE
        keyword set to anything but 'none', this routine will be called.

        The cadence must be one in the CadenceList singleton. Upon
        setting the field cadence with this routine, the robotgrids,
        assignments_dtype, assignments, calibrations, and
        field_cadence attributes.  be configured.
"""
        if(self.allgrids):
            if(len(self.robotgrids) > 0):
                print("Cannot reset field_cadence")
                return
        if(field_cadence != 'none'):
            if(self.verbose):
                print("fieldid {fid}: Setting field cadence".format(fid=self.fieldid), flush=True)
            self.field_cadence = clist.cadences[field_cadence]
            if(self.allgrids):
                for i in range(self.field_cadence.nexp_total):
                    self.robotgrids.append(self._robotGrid())
            self._robot2indx = np.zeros((len(self.mastergrid.robotDict),
                                         self.field_cadence.nexp_total),
                                        dtype=np.int32) - 1
            self._robotnexp = np.zeros((len(self.mastergrid.robotDict),
                                        self.field_cadence.nepochs),
                                       dtype=np.int32)
            self._robotnexp_max = np.zeros((len(self.mastergrid.robotDict),
                                            self.field_cadence.nepochs),
                                           dtype=np.int32)
            for i, n in enumerate(self.field_cadence.nexp):
                self._robotnexp[:, i] = n
                self._robotnexp_max[:, i] = n
            self.assignments_dtype = np.dtype([('assigned', np.int32),
                                               ('satisfied', np.int32),
                                               ('robotID', np.int32,
                                                (self.field_cadence.nexp_total,)),
                                               ('target_skybrightness', np.float32,
                                                (self.field_cadence.nexp_total,)),
                                               ('field_skybrightness', np.float32,
                                                (self.field_cadence.nexp_total,)),
                                               ('fiberType', np.unicode_, 10),
                                               ('rsflags', np.int32)])
            self.assignments = np.zeros(0, dtype=self.assignments_dtype)
            if(self.nocalib is False):
                for c in self.calibrations:
                    self.calibrations[c] = np.zeros(self.field_cadence.nexp_total,
                                                    dtype=np.int32)
                for c in self.calibrations:
                    self.achievable_calibrations[c] = self.required_calibrations[c]
            self.targets = self._setup_targets_for_cadence(self.targets)
            self.assignments = self._setup_assignments_for_cadence(self.targets)
            if(self.nocalib is False):
                self._set_has_spare_calib()
            if(self.verbose):
                print("fieldid {fid}:   (done setting field cadence)".format(fid=self.fieldid), flush=True)
        else:
            self.field_cadence = None
            if(self.allgrids):
                self.robotgrids = []
            else:
                self.robotgrids = None
            self.assignments_dtype = None
            self._has_spare_calib = None

        return

    def set_flag(self, rsid=None, flagname=None):
        """Set a bitmask flag for a target

        Parameters:
        ----------

        rsid : np.int64
            IDs of the target-cadence

        flagname : str
            name of flag to set
"""
        indxs = np.array([self.rsid2indx[r] for r in self._arrayify(rsid)])
        self.assignments['rsflags'][indxs] = (self.assignments['rsflags'][indxs] | self.flagdict[flagname])
        return

    def check_flag(self, rsid=None, flagname=None):
        """Check a bitmask flag for a target

        Parameters:
        ----------

        rsid : np.int64 or ndarray
            IDs of the target-cadence

        flagname : str
            name of flag to set

        Returns:
        -------

        setornot : ndarray of bool
            True if flag is set, flag otherwise
"""
        indxs = np.array([self.rsid2indx[r] for r in self._arrayify(rsid)])
        setornot = ((self.assignments['rsflags'][indxs] & self.flagdict[flagname]) != 0)
        return(setornot)

    def get_flag_names(self, flagval=None):
        """Return names associated with flag

        Parameters:
        ----------

        flagval : np.int32
            flag

        Returns:
        -------

        flagnames : list
            strings corresponding to each set bit
"""
        flagnames = []
        for fn in self.flagdict:
            if(flagval & self.flagdict[fn]):
                flagnames.append(fn)
        return(flagnames)

    def radec2xy(self, ra=None, dec=None, epoch=None, pmra=None,
                 pmdec=None, fiberType=None):
        if(isinstance(fiberType, str)):
            wavename = fiberType.capitalize()
        else:
            wavename = np.array([x.capitalize() for x in fiberType])
        epoch = self.obstime.jd
        x, y, warn, ha, pa = coordio.utils.radec2wokxy(ra, dec, epoch,
                                                       wavename,
                                                       self.racen, self.deccen,
                                                       self.pa,
                                                       self.observatory.upper(),
                                                       self.obstime.jd,
                                                       pmra=pmra,
                                                       pmdec=pmdec)
        return(x, y)

    def xy2radec(self, x=None, y=None, fiberType=None):
        if(isinstance(fiberType, str)):
            wavename = fiberType.capitalize()
        else:
            wavename = np.array([t.capitalize() for t in fiberType])
        xa = self._arrayify(x, dtype=np.float64)
        ya = self._arrayify(y, dtype=np.float64)
        ra, dec, warn = coordio.utils.wokxy2radec(xa, ya,
                                                  wavename,
                                                  self.racen, self.deccen,
                                                  self.pa,
                                                  self.observatory.upper(),
                                                  self.obstime.jd)
        return(ra, dec)

    def targets_fromfits(self, filename=None):
        """Read in targets from FITS file

        Parameters
        ----------

        filename : str
            file name to read from
"""
        t = fitsio.read(filename, ext=1)
        self.targets_fromarray(t)
        return

    def _targets_to_robotgrid(self, targets=None, robotgrid=None):
        for target in targets:
            if(target['fiberType'] == 'APOGEE'):
                fiberType = kaiju.cKaiju.ApogeeFiber
            else:
                fiberType = kaiju.cKaiju.BossFiber
            robotgrid.addTarget(targetID=target['rsid'], x=target['x'],
                                y=target['y'],
                                priority=np.float64(target['priority']),
                                fiberType=fiberType)
        return

    def _setup_targets_for_cadence(self, targets=None):
        if(targets is None):
            return(None)

        # Determine if it is within the field cadence
        for itarget, target_cadence in enumerate(targets['cadence']):
            if(target_cadence in clist.cadences):
                ok, solns = clist.cadence_consistency(target_cadence,
                                                      self.field_cadence.name)
                targets['incadence'][itarget] = ok

        if(self.allgrids):
            for rg in self.robotgrids:
                self._targets_to_robotgrid(targets=targets,
                                           robotgrid=rg)

        return(targets)

    def _setup_assignments_for_cadence(self, targets=None,
                                       assignment_array=None):
        if(targets is None):
            return(None)

        # Set up outputs
        assignments = np.zeros(len(targets),
                               dtype=self.assignments_dtype)

        field_skybrightness = self.field_cadence.skybrightness[self.field_cadence.epochs]
        assignments['field_skybrightness'] = np.outer(np.ones(len(targets)),
                                                      field_skybrightness)
        if(assignment_array is None):
            assignments['fiberType'] = targets['fiberType']
            assignments['robotID'] = -1
            assignments['target_skybrightness'] = -1.
        else:
            for n in self.assignments_dtype.names:
                listns = ['robotID', 'target_skybrightness', 'field_skybrightness']
                if((n in listns) & (self.field_cadence.nexp_total == 1)):
                    assignments[n][:, 0] = assignment_array[n]
                else:
                    assignments[n] = assignment_array[n]
        return(assignments)

    def targets_fromarray(self, target_array=None, assignment_array=None):
        """Read in targets from ndarray

        Parameters
        ----------

        target_array : ndarray
            array with target information

        assignment_array : ndarray
            if not None, array with assignment information (default None)
"""
        # Read in
        targets = np.zeros(len(target_array), dtype=targets_dtype)
        for n in targets.dtype.names:
            if(n in target_array.dtype.names):
                targets[n] = target_array[n]

        # Default value of 1 for priority, value, and rsassign
        if('value' not in target_array.dtype.names):
            targets['value'] = 1.
        if('priority' not in target_array.dtype.names):
            targets['priority'] = 1.
        if('rsassign' not in target_array.dtype.names):
            targets['rsassign'] = 1

        # Convert ra/dec to x/y
        targets['x'], targets['y'] = self.radec2xy(ra=targets['ra'],
                                                   dec=targets['dec'],
                                                   fiberType=targets['fiberType'])

        # Add targets to robotGrids
        self._targets_to_robotgrid(targets=targets,
                                   robotgrid=self.mastergrid)

        # Determine if within
        self.masterTargetDict = self.mastergrid.targetDict
        for itarget, rsid in enumerate(targets['rsid']):
            t = self.masterTargetDict[rsid]
            targets['within'][itarget] = len(t.validRobotIDs) > 0

        # Create internal look-up of whether it is a calibration target
        _is_calibration = np.zeros(len(targets), dtype=np.bool)
        _calibration_index = np.zeros(len(targets), dtype=np.int32)
        if(self.nocalib is False):
            for icategory, category in enumerate(self.required_calibrations):
                icat = np.where(targets['category'] == category)[0]
                _is_calibration[icat] = True
                _calibration_index[icat] = icategory + 1
        else:
            inotsci = np.where(targets['category'] != 'science')[0]
            _is_calibration[inotsci] = True
            _calibration_index[inotsci] = 1

        # Connect rsid with index of list
        for itarget, t in enumerate(targets):
            if(t['rsid'] in self.rsid2indx.keys()):
                print("Cannot replace identical rsid={rsid}. Will not add array.".format(rsid=t['rsid']))
                return
            else:
                self.rsid2indx[t['rsid']] = len(self.targets) + itarget

        # If field_cadence is set, set up potential outputs
        if(self.field_cadence is not None):
            targets = self._setup_targets_for_cadence(targets)
            assignments = self._setup_assignments_for_cadence(targets,
                                                              assignment_array)
        else:
            assignments = None

        target_duplicated = np.zeros(len(targets), dtype=np.int32)

        self.targets = np.append(self.targets, targets)
        self.target_duplicated = np.append(self.target_duplicated,
                                           target_duplicated)
        self._is_calibration = np.append(self._is_calibration,
                                         _is_calibration)
        self._calibration_index = np.append(self._calibration_index,
                                            _calibration_index)

        self._unique_catalogids = np.unique(self.targets['catalogid'])

        if(assignments is not None):
            self.assignments = np.append(self.assignments, assignments, axis=0)
            self._set_satisfied()

        return

    def tofits(self, filename=None):
        """Write field and assignments to FITS file

        Parameters:
        ----------

        filename : str
            file name to write to

        Notes:
        -----

        HDU0 header has keywords:

            RACEN
            DECCEN
            PA
            OBS
            FCADENCE (field cadence)
            RCNAME0 .. RNAMEN (required calibrations names)
            RCNUM0 .. RNUMN (required calibrations numbers)

        HDU1 has targets array
        HDU1 has assignments array
"""
        hdr = dict()
        hdr['RACEN'] = self.racen
        hdr['DECCEN'] = self.deccen
        hdr['OBS'] = self.observatory
        hdr['PA'] = self.pa
        if(self.field_cadence is not None):
            hdr['FCADENCE'] = self.field_cadence.name
        else:
            hdr['FCADENCE'] = 'none'
        hdr['CBUFFER'] = self.collisionBuffer
        hdr['NOCALIB'] = self.nocalib
        if(self.nocalib is False):
            for indx, rc in enumerate(self.required_calibrations):
                name = 'RCNAME{indx}'.format(indx=indx)
                num = 'RCNUM{indx}'.format(indx=indx)
                hdr[name] = rc
                hdr[num] = self.required_calibrations[rc]
            for indx, rc in enumerate(self.achievable_calibrations):
                name = 'ACNAME{indx}'.format(indx=indx)
                num = 'ACNUM{indx}'.format(indx=indx)
                hdr[name] = rc
                hdr[num] = self.achievable_calibrations[rc]
        fitsio.write(filename, None, header=hdr, clobber=True)
        fitsio.write(filename, self.targets)
        if(self.assignments is not None):
            fitsio.write(filename, self.assignments)
        return

    def _set_has_spare_calib(self):
        """Set _has_spare for each exposure"""
        self._has_spare_calib = np.zeros((len(self.required_calibrations) + 1,
                                          self.field_cadence.nexp_total),
                                         dtype=np.int32)
        for icategory, category in enumerate(self.required_calibrations):
            self._has_spare_calib[icategory + 1, :] = (self.calibrations[category] -
                                                       self.achievable_calibrations[category])
        return

    def set_assignment_status(self, status=None, isspare=None):
        if(isspare is None):
            isspare = np.zeros(len(status.iexps), dtype=np.bool)
        if(self.nocalib is False):
            # Get indices of assigned targets to this robot
            # and make Boolean arrays of which are assigned and not
            status.currindx = self._robot2indx[status.robotID, status.iexps]
            free = status.currindx < 0
            hasspare = self._has_spare_calib[self._calibration_index[status.currindx + 1], status.iexps]
            status.spare = (hasspare > 0) & (isspare == False) & (free == False)
            status.assignable = free | status.spare
        else:
            # Consider exposures for this epoch
            status.currindx = self._robot2indx[status.robotID, status.iexps]
            status.assignable = status.currindx < 0

        if(status.rsid is not None):
            for iexp in status.assignable_exposures():
                self.set_collided_status(status=status, iexp=iexp)

        return

    def set_collided_status(self, status=None, iexp=None):
        # leave alone if collisions are being ignored
        if((not self.allgrids) | (self.nocollide)):
            return
        if(status.rsid is None):
            return
        i = status.indx[iexp]
        if(status.assignable[i] == False):
            return
        rg = self.robotgrids[iexp]
        collided, fcollided, colliders = rg.wouldCollideWithAssigned(status.robotID, status.rsid)
        status.collided = collided | fcollided
        if(fcollided):
            status.assignable[i] = False
        if((len(colliders) > 0) and (fcollided is False)):
            robotindx = self._robot2indx[colliders, iexp]
            hasspare = self._has_spare_calib[self._calibration_index[robotindx + 1], iexp] > 0
            # If the collision is created ONLY by spare calibration targets
            # we will look at them in more detail
            if(hasspare.min() > 0):
                toremove = dict()
                for c in self.required_calibrations:
                    toremove[c] = 0
                if(status.spare[i]):
                    toremove[self.targets['category'][status.currindx[i]]] += 1
                for ri in robotindx:
                    toremove[self.targets['category'][ri]] += 1
                enough = True
                for c in self.required_calibrations:
                    excess = self.calibrations[c][iexp] - self.achievable_calibrations[c]
                    if(toremove[c] > excess):
                        enough = False
                status.assignable[i] = enough
                if(enough):
                    status.spare_colliders[i] = self.targets['rsid'][robotindx]
            else:
                status.assignable[i] = False

        return

    def unassign_assignable(self, status=None, iexp=None):
        i = status.indx[iexp]
        if(status.assignable[i] is False):
            return

<<<<<<< HEAD
        if(status.spare[i]):
            rsid = self.targets['rsid'][self._robot2indx[status.robotID, iexp]]
            self.unassign_exposure(rsid=rsid, iexp=iexp, reset_assigned=True,
                                   reset_satisfied=True, reset_has_spare=True)

        for spare_collider in status.spare_colliders[i]:
            self.unassign_exposure(rsid=spare_collider, iexp=iexp,
                                   reset_assigned=True,
                                   reset_satisfied=True, reset_has_spare=True)
=======
        collide : bool
            True if it causes a collision, False if not
"""
        if((not self.allgrids) |
           (self.nocollide)):
            return False
        rg = self.robotgrids[iexp]
        return rg.wouldCollideWithAssigned(robotID, rsid)[0]
>>>>>>> 4530776b

        return

    def available_robot_epoch(self, rsid=None,
                              robotID=None, epoch=None, nexp=None,
                              isspare=None):
        """Check if a robot-epoch has enough exposures

        Parameters:
        ----------

        rsid : np.int64
            rsid (optional; will check for collisions)

        robotID : np.int64
            robotID to check

        epoch : int or np.int32
            epoch to check

        nexp : int or np.int32
            number of exposures needed

        isspare : bool
            True if this is a spare calibration target

        Returns:
        -------

        available : bool
            is it available or not?

        status : list of AssignmentStatus
            which exposures in the epoch are free?

        Comments:
        --------

        Checks if a robot is available at each exposure AND if
        assigning the robot to the given target would cause a
        collision.

        The robot is available if it is not assigned to any science
        target AND it is not assigned to a "spare" calibration
        target. A spare calibration target is one for which there are
        more than enough calibration targets of that type already.
"""
        iexpst = self.field_cadence.epoch_indx[epoch]
        iexpnd = self.field_cadence.epoch_indx[epoch + 1]
        iexps = np.arange(iexpst, iexpnd, dtype=np.int32)
        status = AssignmentStatus(rsid=rsid, robotID=robotID, iexps=iexps)

        # Checks obvious case that this epoch doesn't have enough exposures
        available = False
        cnexp = self.field_cadence.nexp[epoch]
        if(cnexp < nexp):
            status.assignable=np.zeros(len(iexps), dtype=np.bool)
            return available, status

            # Now optimize case where nexp=1
            #if(cnexp == 1):
                #iexp = self.field_cadence.epoch_indx[epoch]
                #robot2indx = self._robot2indx[robotID, iexp]
                #free = robot2indx < 0
#
                #if(free is False):
                    #return False, onefalse
            #
                #if(self.nocalib is False):
                    #if((free == False) & (isspare[iexp] == False)):
                        #free = self._has_spare_calib[self._calibration_index[robot2indx + 1], iexp]
#
                #if(free & (rsid is not None)):
                    ## TODO: COUNT AS FREE IF COLLIDER IS SPARE CALIB
                    #free = self.collide_robot_exposure(rsid=rsid, robotID=robotID,
                                                       #iexp=iexp) == False
#
                #if(free):
                    #return True, onetrue
                #else:
                    #return False, onefalse

        # Set assignent status
        self.set_assignment_status(status=status, isspare=isspare)

        # Count this epoch as available if there are enough free exposures.
        nfree = status.assignable.sum()
        available = nfree >= nexp

        return available, status

    def available_robot_exposures(self, rsid=None, robotID=None, iscalib=False):
        """Return available robot exposures for an rsid

        Parameters:
        ----------

        rsid : np.int64
            rsid (optional; will check for collisions)

        robotID : np.int64
            robotID to check

        iscalib : bool
            True if this is a calibration target

        Returns:
        -------

        available : ndarray of bool
            for each exposure, is it available or not?

        Comments:
        --------

        Checks if a robot is available at each exposure AND if
        assigning the robot to the given target would cause a
        collision.

        The robot is available if it is not assigned to any science
        target AND it is not assigned to a "spare" calibration
        target. A spare calibration target is one for which there are
        more than enough calibration targets of that type already.
"""
        # Check if this is an "extra" calibration target in any exposures;
        # i.e. not necessary so should not bump any other calibration targets
        isspare = False
        if(self.nocalib is False):
            if(iscalib):
                cat = self.targets['category'][self.rsid2indx[rsid]]
                isspare = self.calibrations[cat] > self.achievable_calibrations[cat]

        # Get indices of assigned targets to this robot
        # and make Boolean arrays of which are assigned and not
        robot2indx = self._robot2indx[robotID, :]
        free = robot2indx < 0

        # Check if the assigned robots are to "spare" calibration targets.
        # These may be bumped if necessary (but won't be if the target under
        # consideration is, itself, a "spare" calibration targets. This logic
        # is not so straightforward but avoids expensive for loops.
        if(self.nocalib is False):
            iassigned = np.where(free == False)[0]
            icalib = iassigned[np.where(self._is_calibration[robot2indx[iassigned]])[0]]
            if(len(icalib) > 0):
                spare = np.zeros(self.field_cadence.nexp_total, dtype=np.bool)
                category = self.targets['category'][robot2indx[icalib]]
                calibspare = np.array([self.calibrations[category[i]][icalib[i]] >
                                       self.achievable_calibrations[category[i]]
                                       for i in range(len(category))],
                                      dtype=np.bool)
                spare[icalib] = calibspare
                spare = spare & (isspare == False)

                # Now classify exposures as "free" or not (free if unassigned OR assigned to
                # a calibration target that may be bumped).
                free = free | spare

        # Now (if there is an actual target under consideration) check for collisions.
        for ifree in np.where(free)[0]:
            # TODO: free if collided with spare calib
            free[ifree] = self.collide_robot_exposure(rsid=rsid, robotID=robotID,
                                                      iexp=ifree) == False

        return(free)

    def _is_spare(self, rsid=None, iexps=None):
        if(iexps is None):
            iexps = np.arange(self.field_cadence.nexp_total, dtype=np.int32)
        return(self._has_spare_calib[self._calibration_index[self.rsid2indx[rsid] + 1], iexps] > 0)

    def assign_robot_epoch(self, rsid=None, robotID=None, epoch=None, nexp=None,
                           reset_satisfied=True, reset_has_spare=True,
                           status=None):
        """Assign an rsid to a particular robot-epoch

        Parameters:
        ----------

        rsid : np.int64
            rsid of target to assign

        robotID : np.int64
            robotID to assign to

        epoch : int or np.int32
            epoch to assign to

        nexp : int or np.int32
            number of exposures needed

        status : AssignmentStatus  object
            status for each exposure 

        reset_satisfied : bool
            if True, reset the 'satisfied' column based on this assignment
            (default True)

        reset_has_spare : bool
            if True, reset the '_has_spare' matrix based on this assignment
            (default True)

        Returns:
        --------

        success : bool
            True if successful, False otherwise

        Comments:
        --------
"""
        # Only try to assign if you can.
        if(rsid not in self.mastergrid.robotDict[robotID].validTargetIDs):
            return False

        # Get list of available exposures in the epoch
        iexpst = self.field_cadence.epoch_indx[epoch]
        iexpnd = self.field_cadence.epoch_indx[epoch + 1]
        iexps = np.arange(iexpst, iexpnd, dtype=np.int32)
        if(status is None):
            isspare = self._is_spare(rsid=rsid, iexps=iexps)
            status = AssignmentStatus(rsid=rsid, robotID=robotID, iexps=iexps)
            self.set_assignment_status(status=status, isspare=isspare)

        assignable = status.assignable_exposures()

        # Bomb if there aren't enough available
        if(len(assignable) < nexp):
            return False

        # Now actually assign (to first available exposures)
        for iexp in assignable[0:nexp]:
            self.unassign_assignable(status=status, iexp=iexp)
            self.assign_robot_exposure(robotID=robotID, rsid=rsid, iexp=iexp,
                                       reset_satisfied=False,
                                       reset_has_spare=False)

        if(reset_satisfied):
            indx = self.rsid2indx[rsid]
            catalogid = self.targets['catalogid'][indx]
            self._set_satisfied(catalogids=[catalogid])

        if(reset_has_spare & (self.nocalib is False)):
            self._set_has_spare_calib()

        return True

    def _set_competing_targets(self, rsids=None):
        """Set number of competing targets for each robotID from this set

        Parameters:
        ----------

        rsids : ndarray of np.int64
            rsid values to count for each robot

        Notes:
        -----

        Sets attribute _competing_targets to an array with number of competing targets.
"""
        self._competing_targets = np.zeros(len(self.mastergrid.robotDict), dtype=np.int32)
        for rsid in rsids:
            robotIDs = np.array(self.masterTargetDict[rsid].validRobotIDs, dtype=np.int32)
            self._competing_targets[robotIDs] += 1
        return

    def assign_robot_exposure(self, robotID=None, rsid=None, iexp=None,
                              reset_satisfied=True, reset_has_spare=True):
        """Assign an rsid to a particular robot-exposure

        Parameters:
        ----------

        rsid : np.int64
            rsid of target to assign

        robotID : np.int64
            robotID to assign to

        iexp : int or np.int32
            exposure to assign to

        reset_satisfied : bool
            if True, reset the 'satisfied' column based on this assignment
            (default True)

        reset_has_spare : bool
            if True, reset the '_has_spare' matrix
            (default True)

        Returns:
        --------

        success : bool
            True if successful, False otherwise
"""
        itarget = self.rsid2indx[rsid]

        if(self.assignments['robotID'][itarget, iexp] >= 0):
            self.unassign_exposure(rsid=rsid, iexp=iexp, reset_assigned=True,
                                   reset_satisfied=True, reset_has_spare=True)

        if(self._robot2indx[robotID, iexp] >= 0):
            rsid_unassign = self.targets['rsid'][self._robot2indx[robotID,
                                                                  iexp]]
            self.unassign_exposure(rsid=rsid_unassign, iexp=iexp,
                                   reset_assigned=True, reset_satisfied=True,
                                   reset_has_spare=True)

        self.assignments['robotID'][itarget, iexp] = robotID
        self._robot2indx[robotID, iexp] = itarget
        epoch = self.field_cadence.epochs[iexp]
        self._robotnexp[robotID, epoch] = self._robotnexp[robotID, epoch] - 1
        if(self.targets['category'][itarget] == 'science'):
            self._robotnexp_max[robotID, epoch] = self._robotnexp_max[robotID, epoch] - 1
        self.assignments['assigned'][itarget] = 1

        # If this is a calibration target, update calibration target tracker
        if(self.nocalib is False):
            if(self._is_calibration[itarget]):
                category = self.targets['category'][itarget]
                self.calibrations[category][iexp] = self.calibrations[category][iexp] + 1

        if(self.allgrids):
            rg = self.robotgrids[iexp]
            rg.assignRobot2Target(robotID, rsid)

        if(reset_satisfied):
            indx = self.rsid2indx[rsid]
            catalogid = self.targets['catalogid'][indx]
            self._set_satisfied(catalogids=[catalogid])

        if(reset_has_spare & (self.nocalib is False)):
            self._set_has_spare_calib()

        return

    def assign_exposures(self, rsid=None, iexps=None, reset_satisfied=True,
                         reset_has_spare=True):
        """Assign an rsid to a particular exposure

        Parameters:
        ----------

        rsid : np.int64
            rsid of target to assign

        iexps : ndarray of np.int32
            exposures to assign to

        reset_satisfied : bool
            if True, reset the 'satisfied' column based on this assignment
            (default True)

        reset_has_spare : bool
            if True, reset the '_has_spare' matrix
            (default True)

        Returns:
        --------

        success : bool
            True if successful, False otherwise
"""
        validRobotIDs = self.masterTargetDict[rsid].validRobotIDs
        done = np.zeros(len(iexps), dtype=np.bool)
        for robotID in validRobotIDs:
            cexps = iexps[np.where(done == False)[0]]
            if(len(cexps) == 0):
                break
            status = AssignmentStatus(rsid=rsid, robotID=robotID, iexps=cexps)
            self.set_assignment_status(status=status)
            for iexp in status.assignable_exposures():
                self.unassign_assignable(status=status, iexp=iexp)
                self.assign_robot_exposure(rsid=rsid, robotID=robotID, iexp=iexp,
                                           reset_satisfied=False,
                                           reset_has_spare=False)
                done[iexp] = True

        if(reset_satisfied):
            indx = self.rsid2indx[rsid]
            catalogid = self.targets['catalogid'][indx]
            self._set_satisfied(catalogids=[catalogid])

        if(reset_has_spare & (self.nocalib is False)):
            self._set_has_spare_calib()

        return True

    def _set_assigned(self, itarget=None):
        if(itarget is None):
            print("Must specify a target.")
        self.assignments['assigned'][itarget] = (self.assignments['robotID'][itarget, :] >= 0).sum() > 0
        return

    def unassign_exposure(self, rsid=None, iexp=None, reset_assigned=True,
                          reset_satisfied=True, reset_has_spare=True):
        """Unassign an rsid from a particular exposure

        Parameters:
        ----------

        rsid : np.int64
            rsid of target to unassign

        iexp : int or np.int32
            exposure to unassign from

        reset_assigned : bool
            if True, reset the 'assigned' flag after unassignment
            (default True)

        reset_satisfied : bool
            if True, reset the 'satisfied' flag after unassignment
            (default True)

        reset_has_spare : bool
            if True, reset the '_has_spare' matrix after unassignment
            (default True)
"""
        itarget = self.rsid2indx[rsid]
        category = self.targets['category'][itarget]
        robotID = self.assignments['robotID'][itarget, iexp]
        if(robotID >= 0):
            if(self.allgrids):
                rg = self.robotgrids[iexp]
                rg.unassignTarget(rsid)
            self.assignments['robotID'][itarget, iexp] = -1
            self._robot2indx[robotID, iexp] = -1
            epoch = self.field_cadence.epochs[iexp]
            self._robotnexp[robotID, epoch] = self._robotnexp[robotID, epoch] + 1
            if(self.targets['category'][itarget] == 'science'):
                self._robotnexp_max[robotID, epoch] = self._robotnexp_max[robotID, epoch] + 1
            if(self.nocalib is False):
                if(self._is_calibration[itarget]):
                    self.calibrations[category][iexp] = self.calibrations[category][iexp] - 1

        if(reset_assigned == True):
            self._set_assigned(itarget=itarget)

        if(reset_satisfied):
            catalogid = self.targets['catalogid'][itarget]
            self._set_satisfied(catalogids=[catalogid])

        if(reset_has_spare & (self.nocalib is False)):
            self._set_has_spare_calib()

        return

    def unassign_epoch(self, rsid=None, epoch=None, reset_assigned=True,
                       reset_satisfied=True, reset_has_spare=True):
        """Unassign an rsid from a particular epoch

        Parameters:
        ----------

        rsid : np.int64
            rsid of target to unassign

        epoch : int or np.int32
            epoch to unassign from

        reset_assigned : bool
            if True, reset the 'assigned' flag after unassignment
            (default True)

        reset_satisfied : bool
            if True, reset the 'satisfied' flag after unassignment
            (default True)

        reset_has_spare : bool
            if True, reset the '_has_spare' matrix after unassignment
            (default True)

        Returns:
        -------

        status : int
            0 if the target had been assigned and was successfully removed
"""
        iexpst = self.field_cadence.epoch_indx[epoch]
        iexpnd = self.field_cadence.epoch_indx[epoch + 1]
        for iexp in np.arange(iexpst, iexpnd):
            self.unassign_exposure(rsid=rsid, iexp=iexp, reset_assigned=False,
                                   reset_satisfied=False, reset_has_spare=False)

        if(reset_assigned):
            self._set_assigned(itarget=self.rsid2indx[rsid])

        if(reset_satisfied):
            itarget = self.rsid2indx[rsid]
            catalogid = self.targets['catalogid'][itarget]
            self._set_satisfied(catalogids=[catalogid])

        if(reset_has_spare & (self.nocalib is False)):
            self._set_has_spare_calib()

        return 0

    def unassign(self, rsids=None, reset_assigned=True, reset_satisfied=True,
                 reset_has_spare=True):
        """Unassign a set of rsids entirely

        Parameters:
        ----------

        rsids : ndarray of np.int64
            rsids of targets to assign

        reset_assigned : bool
            if True, resets assigned flag for this rsid (default True)

        reset_satisfied : bool
            if True, resets satified flag for this rsid (default True)

        reset_has_spare : bool
            if True, reset the '_has_spare' matrix after unassignment
            (default True)
"""
        for rsid in rsids:
            for epoch in range(self.field_cadence.nepochs):
                self.unassign_epoch(rsid=rsid, epoch=epoch, reset_assigned=False,
                                    reset_satisfied=False, reset_has_spare=False)

        if(reset_assigned):
            for rsid in rsids:
                self._set_assigned(itarget=self.rsid2indx[rsid])

        if(reset_satisfied):
            itargets = np.array([self.rsid2indx[rsid] for rsid in rsids])
            catalogids = self.targets['catalogid'][itargets]
            self._set_satisfied(catalogids=catalogids)

        if(reset_has_spare & (self.nocalib is False)):
            self._set_has_spare_calib()

        return

    def _merge_epochs(self, epochs=None, nexps=None):
        """Merge epoch list to combine repeats

        Parameters:
        ----------

        epochs : ndarray of np.int32
            epochs to assign to (default all)

        nexps : ndarray of np.int32
            number of exposures needed

        Returns:
        -------

        epochs_merged : ndarray of np.int32
            new merged epochs

        nexps_merged : ndarray of np.int32
            number of exposures in merged epochs
"""
        epochs_merged, epochs_inverse = np.unique(epochs, return_inverse=True)
        nexps_merged = np.zeros(len(epochs_merged), dtype=np.int32)
        for i, nexp in zip(epochs_inverse, nexps):
            nexps_merged[i] = nexps_merged[i] + nexp

        return(epochs_merged, nexps_merged)

    def available_epochs(self, rsid=None, epochs=None, nexps=None,
                         first=False, strict=False):
        """Find robots available for each epoch

        Parameters:
        ----------

        rsid : np.int64
            rsid of target to assign

        epochs : ndarray of np.int32
            epochs to assign to (default all)

        nexps : ndarray of np.int32
            number of exposures needed (default 1 per epoch)

        first : bool
            if set, just return the first available robot

        strict : bool
            if set, first check if epoch request is possible, and
            return nothing if the full request cannot be fulfilled

        Returns:
        --------

        available : dictionary, with key value pairs below
            'available' : bool
                is the overall ask available

            'nAvailableRobotIDs' : ndarray of int32
                how many available robotIDs at each epoch

            'availableRobotIDs' : list of lists
                for each epoch, list of available robotIDs sorted by robotID

            'statuses' : list of list of AssignmentStatus
                for each epoch, and each available robotID, status
                regarding whether each exposure is "free"
"""
        if(epochs is None):
            epochs = np.arange(self.field_cadence.nepochs, dtype=np.int32)
        if(nexps is None):
            nexps = np.ones(len(epochs))
        validRobotIDs = self.masterTargetDict[rsid].validRobotIDs
        validRobotIDs = np.array(validRobotIDs, dtype=np.int32)

        nAvailableRobotIDs = np.zeros(len(epochs), dtype=np.int32)
        availableRobotIDs = [[]] * len(epochs)
        statuses = [[]] * len(epochs)

        if(len(validRobotIDs) == 0):
            available = dict()
            available['available'] = False
            available['nAvailableRobotIDs'] = nAvailableRobotIDs
            available['availableRobotIDs'] = availableRobotIDs
            available['statuses'] = statuses
            return(available)

        # If we are going to require ALL epochs can be fulfilled, we
        # can punt early
        #if(strict):
            #if(len(epochs) == 1):
                #if(self._robotnexp_max[validRobotIDs, epochs[0]].max() < nexps[0]):
                    #available = dict()
                    #available['available'] = False
                    #available['nAvailableRobotIDs'] = nAvailableRobotIDs
                    #available['availableRobotIDs'] = availableRobotIDs
                    #available['statuses'] = statuses
                    #return(available)
            #else:
                #for iepoch, epoch in enumerate(epochs):
                    #if(self._robotnexp_max[validRobotIDs, epoch].max() < nexps[iepoch]):
                        #available = dict()
                        #available['available'] = False
                        #available['nAvailableRobotIDs'] = nAvailableRobotIDs
                        #available['availableRobotIDs'] = availableRobotIDs
                        #available['statuses'] = statuses
                        #return(available)

        validRobotIDs.sort()
        if(self.nocalib is False):
            isspare = self._is_spare(rsid=rsid)
        else:
            isspare = False

        for iepoch, epoch in enumerate(epochs):
            nexp = nexps[iepoch]
            iexpst = self.field_cadence.epoch_indx[epoch]
            iexpnd = self.field_cadence.epoch_indx[epoch + 1]
            iexps = np.arange(iexpst, iexpnd, dtype=np.int32)
            arlist = []
            slist = []
            # ican = np.where(self._robotnexp_max[validRobotIDs, epoch] >= nexp)[0]
            for robotID in validRobotIDs: #[ican]:
                ok, status = self.available_robot_epoch(rsid=rsid,
                                                        robotID=robotID,
                                                        epoch=epoch,
                                                        nexp=nexp,
                                                        isspare=isspare[iexps])

                if(ok):
                    arlist.append(robotID)
                    slist.append(status)
                    # If this robot was good, then let's just return it
                    if(first):
                        break
            availableRobotIDs[iepoch] = arlist
            nAvailableRobotIDs[iepoch] = len(arlist)
            statuses[iepoch] = slist

        available = dict()
        available['available'] = nAvailableRobotIDs.min() > 0
        available['nAvailableRobotIDs'] = nAvailableRobotIDs
        available['availableRobotIDs'] = availableRobotIDs
        available['statuses'] = statuses
        return(available)

    def assign_epochs(self, rsid=None, epochs=None, nexps=None):
        """Assign target to robots in a set of epochs

        Parameters:
        ----------

        rsid : np.int64
            rsid of target to assign

        epochs : ndarray of np.int32
            epochs to assign to

        nexps : ndarray of np.int32
            number of exposures needed

        method : str
            method to use to pick which robot ('first')

        Returns:
        --------

        success : bool
            True if successful, False otherwise
"""
        if(self.methods['assign_epochs'] == 'first'):
            first = True
        else:
            first = False

        available = self.available_epochs(rsid=rsid, epochs=epochs,
                                          nexps=nexps,
                                          strict=True, first=first)
        availableRobotIDs = available['availableRobotIDs']
        statuses = available['statuses']

        # Check if there are robots available
        nRobotIDs = np.array([len(x) for x in availableRobotIDs])
        if(nRobotIDs.min() < 1):
            return False

        # Assign to each epoch
        for iepoch, epoch in enumerate(epochs):
            currRobotIDs = np.array(availableRobotIDs[iepoch], dtype=np.int32)
            if(self.methods['assign_epochs'] == 'first'):
                irobot = 0
            if(self.methods['assign_epochs'] == 'fewestcompeting'):
                irobot = np.argmin(self._competing_targets[currRobotIDs])
            robotID = currRobotIDs[irobot]
            status = statuses[iepoch][irobot]
            nexp = nexps[iepoch]

            self.assign_robot_epoch(rsid=rsid, robotID=robotID, epoch=epoch,
                                    nexp=nexp, status=status,
                                    reset_satisfied=False,
                                    reset_has_spare=False)

        indx = self.rsid2indx[rsid]
        catalogid = self.targets['catalogid'][indx]
        self._set_satisfied(catalogids=[catalogid])
        if(self.nocalib is False):
            self._set_has_spare_calib()

        return True

    def assign_cadence(self, rsid=None):
        """Assign target to robots according to its cadence

        Parameters:
        ----------

        rsid : np.int64
            rsid of target to assign

        Returns:
        --------

        success : bool
            True if successful, False otherwise

        Coments
"""
        indx = self.rsid2indx[rsid]
        target_cadence = self.targets['cadence'][indx]

        ok, epochs_list, nexps_list = clist.cadence_consistency(target_cadence,
                                                                self.field_cadence.name,
                                                                return_solutions=True,
                                                                epoch_level=True,
                                                                merge_epochs=True)

        if(ok == False):
            return False

        # Check for all potential epochs whether they can accomodate at
        # least the minimum number of exposures; if not we can eliminate
        # them.
        if(len(epochs_list) > 100):
            epochs = np.arange(self.field_cadence.nepochs, dtype=np.int32)
            nexps = (np.zeros(self.field_cadence.nepochs, dtype=np.int32) + 
                     clist.cadences[target_cadence].nexp.min())
        else:
            epochs = np.unique(np.array([e for es in epochs_list for e in es]))
            nexps = np.zeros(len(epochs), dtype=np.int32) + np.array([ne for nes in nexps_list for ne in nes], dtype=np.int32).min()
            
        available = self.available_epochs(rsid, epochs=epochs, nexps=nexps,
                                          strict=False, first=True)
        ibad = np.where(available['nAvailableRobotIDs'] == 0)[0]
        epoch_bad = np.zeros(self.field_cadence.nepochs, dtype=np.bool)
        epoch_bad[epochs[ibad]] = True
        
        for indx, epochs in enumerate(epochs_list):
            if(epoch_bad[epochs].max() == False):
                nexps = nexps_list[indx]
                if(self.assign_epochs(rsid=rsid, epochs=epochs, nexps=nexps)):
                    return True

                
        return False

    def _set_satisfied(self, catalogids=None):
        """Set satisfied flag based on assignments

        Parameters:
        ----------

        catalogids : ndarray of np.int64
            catalogids to set (defaults to apply to all targets)

        Notes:
        -----

        'satisfied' means that the exposures obtained for this catalog ID satisfy
        the cadence for an rsid.
"""
        if(catalogids is None):
            catalogids = self._unique_catalogids

        for catalogid in catalogids:
            # Check for other instances of this catalogid, and whether
            # assignments have satisfied their cadence
            icats = np.where((self.targets['catalogid'] == catalogid) &
                             (self.targets['incadence']))[0]
            if(len(icats) > 0):
                gotexp = (self.assignments['robotID'][icats, :] >= 0).sum(axis=0)
                iexp = np.where(gotexp > 0)[0]
                self.assignments['satisfied'][icats] = 0
                for icat in icats:
                    other_cadence_name = self.targets['cadence'][icat]

                    fits = clist.exposure_consistency(other_cadence_name,
                                                      self.field_cadence.name,
                                                      iexp)
                    if(fits):
                        self.assignments['satisfied'][icat] = 1

        return

    def _assign_one_by_one(self, rsids=None, check_satisfied=True):
        """Assign a set of targets to robots

        Parameters:
        ----------

        rsids : ndarray of np.int64
            rsids of targets to assign

        check_satisfied : bool
            if True, do not try to reassign targets that are already satisfied

        Returns:
        --------

        success : ndarray of bool
            True if successful, False otherwise

        Notes:
        -----

        Performs assigment in order given
"""
        success = np.zeros(len(rsids), dtype=np.bool)
        for i, rsid in enumerate(rsids):
            # Perform the assignment
            if((check_satisfied == False) |
               (self.assignments['satisfied'][self.rsid2indx[rsid]] == 0)):
                success[i] = self.assign_cadence(rsid=rsid)
        return(success)

    def assign_cadences(self, rsids=None, check_satisfied=True):
        """Assign a set of targets to robots

        Parameters:
        ----------

        rsids : ndarray of np.int64
            rsids of targets to assign

        check_satisfied : bool
            if True, do not try to reassign targets that are already satisfied

        Returns:
        --------

        success : ndarray of bool
            True if successful, False otherwise

        Notes:
        -----

        Sorts cadences by priority for assignment.
"""
        success = np.zeros(len(rsids), dtype=np.bool)
        indxs = np.array([self.rsid2indx[r] for r in rsids], dtype=np.int32)

        # Find single bright cases
        cadences = np.unique(self.targets['cadence'][indxs])
        singlebright = np.zeros(len(self.targets), dtype=np.bool)
        multibright = np.zeros(len(self.targets), dtype=np.bool)
        for cadence in cadences:
            if(clist.cadence_consistency(cadence, '_field_single_1x1',
                                         return_solutions=False)):
                icad = np.where(self.targets['cadence'][indxs] == cadence)[0]
                singlebright[indxs[icad]] = True
            elif(clist.cadence_consistency(cadence, '_field_single_12x1',
                                           return_solutions=False)):
                icad = np.where(self.targets['cadence'][indxs] == cadence)[0]
                multibright[indxs[icad]] = True

        priorities = np.unique(self.targets['priority'][indxs])
        for priority in priorities:
            if(self.verbose):
                print("fieldid {fid}: Assigning priority {p}".format(p=priority, fid=self.fieldid), flush=True)
            iormore = np.where((self.targets['priority'][indxs] >= priority) &
                               (self._is_calibration[indxs] == False))[0]
            self._set_competing_targets(rsids[iormore])

            iassign = np.where((singlebright[indxs] == False) &
                               (multibright[indxs] == False) &
                               (self.assignments['satisfied'][indxs] == 0) &
                               (self.targets['priority'][indxs] == priority))[0]

            if(self.verbose):
                iall = np.where((self.assignments['satisfied'][indxs] == 0) &
                               (self.targets['priority'][indxs] == priority))[0]

                outstr = "fieldid {fid}: Includes cadences ".format(fid=self.fieldid)
                pcads = np.unique(self.targets['cadence'][indxs[iall]])
                for pcad in pcads:
                    outstr = outstr + pcad + " "
                print(outstr, flush=True)

                outstr = "fieldid {fid}: Includes cartons ".format(fid=self.fieldid)
                pcarts = np.unique(self.targets['carton'][indxs[iall]])
                for pcart in pcarts:
                    outstr = outstr + pcart + " "
                print(outstr, flush=True)
            
            if(len(iassign) > 0):
                if(self.verbose):
                    print("fieldid {fid}:  - {n} assigning one-by-one".format(n=len(iassign), fid=self.fieldid), flush=True)
                    
                success[iassign] = self._assign_one_by_one(rsids=rsids[iassign],
                                                           check_satisfied=check_satisfied)  
                    
                if(self.verbose):
                    print("fieldid {fid}:    (assigned {n})".format(n=success[iassign].sum(), fid=self.fieldid), flush=True)

            # It is always affordable to run through the single bright
            # cases twice. Why does it matter? Because when they displace
            # calibration targets on the first cycle, that can change the
            # collision situation on the second round. This is a 1% effect.
            # A second cycle might be worth doing for one-by-one cases, but
            # it is more expensive in that case in terms of run-time.
            for icycle in range(2):
                isinglebright = np.where(singlebright[indxs] &
                                         (self.assignments['satisfied'][indxs] == 0) &
                                         (self.targets['priority'][indxs] == priority))[0]
                if(len(isinglebright) > 0):
                    if(self.verbose):
                        print("fieldid {fid}:  - {n} assigning as single bright (cycle {i})".format(n=len(isinglebright), i=icycle, fid=self.fieldid), flush=True)
                    self._assign_singlebright(indxs=indxs[isinglebright])
                    success[isinglebright] = self.assignments['satisfied'][indxs[isinglebright]]

                    if(self.verbose):
                        print("fieldid {fid}:    (assigned {n})".format(n=success[isinglebright].sum(), fid=self.fieldid), flush=True)

            for icycle in range(1):
                imultibright = np.where(multibright[indxs] &
                                        (self.assignments['satisfied'][indxs] == 0) &
                                        (self.targets['priority'][indxs] == priority))[0]
                if(len(imultibright) > 0):
                    if(self.verbose):
                        print("fieldid {fid}:  - {n} assigning as multi bright (cycle {i})".format(n=len(imultibright), i=icycle, fid=self.fieldid), flush=True)
                    self._assign_multibright(indxs=indxs[imultibright])
                    success[imultibright] = self.assignments['satisfied'][indxs[imultibright]]

                    if(self.verbose):
                        print("fieldid {fid}:    (assigned {n})".format(n=success[imultibright].sum(), fid=self.fieldid), flush=True)

            self._competing_targets = None

        return(success)

    def _assign_singlebright(self, indxs=None):
        """Assigns 1x1 bright targets en masse

        Parameters
        ----------

        indxs : ndarray of np.int32
            indices into self.targets of targets to assign
"""
        rsids = self.targets['rsid'][indxs]
        iexps = np.arange(self.field_cadence.nexp_total, dtype=np.int32)

        tdict = self.mastergrid.targetDict

        inotsat = np.where(self.assignments['satisfied'][indxs] == 0)[0]
        for rsid in rsids[inotsat]:
            robotIDs = np.array(tdict[rsid].validRobotIDs)

            statusDict = dict()
            expList = [[] for _ in range(self.field_cadence.nexp_total)]
            nexp = 0
            for robotID in robotIDs:
                s = AssignmentStatus(rsid=rsid, robotID=robotID, iexps=iexps)
                self.set_assignment_status(status=s)
                statusDict[robotID] = s
                for iexp in s.assignable_exposures():
                    expList[iexp].append(robotID)
                    nexp = nexp + 1

            if(nexp >= 1):
                gotem = False
                for iexp in np.arange(len(expList), dtype=np.int32):
                    robotIDs = expList[iexp]
                    for robotID in robotIDs:
                        status = statusDict[robotID]
                        self.unassign_assignable(status=status, iexp=iexp)
                        self.assign_robot_exposure(robotID=robotID,
                                                   rsid=rsid,
                                                   iexp=iexp,
                                                   reset_satisfied=True,
                                                   reset_has_spare=True)
                        
                        gotem = True
                        break

                    if(gotem):
                        break

        return

    def _assign_multibright(self, indxs=None):
        """Assigns nx1 bright targets en masse

        Parameters
        ----------

        indxs : ndarray of np.int32
            indices into self.targets of targets to assign
"""
        rsids = self.targets['rsid'][indxs]
        iexps = np.arange(self.field_cadence.nexp_total, dtype=np.int32)

        tdict = self.mastergrid.targetDict

        inotsat = np.where(self.assignments['satisfied'][indxs] == 0)[0]
        for rsid in rsids[inotsat]:
            indx = self.rsid2indx[rsid]
            nexp_cadence = clist.cadences[self.targets['cadence'][indx]].nexp_total
            robotIDs = np.array(tdict[rsid].validRobotIDs)

            statusDict = dict()
            expList = [[] for _ in range(self.field_cadence.nexp_total)]
            nexp = np.zeros(self.field_cadence.nexp_total, dtype=np.int32)
            for robotID in robotIDs:
                s = AssignmentStatus(rsid=rsid, robotID=robotID, iexps=iexps)
                self.set_assignment_status(status=s)
                statusDict[robotID] = s
                for iexp in s.assignable_exposures():
                    expList[iexp].append(robotID)
                    nexp[iexp] = nexp[iexp] + 1

            # if number of exposures with at least one free robot is high
            # enough, go ahead
            iexps = np.where(nexp > 0)[0]
            if(len(iexps) >= nexp_cadence):

                for iexp in iexps[0:nexp]:
                    robotID = expList[iexp][0]
                    status = statusDict[robotID]
                    self.unassign_assignable(status=status, iexp=iexp)
                    self.assign_robot_exposure(robotID=robotID,
                                               rsid=rsid,
                                               iexp=iexp,
                                               reset_satisfied=True,
                                               reset_has_spare=True)

        return

    def _assign_cp_model(self, rsids=None, robotIDs=None, check_collisions=True):
        """Assigns using CP-SAT to optimize number of targets

        Parameters
        ----------

        rsids : ndarray of np.int64
            [N] rsids of targets to assign

        robotIDs : ndarray of np.int32
            robots which are available to assign

        check_collisions : bool
            if set, check for collisions (default True)

        Returns:
        -------

        assignedRobotIDs : ndarray of np.int32
            [N] robots to assign to

        Notes:
        -----

        Doesn't yet limit to robotIDs input

        Plan to also allow certain rsids to be guaranteed
"""
        rg = self.mastergrid
        for r in rg.robotDict:
            rg.unassignRobot(r)
            rg.homeRobot(r)

        # Initialize Model
        model = cp_model.CpModel()

        # Add variables; one for each robot-target pair
        # Make a dictionary to organize them as wwrt[robotID][rsid],
        # and one to organize them as wwtr[rsid][robotID], and
        # also a flattened list
        wwrt = dict()
        wwtr = dict()
        for robotID in rg.robotDict:
            r = rg.robotDict[robotID]
            for rsid in interlist(r.validTargetIDs, rsids):
                name = 'ww[{r}][{c}]'.format(r=robotID, c=rsid)
                if(rsid not in wwtr):
                    wwtr[rsid] = dict()
                if(robotID not in wwrt):
                    wwrt[robotID] = dict()
                wwrt[robotID][rsid] = model.NewBoolVar(name)
                wwtr[rsid][robotID] = wwrt[robotID][rsid]
        ww_list = [wwrt[y][x] for y in wwrt for x in wwrt[y]]

        # Constrain to use only one target per robot
        wwsum_robot = dict()
        for robotID in wwrt:
            rlist = [wwrt[robotID][c] for c in wwrt[robotID]]
            wwsum_robot[robotID] = cp_model.LinearExpr.Sum(rlist)
            model.Add(wwsum_robot[robotID] <= 1)

        # Constrain to use only one robot per target
        wwsum_target = dict()
        for rsid in wwtr:
            tlist = [wwtr[rsid][r] for r in wwtr[rsid]]
            wwsum_target[rsid] = cp_model.LinearExpr.Sum(tlist)
            model.Add(wwsum_target[rsid] <= 1)

        # Do not allow collisions
        if(check_collisions):

            # Find potention collisions
            collisions = []
            for robotID1 in rg.robotDict:
                r1 = rg.robotDict[robotID1]
                for rsid1 in r1.validTargetIDs:
                    rg.assignRobot2Target(robotID1, rsid1)
                    for robotID2 in r1.robotNeighbors:
                        r2 = rg.robotDict[robotID2]
                        for rsid2 in r2.validTargetIDs:
                            if(rsid1 != rsid2):
                                rg.assignRobot2Target(robotID2, rsid2)
                                if(rg.isCollidedWithAssigned(robotID1)):
                                    collisions.append((robotID1,
                                                       rsid1,
                                                       robotID2,
                                                       rsid2))
                                rg.homeRobot(robotID2)
                    rg.homeRobot(robotID1)

            # Now add constraint that collisions can't occur
            for robotID1, rsid1, robotID2, rsid2 in collisions:
                ww1 = wwrt[robotID1][rsid1]
                ww2 = wwrt[robotID2][rsid2]
                tmp_collision = cp_model.LinearExpr.Sum([ww1, ww2])
                model.Add(tmp_collision <= 1)

        # Maximize the total sum
        wwsum_all = cp_model.LinearExpr.Sum(ww_list)
        model.Maximize(wwsum_all)

        model.AddDecisionStrategy(ww_list,
                                  cp_model.CHOOSE_FIRST,
                                  cp_model.SELECT_MAX_VALUE)

        solver = cp_model.CpSolver()
        solver.parameters.num_search_workers = 16
        status = solver.Solve(model)

        assignedRobotIDs = np.zeros(len(rsids), dtype=np.int32) - 1
        if status == cp_model.OPTIMAL:
            for robotID in wwrt:
                for rsid in wwrt[robotID]:
                    assigned = solver.Value(wwrt[robotID][rsid])
                    if(assigned):
                        irsid = np.where(rsids == rsid)[0]
                        assignedRobotIDs[irsid] = robotID

        return(assignedRobotIDs)

    def assign_full_cp_model(self, rsids=None):
        """Assigns rsids exactly matching field cadence using the CP-SAT module

        Parameters:
        ----------

        rsids : ndarray of np.int64
            rsids of targets to assign

        Returns:
        --------

        success : ndarray of bool
            True if successful, False otherwise

        Notes:
        -----

        Assigns only the ones matching the field cadence
"""
        # Weeds out ones not in field cadence
        keep = np.ones(len(rsids), dtype=np.int32)
        for i, rsid in enumerate(rsids):
            if(self.targets['cadence'][self.rsid2indx[rsid]] != self.field_cadence.name):
                keep[i] = 0
        ikeep = np.where(keep)[0]
        rsids = rsids[ikeep]

        robotIDs = self._assign_cp_model(rsids=rsids)

        for rsid, robotID in zip(rsids, robotIDs):
            if(robotID >= 0):
                for epoch in range(self.field_cadence.nepochs):
                    nexp = self.field_cadence.nexp[epoch]
                    self.assign_robot_epoch(rsid=rsid, robotID=robotID, epoch=epoch, nexp=nexp)

        success = robotIDs >= 0
        return(success)

    def decollide_unassigned(self):
        """Decollide all unassigned robots"""
        if(not self.allgrids):
            return

        for iexp, rg in enumerate(self.robotgrids):
            for robotID in rg.robotDict:
                if(rg.robotDict[robotID].isAssigned() == False):
                    rg.decollideRobot(robotID)
        return

    def assign_calibrations(self):
        """Assign all calibration targets

        Notes
        -----

        This assigns all targets with 'category' set to one of 
        the required calibrations for this Field and with 'rsassign' 
        set to 1.

        It calls assign_cadences(), which will assign the targets
        in order of their priority value. The order of assignment is
        randomized within each priority value. The random seed is 
        set according to the fieldid.
"""
        if(self.nocalib):
            return

        if(self.verbose):
            print("fieldid {fid}: Assigning calibrations".format(fid=self.fieldid), flush=True)
        
        icalib = np.where(self._is_calibration &
                          (self.targets['rsassign'] != 0))[0]
        self.assign_cadences(rsids=self.targets['rsid'][icalib])
        self._set_has_spare_calib()
        if(self.verbose):
            print("fieldid {fid}:   (done assigning calibrations)".format(fid=self.fieldid), flush=True)
        return

    def assign_science(self):
        """Assign all science targets

        Notes
        -----

        This assigns all targets with 'category' set to 'science'
        and with 'rsassign' set to 1.

        It calls assign_cadences(), which will assign the targets
        in order of their priority value. The order of assignment is
        randomized within each priority value. The random seed is 
        set according to the fieldid.
"""
        if(self.verbose):
            print("fieldid {fid}: Assigning science".format(fid=self.fieldid), flush=True)

        iscience = np.where((self.targets['category'] == 'science') &
                            (self.targets['incadence']) &
                            (self.target_duplicated == 0) &
                            (self.targets['rsassign'] != 0))[0]
        np.random.seed(self.fieldid)
        random.seed(self.fieldid)
        np.random.shuffle(iscience)
        self.assign_cadences(rsids=self.targets['rsid'][iscience])

        if(self.verbose):
            print("fieldid {fid}:   (done assigning science)".format(fid=self.fieldid), flush=True)
        return

    def assign_science_and_calibs(self):
        """Assign all science targets and calibrations"""
        if(self.verbose):
            print("fieldid {fid}: Assigning science".format(fid=self.fieldid), flush=True)

        # Assign calibration to one exposure to determine achievable
        # requirements and then unassign
        if(self.verbose):
            print("Assigning calibrations to determine achievable")
        for c in self.required_calibrations:
            icalib = np.where(self.targets['category'] == c)[0]
            for i in icalib:
                self.assign_exposures(rsid=self.targets['rsid'][i],
                                      iexps=np.array([0], dtype=np.int32))
        for c in self.required_calibrations:
            if(self.calibrations[c][0] < self.required_calibrations[c]):
                self.achievable_calibrations[c] = self.calibrations[c][0]
            else:
                self.achievable_calibrations[c] = self.required_calibrations[c]
        iassigned = np.where(self.assignments['assigned'])[0]
        self.unassign(rsids=self.targets['rsid'][iassigned])
        
        iscience = np.where((self.targets['category'] == 'science') &
                            (self.targets['incadence']) &
                            (self.target_duplicated == 0))[0]
        np.random.seed(self.fieldid)
        random.seed(self.fieldid)
        np.random.shuffle(iscience)

        assigned_exposure_calib = collections.OrderedDict()
        for c in self.required_calibrations:
            assigned_exposure_calib[c] = np.zeros(self.field_cadence.nexp_total,
                                                  dtype=np.bool)

        priorities = np.unique(self.targets['priority'][iscience])
        for priority in priorities:

            # Assign science
            ipriority = np.where(self.targets['priority'][iscience] == priority)[0]
            ipriority = iscience[ipriority]
            self.assign_cadences(rsids=self.targets['rsid'][ipriority])

            # For exposures without assigned calibrations in
            # some category, assign the calibs just in those exposures
            if(self.verbose):
                print("Checking calibrations for each exposure")
            for c in self.required_calibrations:
                if(self.verbose):
                    print("   ... {c}".format(c=c))
                iexps = np.where(assigned_exposure_calib[c] == False)[0]
                icalib = np.where(self.targets['category'] == c)[0]
                for i in icalib:
                    self.assign_exposures(rsid=self.targets['rsid'][i], iexps=iexps)

            # If any exposure didn't get the achievable calibrations
            # in any category, remove all science targets, assign the
            # calibrations for those exposures and categories, and then
            # reassign the science. Mark exposure and category as having
            # assigned calibrations.
            shortfalls = collections.OrderedDict()
            anyshortfall = False
            for c in self.required_calibrations:
                shortfalls[c] = []
                for iexp in np.arange(self.field_cadence.nexp_total, dtype=np.int32):
                    if(self.calibrations[c][iexp] < self.achievable_calibrations[c]):
                        shortfalls[c].append(iexp)
                        anyshortfall = True
            if(anyshortfall):
                if(self.verbose):
                    print("fieldid {fid}: Found a shortfall".format(fid=self.fieldid), flush=True)
                    print("fieldid {fid}: Unassigning science".format(fid=self.fieldid), flush=True)
                self.unassign(rsids=self.targets['rsid'][ipriority])
                if(self.verbose):
                    print("fieldid {fid}: Assigning calibs in shortfall exposures".format(fid=self.fieldid), flush=True)
                for c in self.required_calibrations:
                    if(self.verbose):
                        print("   ... {c}".format(c=c))
                    icalib = np.where(self.targets['category'] == c)[0]
                    for i in icalib:
                        self.assign_exposures(rsid=self.targets['rsid'][i], iexps=iexps)
                    assigned_exposure_calib[c][iexps] = True
                self.assign_cadences(rsids=self.targets['rsid'][ipriority])
                
            # For all exposures that did not get assigned
            # calibrations, remove the calibration targets.
            # UNLESS this is the last priority
            if(priority != priorities[-1]):
                if(self.verbose):
                    print("fieldid {fid}: Unassigning temporary calibs".format(fid=self.fieldid), flush=True)
                for iexp in np.arange(self.field_cadence.nexp_total, dtype=np.int32):
                    for c in self.required_calibrations:
                        if(assigned_exposure_calib[c][iexp] == False):
                            icalib = np.where(self.targets['category'] == c)[0]
                            self.unassign_exposure(rsid=self.targets['rsid'][i], iexp=iexp)

                            
        if(self.verbose):
            print("fieldid {fid}: Decolliding unassigned".format(fid=self.fieldid), flush=True)
        self.decollide_unassigned()

        if(self.verbose):
            print("fieldid {fid}:   (done assigning science and calib)".format(fid=self.fieldid), flush=True)
        return

    def assign(self, coordinated_targets=None):
        """Assign all targets

        Parameters:
        ----------

        coordinated_targets : dict
            dictionary of coordinated targets (keys are rsids, values are bool)


        Notes:
        -----

        Does not true to assign any targets for which
        coordinated_targets[rsid] is True.
"""

        # Deal with any targets duplicated
        self.target_duplicated[:] = 0
        if(coordinated_targets is not None):
            for id_idx, rsid in enumerate(self.targets['rsid']):
                if rsid in coordinated_targets.keys():
                    if coordinated_targets[rsid]:
                        self.target_duplicated[id_idx] = 1

        self.assign_calibrations()
        self.assign_science()
        self.decollide_unassigned()
        for itarget in np.arange(len(self.assignments), dtype=np.int32):
            self._set_assigned(itarget=itarget)
        self._set_satisfied()
        return

    def assess(self):
        """Assess the current results of assignment in field

        Parameters
        ----------

        Returns
        -------

        results : str
            String describing results
"""
        out = ""

        out = out + "Field cadence: {fc}\n".format(fc=self.field_cadence.name)

        if(self.nocalib is False):
            out = out + "\n"
            out = out + "Calibration targets:\n"
            for c in self.required_calibrations:
                tmp = " {c} (want {rc}):"
                out = out + tmp.format(c=c, rc=self.required_calibrations[c])
                for rcn in self.calibrations[c]:
                    out = out + " {rcn}".format(rcn=rcn)
                out = out + "\n"
        else:
            out = out + "No calibrations\n"

        out = out + "\n"
        out = out + "Science targets:\n"
        iboss = np.where((self.targets['fiberType'] == 'BOSS') &
                         (self.assignments['assigned']) &
                         (self._is_calibration == False))[0]
        out = out + " BOSS targets assigned: {n}\n".format(n=len(iboss))
        iapogee = np.where((self.targets['fiberType'] == 'APOGEE') &
                           (self.assignments['assigned']) &
                           (self._is_calibration == False))[0]
        out = out + " APOGEE targets assigned: {n}\n".format(n=len(iapogee))

        perepoch = np.zeros(self.field_cadence.nepochs, dtype=np.int32)
        out = out + " Targets per epoch:"
        for epoch in range(self.field_cadence.nepochs):
            iexpst = self.field_cadence.epoch_indx[epoch]
            iexpnd = self.field_cadence.epoch_indx[epoch + 1]
            rids = np.where(((self.assignments['robotID'][:, iexpst:iexpnd] >= 0).sum(axis=1) > 0) &
                            (self._is_calibration == False))[0]
            perepoch[epoch] = len(rids)
            out = out + " {p}".format(p=perepoch[epoch])
        out = out + "\n"

        out = out + "\nCarton completion:\n"
        cartons = np.unique(self.targets['carton'])
        for carton in cartons:
            isscience = (self.targets['category'] == 'science')
            incarton = (self.targets['carton'] == carton)
            issatisfied = (self.assignments['satisfied'] > 0)
            icarton = np.where(incarton & isscience)[0]
            igot = np.where(incarton & issatisfied & isscience)[0]
            if(len(icarton) > 0):
                tmp = " {carton}: {ngot} of {ncarton}\n".format(carton=carton,
                                                                ngot=len(igot),
                                                                ncarton=len(icarton))
                out = out + tmp 
        out = out + "\n"

        return(out)

    def validate(self):
        """Validate a field solution

        Parameters:
        -------

        Returns:
        -------

        nproblems : int
            Number of problems discovered

        Comments:
        --------

        Prints nature of problems identified to stdout

        Checks self-consistency between the robotGrid assignments and
        the assignments array in the object.

        Checks self-consistency between the calibrations dictionary
        and the number of actually assigned calibration targets.

        Checks that there are no collisions.
"""
        nproblems = 0

        if(not self.allgrids):
            print("allgrids is False, so no collisions are accounted for")
            nproblems = nproblems + 1

        if(self.nocalib is False):
            test_calibrations = dict()
            for c in self.required_calibrations:
                test_calibrations[c] = np.zeros(self.field_cadence.nexp_total,
                                                dtype=np.int32)

            for target, assignment in zip(self.targets, self.assignments):
                if(target['category'] in self.required_calibrations):
                    for iexp, robotID in enumerate(assignment['robotID']):
                        if(robotID >= 0):
                            test_calibrations[target['category']][iexp] += 1

        for indx, target in enumerate(self.targets):
            assignment = self.assignments[indx]
            isassigned = assignment['robotID'].max() >= 0
            if((isassigned) != (assignment['assigned'])):
                print("rsid={rsid} : assigned misclassification (assigned is set to {assigned}, category is {cat})".format(rsid=target['rsid'], assigned=assignment['assigned'], cat=target['category']))
                nproblems += 1

        # Check that the number of calibrators has been tracked right
        if(self.nocalib is False):
            for c in self.required_calibrations:
                for iexp in range(self.field_cadence.nexp_total):
                    if(test_calibrations[c][iexp] != self.calibrations[c][iexp]):
                        print("number of {c} calibrators tracked incorrectly ({nc} found instead of {nct})".format(c=c, nc=test_calibrations[c][iexp], nct=self.calibrations[c][iexp]))

        # Check that assignments and _robot2indx agree with each other
        for itarget, assignment in enumerate(self.assignments):
            for iexp, robotID in enumerate(assignment['robotID']):
                if(robotID >= 0):
                    if(itarget != self._robot2indx[robotID, iexp]):
                        rsid = self.targets['rsid'][itarget]
                        print("assignments['robotID'] for rsid={rsid} and iexp={iexp} is robotID={robotID}, but _robot2indx[robotID, iexp] is {i}, meaning rsid={rsidtwo}".format(rsid=rsid, iexp=iexp, robotID=robotID, i=self._robot2indx[robotID, iexp], rsidtwo=self.targets['rsid'][self._robot2indx[robotID, iexp]]))
                        nproblems = nproblems + 1

        # Check that _robot2indx and _robotnexp agree with each other
        for robotID in self.mastergrid.robotDict:
            nn = self.field_cadence.nexp.copy()
            for iexp in np.arange(self.field_cadence.nexp_total,
                                  dtype=np.int32):
                if(self._robot2indx[robotID, iexp] >= 0):
                    epoch = self.field_cadence.epochs[iexp]
                    nn[epoch] = nn[epoch] - 1
            for epoch in np.arange(self.field_cadence.nepochs, dtype=np.int32):
                if(nn[epoch] != self._robotnexp[robotID, epoch]):
                    print("_robotnexp for robotID={robotID} and epoch={epoch} is {rnexp}, but should be {nn}".format(robotID=robotID, epoch=epoch, rnexp=self._robotnexp[robotID, epoch], nn=nn[epoch]))
                    nproblems = nproblems + 1

        for robotID in self.mastergrid.robotDict:
            for iexp in np.arange(self.field_cadence.nexp_total,
                                  dtype=np.int32):
                itarget = self._robot2indx[robotID, iexp]
                if(itarget >= 0):
                    if(robotID != self.assignments['robotID'][itarget, iexp]):
                        print("_robot2indx is {i} for robotID=robotID and iexp={iexp} but assignments['robotID'] for itarget={i} is robotID={robotID}".format(iexp=iexp, robotID=robotID, i=itarget))
                        nproblems = nproblems + 1

        if(self.allgrids):
            # Check for collisions
            for iexp, rg in enumerate(self.robotgrids):
                for robotID in rg.robotDict:
                    c = rg.isCollided(robotID)
                    if(c):
                        if(rg.robotDict[robotID].isAssigned()):
                            print("robotID={robotID} iexp={iexp} : collision of assigned robot".format(robotID=robotID, iexp=iexp))
                        else:
                            print("robotID={robotID} iexp={iexp} : collision of unassigned robot".format(robotID=robotID, iexp=iexp))
                        nproblems = nproblems + 1

            # Check _robot2indx, assignments is tracking things correctly
            for iexp, rg in enumerate(self.robotgrids):
                for robotID in rg.robotDict:
                    if(rg.robotDict[robotID].isAssigned()):
                        tid = rg.robotDict[robotID].assignedTargetID
                        itarget = self.rsid2indx[tid]
                    else:
                        itarget = -1
                    if(self._robot2indx[robotID, iexp] != itarget):
                        print("robotID={robotID} iexp={iexp} : expected {i1} in _robot2indx got {i2}".format(robotID=robotID, iexp=iexp, i1=itarget, i2=self._robot2indx[robotID, iexp]))
                        nproblems = nproblems + 1

                    if(itarget != -1):
                        if(self.assignments['robotID'][itarget, iexp] !=
                           robotID):
                            print("rsid={rsid} iexp={iexp} : expected {robotID} in assignments['robotID'], got {actual}".format(rsid=tid, iexp=iexp, robotID=robotID, actual=self.assignments['robotID'][itarget, iexp]))
                            nproblems = nproblems + 1

            # Check assignments is tracking things correctly
            for iexp, rg in enumerate(self.robotgrids):
                for itarget, assignment in enumerate(self.assignments):
                    if(assignment['robotID'][iexp] >= 0):
                        if(rg.robotDict[assignment['robotID'][iexp]].assignedTargetID != 
                           self.targets['rsid'][itarget]):
                            print("robotID={robotID} iexp={iexp} : expected {rsid} in assignedTargetID, got {actual}".format(rsid=self.targets['rsid'][itarget], iexp=iexp, robotID=robotID, actual=rg.robotDict[assignment['robotID'][iexp]].assignedTargetID))
                            nproblems = nproblems + 1

        return(nproblems)

    def validate_cadences(self):
        """Validate the cadences

        Parameters:
        -------

        Returns:
        -------

        nproblems : int
            Number of problems discovered

        Comments:
        --------

        Prints nature of problems identified to stdout

        Checks that assigned targets got the right number and type of epochs.
"""
        nproblems = 0
        for indx, target in enumerate(self.targets):
            target_cadence = clist.cadences[target['cadence']]
            nepochs = 0
            for epoch in range(self.field_cadence.nepochs):
                iexpst = self.field_cadence.epoch_indx[epoch]
                iexpnd = self.field_cadence.epoch_indx[epoch + 1]
                nexp = (assignment['robotID'][iexpst:iexpnd] >= 0).sum()
                if(nexp > 0):
                    if(self.nocalib is False):
                        if(target['category'] in self.required_calibrations):
                            for iexp in range(iexpst, iexpnd):
                                test_calibrations[target['category']][iexp] += 1

                    # Check that the number of exposures assigned is right for this epoch
                    if(target_cadence.nexp[nepochs] != nexp):
                        print("rsid={rsid} epoch={epoch} : nexp mismatch".format(rsid=target['rsid'],
                                                                                 epoch=epoch))
                        nproblems += 1

                    # Check that the skybrightness is right for this epoch
                    if(target_cadence.skybrightness[nepochs] < self.field_cadence.skybrightness[epoch]):
                        print("rsid={rsid} epoch={epoch} : skybrightness mismatch".format(rsid=target['rsid'],
                                                                                          epoch=epoch))
                        nproblems += 1

                    # Check that the right number of exposures have this robotID assignment
                    nexpr = 0
                    for iexp in range(iexpst, iexpnd):
                        rg = self.robotgrids[iexp]
                        robotID = assignment['robotID'][iexp]
                        if(robotID >= 0):
                            if(rg.robotDict[robotID].assignedTargetID == target['rsid']):
                                nexpr = nexpr + 1
                    if(nexpr != target_cadence.nexp[nepochs]):
                        print("rsid={rsid} epoch={epoch} : robots not assigned ({ne} out of {nt})".format(rsid=target['rsid'],
                                                                                                          epoch=epoch, ne=nexp, nt=target_cadence.nexp[nepochs]))
                        nproblems += 1
                    nepochs = nepochs + 1

            # Check that if the target is assigned, it has the right number of epochs
            if((nepochs > 0) & (nepochs != target_cadence.nepochs) &
               (self._is_calibration[indx] == False)):
                print("rsid={rsid} : target assigned with wrong nepochs".format(rsid=target['rsid']))
                nproblems += 1


    def _plot_robot(self, robot, color=None, ax=None):
        """Plot a single robot

        Parameters
        ----------

        robot : Robot object
            instance of robot to plot

        color : str
            color to make beta arm

        ax : Axes object
            matplotlib Axes object to plot on
"""
        xr = robot.xPos
        yr = robot.yPos
        xa = xr + _alphaLen * np.cos(robot.alpha / 180. * np.pi)
        ya = yr + _alphaLen * np.sin(robot.alpha / 180. * np.pi)
        xb = xa + _betaLen * np.cos((robot.alpha + robot.beta) / 180. * np.pi)
        yb = ya + _betaLen * np.sin((robot.alpha + robot.beta) / 180. * np.pi)
        ax.plot(np.array([xr, xa]), np.array([yr, ya]), color=color, alpha=0.5)
        ax.plot(np.array([xa, xb]), np.array([ya, yb]), color=color, linewidth=3)

    def plot(self, iexp=None, robotID=False, catalogid=False):
        """Plot assignments of robots to targets for field

        Parameters
        ----------

        iexp : int or np.int32
            index of exposure to plot

        robotID : bool
            if True, plot the robotID for each robot (default False)

        catalogid : bool
            if True, plot to catalogid for each target (default False)
"""
        if(not self.allgrids):
            print("Cannot plot if allgrids is False")
            return

        target_cadences = np.sort(np.unique(self.targets['cadence']))

        colors = ['black', 'green', 'blue', 'cyan', 'purple', 'red',
                  'magenta', 'grey']

        fig = plt.figure(figsize=(10 * 0.7, 7 * 0.7))
        axfig = fig.add_axes([0., 0., 0.7, 1.])
        axleg = fig.add_axes([0.71, 0., 0.26, 1.])

        if(self.assignments is not None):
            target_got = np.zeros(len(self.targets), dtype=np.int32)
            target_robotid = np.zeros(len(self.targets), dtype=np.int32)
            itarget = np.where(self.assignments['robotID'][:, iexp] >= 0)[0]
            target_got[itarget] = 1
            target_robotid[itarget] = self.assignments['robotID'][itarget, iexp]
            for indx in np.arange(len(target_cadences)):
                itarget = np.where((target_got > 0) & (self.targets['cadence'] ==
                                                       target_cadences[indx]))[0]

                axfig.scatter(self.targets['x'][itarget],
                              self.targets['y'][itarget], s=4)

                icolor = indx % len(colors)
                for i in itarget:
                    robot = self.robotgrids[iexp].robotDict[target_robotid[i]]
                    self._plot_robot(robot, color=colors[icolor], ax=axfig)

        for indx in np.arange(len(target_cadences)):
            itarget = np.where(self.targets['cadence'] == target_cadences[indx])[0]
            icolor = indx % len(colors)
            axfig.scatter(self.targets['x'][itarget],
                          self.targets['y'][itarget], s=2, color=colors[icolor],
                          label=target_cadences[indx])
            axleg.plot(self.targets['x'][itarget],
                       self.targets['y'][itarget], linewidth=4, color=colors[icolor],
                       label=target_cadences[indx])

        xcen = np.array([self.robotgrids[iexp].robotDict[r].xPos
                         for r in self.robotgrids[iexp].robotDict],
                        dtype=np.float32)
        ycen = np.array([self.robotgrids[iexp].robotDict[r].yPos
                         for r in self.robotgrids[iexp].robotDict],
                        dtype=np.float32)
        robotid = np.array([str(r)
                            for r in self.robotgrids[iexp].robotDict])
        axfig.scatter(xcen, ycen, s=6, color='grey', label='Used robot')
        axleg.plot(xcen, ycen, linewidth=4, color='grey', label='Used robot')

        if(robotID):
            for cx, cy, cr in zip(xcen, ycen, robotid):
                plt.text(cx, cy, cr, color='grey', fontsize=8,
                         clip_on=True)

        if(catalogid):
            for cx, cy, ct in zip(self.target_x, self.target_y,
                                  self.target_catalogid):
                plt.text(cx, cy, ct, fontsize=8, clip_on=True)

        used = (self._robot2indx[iexp, :] >= 0)

        inot = np.where(used == False)[0]
        axfig.scatter(xcen[inot], ycen[inot], s=20, color='grey',
                      label='Unused robot')
        axleg.plot(xcen[inot], ycen[inot], color='grey',
                   linewidth=4, label='Unused robot')
        for i in robotid[inot]:
            self._plot_robot(self.robotgrids[iexp].robotDict[int(i)],
                            color='grey', ax=axfig)

        plt.xlim([-370., 370.])
        plt.ylim([-370., 370.])

        h, ell = axleg.get_legend_handles_labels()
        axleg.clear()
        axleg.legend(h, ell, loc='upper left')
        axleg.axis('off')


class FieldSpeedy(Field):
    """FieldSpeedy class

    Parameters:
    ----------

    filename : str
        if set, reads from file (ignores other inputs)

    fieldid : np.int32
        field ID number

    racen : np.float64
        boresight RA, J2000 deg

    deccen : np.float64
        boresight Dec, J2000 deg

    pa : np.float32
        position angle of field (deg E of N)

    observatory : str
        observatory field observed from, 'apo' or 'lco' (default 'apo')

    field_cadence : str
        field cadence (default 'none')

    nocalib : bool
        if True, do not account for calibrations (default False)

    speedy : bool
        if True, perform approximations for speed up (default False)

    Attributes:
    ----------

    racen : np.float64
        boresight RA, J2000 deg

    deccen : np.float64
        boresight Dec, J2000 deg

    pa : np.float32
        position angle of field (deg E of N)

    observatory : str
        observatory field observed from ('apo' or 'lco')

    field_cadence : Cadence object
        cadence associated with field

    collisionBuffer : float
        collision buffer for kaiju (in mm)

    radius : np.float32
        distance from racen, deccen to search for for targets (deg);
        set to 1.5 for observatory 'apo' and 0.95 for observatory 'lco'

    flagdict : Dict
        dictionary of assignment flag values

    rsid2indx : Dict
        dictionary linking rsid (key) to index of targets and assignments arrays.
        (values). E.g. targets['rsid'][f.rsid2indx[rsid]] == rsid

    targets : ndarray
        array of targets, including 'ra', 'dec', 'x', 'y', 'within',
        'priority', 'category', 'cadence', 'catalogid', 'rsid', 'fiberType'

    assignments : ndarray or None
        [len(targets)] array with 'assigned', 'satisfied', 
          'robotID', 'rsflags', 'fiberType'
        for each target; set to None prior to definition of field_cadence

    required_calibrations : OrderedDict
        dictionary with numbers of required calibration sources specified
        for 'sky_boss', 'standard_boss', 'sky_apogee', 'standard_apogee'

    calibrations : OrderedDict
        dictionary of lists with numbers of calibration sources assigned
        for each epoch for 'sky_boss', 'standard_boss', 'sky_apogee',
        'standard_apogee'

    _robot2indx : ndarray of int32 or None
        [nrobots, nexp_total] array of indices into targets

    _robotnexp : ndarray of int32 or None
        [nrobots, nepochs] array of number of exposures available per epoch

    _is_calibration : ndarray of np.bool
        [len(targets)] list of whether the target is a calibration target

    Notes:
    -----

    This class internally assumes that robotIDs are sequential integers starting at 0.

    Relative to Field, this class behaves as follows: 
     * nocalib is set True, so calibrations are skipped, which allows a
       a substantial simplification.
     * Any 1x1 bright cadences are performed en masse
     * Any cadences consistent with 12x1 bright cadences are performed en masse
"""
    def __init__(self, filename=None, racen=None, deccen=None, pa=0.,
                 observatory='apo', field_cadence='none', collisionBuffer=2.,
                 fieldid=1, verbose=False):
        super().__init__(filename=filename, racen=racen, pa=pa,
                         observatory=observatory, field_cadence=field_cadence,
                         collisionBuffer=collisionBuffer, fieldid=fieldid,
                         verbose=verbose,
                         nocalib=True, nocollide=True, allgrids=False)
        return

    def assign_cadences(self, rsids=None, check_satisfied=True):
        """Assign a set of targets to robots

        Parameters:
        ----------

        rsids : ndarray of np.int64
            rsids of targets to assign

        check_satisfied : bool
            if True, do not try to reassign targets that are already satisfied

        Returns:
        --------

        success : ndarray of bool
            True if successful, False otherwise

        Notes:
        -----

        Sorts cadences by priority for assignment.
"""
        success = np.zeros(len(rsids), dtype=np.bool)
        indxs = np.array([self.rsid2indx[r] for r in rsids], dtype=np.int32)

        # Find single bright cases
        cadences = np.unique(self.targets['cadence'][indxs])
        singlebright = np.zeros(len(self.targets), dtype=np.bool)
        for cadence in cadences:
            if(clist.cadence_consistency(cadence, '_field_single_1x1',
                                         return_solutions=False)):
                icad = np.where(self.targets['cadence'][indxs] == cadence)[0]
                singlebright[indxs[icad]] = True

        # Find multiple single exposure bright cases
        multibright = np.zeros(len(self.targets), dtype=np.bool)
        for cadence in cadences:
            if(clist.cadence_consistency(cadence, '_field_single_12x1',
                                         return_solutions=False)):
                icad = np.where((self.targets['cadence'][indxs] == cadence) &
                                (singlebright[indxs] == False))[0]
                multibright[indxs[icad]] = True

        priorities = np.unique(self.targets['priority'][indxs])
        for priority in priorities:
            iormore = np.where((self.targets['priority'][indxs] >= priority) &
                               (self._is_calibration[indxs] == False))[0]
            self._set_competing_targets(rsids[iormore])

            # Since we are in speedy mode, skip the single-bright and
            # multibright cases
            iassign = np.where((singlebright[indxs] == False) &
                               (multibright[indxs] == False) &
                               (self.targets['priority'][indxs] == priority))[0]

            success[iassign] = self._assign_one_by_one(rsids=rsids[iassign],
                                                       check_satisfied=check_satisfied)

            imultibright = np.where(multibright[indxs] &
                                    (self.assignments['satisfied'][indxs] == 0) &
                                    (self.targets['priority'][indxs] == priority))[0]
            if(len(imultibright) > 0):
                self._assign_multibright(indxs=indxs[imultibright])

            isinglebright = np.where(singlebright[indxs] &
                                     (self.assignments['satisfied'][indxs] == 0) &
                                     (self.targets['priority'][indxs] == priority))[0]
            if(len(isinglebright) > 0):
                self._assign_singlebright(indxs=indxs[isinglebright])

            self._competing_targets = None

        return(success)

    def _assign_singlebright(self, indxs=None):
        """Assigns 1x1 bright targets en masse

        Parameters
        ----------

        indxs : ndarray of np.int32
            indices into self.targets of targets to assign

        Notes
        -----

        First, uniquifies on catalogid so as not to repeat itself.

        Second, loops through robots, and assigns its unused exposures to
        singlebrights.

        Ignores collisions!
"""
        inindx = np.zeros(len(self.targets), dtype=np.bool)
        inindx[indxs] = 1

        # Find unique set of catalogid and create index into
        catalogids, iunique = np.unique(self.targets['catalogid'][indxs],
                                        return_index=True)
        indxs = indxs[iunique]
        rsids = set(self.targets['rsid'][indxs])

        for robotID in self.mastergrid.robotDict:
            r = self.mastergrid.robotDict[robotID]
            robot_rsids = set(r.validTargetIDs)
            curr_rsids = np.array(list(robot_rsids.intersection(rsids)),
                                  dtype=np.int64)
            if(len(curr_rsids) > 0):
                np.random.shuffle(curr_rsids)
                ifree = np.where(self._robot2indx[robotID, :] < 0)[0]
                if(len(ifree) >= len(curr_rsids)):
                    ifree = ifree[0:len(curr_rsids)]
                for icurr, iexp in enumerate(ifree):
                    self.assign_robot_exposure(robotID=robotID,
                                               rsid=curr_rsids[icurr],
                                               iexp=iexp,
                                               reset_satisfied=False,
                                               reset_has_spare=False)
                    indx = self.rsid2indx[curr_rsids[icurr]]
                    icat = np.where((self.targets['catalogid'] == 
                                     self.targets['catalogid'][indx])
                                    & (inindx))[0]
                    self.assignments['satisfied'][icat] = 1
                    rsids.remove(curr_rsids[icurr])

        self.decollide_unassigned()

    def _assign_multibright(self, indxs=None):
        """Assigns nx1 bright targets (no constraints) en masse

        Parameters
        ----------

        indxs : ndarray of np.int32
            indices into self.targets of targets to assign

        Notes
        -----

        Loops through robots, and assigns its unused exposures to
        multibrights (does not take advantage of using different 
        robots at different epochs).

        Ignores collisions! Doesn't account for spare calib fibers.
"""
        rsids = set(self.targets['rsid'][indxs])

        for robotID in self.mastergrid.robotDict:
            r = self.mastergrid.robotDict[robotID]
            robot_rsids = set(r.validTargetIDs)
            curr_rsids = np.array(list(robot_rsids.intersection(rsids)),
                                  dtype=np.int64)
            if(len(curr_rsids) > 0):
                np.random.shuffle(curr_rsids)
                ifree = np.where(self._robot2indx[robotID, :] < 0)[0]
                icurr = 0
                irsid = 0
                while((icurr < len(ifree)) & (irsid < len(curr_rsids))):
                    curr_rsid = curr_rsids[irsid]
                    indx = self.rsid2indx[curr_rsid]
                    nexp = clist.cadences[self.targets['cadence'][indx]].nepochs
                    if(icurr + nexp < len(ifree)):
                        for i in np.arange(nexp, dtype=np.int32):
                            self.assign_robot_exposure(robotID=robotID,
                                                       rsid=curr_rsid,
                                                       iexp=ifree[icurr],
                                                       reset_satisfied=False,
                                                       reset_has_spare=False)
                            icurr = icurr + 1
                        self._set_satisfied(catalogids=[self.targets['catalogid'][indx]])
                        rsids.remove(curr_rsid)
                    irsid = irsid + 1

        self.decollide_unassigned()<|MERGE_RESOLUTION|>--- conflicted
+++ resolved
@@ -1062,7 +1062,6 @@
         if(status.assignable[i] is False):
             return
 
-<<<<<<< HEAD
         if(status.spare[i]):
             rsid = self.targets['rsid'][self._robot2indx[status.robotID, iexp]]
             self.unassign_exposure(rsid=rsid, iexp=iexp, reset_assigned=True,
@@ -1072,16 +1071,6 @@
             self.unassign_exposure(rsid=spare_collider, iexp=iexp,
                                    reset_assigned=True,
                                    reset_satisfied=True, reset_has_spare=True)
-=======
-        collide : bool
-            True if it causes a collision, False if not
-"""
-        if((not self.allgrids) |
-           (self.nocollide)):
-            return False
-        rg = self.robotgrids[iexp]
-        return rg.wouldCollideWithAssigned(robotID, rsid)[0]
->>>>>>> 4530776b
 
         return
 
