--- conflicted
+++ resolved
@@ -4514,14 +4514,9 @@
                 if(self.verbose):
                     print("fieldid {fid}:  - {n} assigning one-by-one".format(n=len(iassign), fid=self.fieldid), flush=True)
                     
-<<<<<<< HEAD
-                success[iassign] = self._assign_one_by_one(rsids=rsids[iassign],
+                success[iassign] = self._assign_one_by_one(rsids=crsids[iassign],
                                                            check_satisfied=check_satisfied,
                                                            test_only=test_only)  
-=======
-                success[iassign] = self._assign_one_by_one(rsids=crsids[iassign],
-                                                           check_satisfied=check_satisfied)  
->>>>>>> ecea974b
                     
                 if(self.verbose):
                     print("fieldid {fid}:    (assigned {n})".format(n=success[iassign].sum(), fid=self.fieldid), flush=True)
@@ -4542,56 +4537,17 @@
                         if(self.verbose):
                             print("fieldid {fid}:  - {n} assigning as single bright (cycle {i})".format(n=len(isinglebright), i=icycle, fid=self.fieldid), flush=True)
                             
-<<<<<<< HEAD
-                    tmp_success = self._assign_singlebright(indxs=indxs[isinglebright],
+                    tmp_success = self._assign_singlebright(indxs=cindxs[isinglebright],
                                                             test_only=test_only)
                     if(test_only):
                         success[isinglebright] = tmp_success
                     else:
-                        success[isinglebright] = (self._unsatisfied(indxs=indxs[isinglebright]) == False)
-=======
-                        self._assign_singlebright(indxs=cindxs[isinglebright])
                         success[isinglebright] = (self._unsatisfied(indxs=cindxs[isinglebright]) == False)
->>>>>>> ecea974b
 
                         if(self.verbose):
                             print("fieldid {fid}:    (assigned {n})".format(n=success[isinglebright].sum(), fid=self.fieldid), flush=True)
 
             # Assign multi-bright cases (one cycle)
-<<<<<<< HEAD
-            for icycle in range(1):
-                imultibright = np.where(multibright[indxs] &
-                                        (self._unsatisfied(indxs=indxs)) &
-                                        (self.targets['priority'][indxs] == priority))[0]
-                if(len(imultibright) > 0):
-                    if(self.verbose):
-                        print("fieldid {fid}:  - {n} assigning as multi bright (cycle {i})".format(n=len(imultibright), i=icycle, fid=self.fieldid), flush=True)
-                    tmp_success = self._assign_multibright(indxs=indxs[imultibright], test_only=test_only)
-                    if(test_only):
-                        success[imultibright] = tmp_success
-                    else:
-                        success[imultibright] = (self._unsatisfied(indxs=indxs[imultibright]) == False)
-
-                    if(self.verbose):
-                        print("fieldid {fid}:    (assigned {n})".format(n=success[imultibright].sum(), fid=self.fieldid), flush=True)
-
-            # Assign multi-dark cases (one cycle)
-            for icycle in range(2):
-                imultidark = np.where(multidark[indxs] &
-                                      (self._unsatisfied(indxs=indxs)) &
-                                      (self.targets['priority'][indxs] == priority))[0]
-                if(len(imultidark) > 0):
-                    if(self.verbose):
-                        print("fieldid {fid}:  - {n} assigning as multi dark (cycle {i})".format(n=len(imultidark), i=icycle, fid=self.fieldid), flush=True)
-                    tmp_success = self._assign_multidark(indxs=indxs[imultidark], test_only=test_only)
-                    if(test_only):
-                        success[imultidark] = tmp_success
-                    else:
-                        success[imultidark] = (self._unsatisfied(indxs=indxs[imultidark]) == False)
-
-                    if(self.verbose):
-                        print("fieldid {fid}:    (assigned {n})".format(n=success[imultidark].sum(), fid=self.fieldid), flush=True)
-=======
             imultibright = np.where(multibright[cindxs])[0]
             if(len(imultibright) > 0):
                 for icycle in range(1):
@@ -4600,25 +4556,32 @@
                     if(len(imultibright) > 0):
                         if(self.verbose):
                             print("fieldid {fid}:  - {n} assigning as multi bright (cycle {i})".format(n=len(imultibright), i=icycle, fid=self.fieldid), flush=True)
-                        self._assign_multibright(indxs=cindxs[imultibright])
-                        success[imultibright] = (self._unsatisfied(indxs=cindxs[imultibright]) == False)
+                            tmp_success = self._assign_multibright(indxs=cindxs[imultibright], test_only=test_only)
+                        if(test_only):
+                            success[imultibright] = tmp_success
+                        else:
+                            success[imultibright] = (self._unsatisfied(indxs=cindxs[imultibright]) == False)
+
                         if(self.verbose):
                             print("fieldid {fid}:    (assigned {n})".format(n=success[imultibright].sum(), fid=self.fieldid), flush=True)
 
             # Assign multi-dark cases (one cycle)
             imultidark = np.where(multidark[cindxs])[0]
-            if(len(imultibright) > 0):
+            if(len(imultidark) > 0):
                 for icycle in range(2):
                     imultidark = np.where(multidark[cindxs] &
                                           (self._unsatisfied(indxs=cindxs)))[0]
                     if(len(imultidark) > 0):
                         if(self.verbose):
                             print("fieldid {fid}:  - {n} assigning as multi dark (cycle {i})".format(n=len(imultidark), i=icycle, fid=self.fieldid), flush=True)
-                        self._assign_multidark(indxs=cindxs[imultidark])
-                        success[imultidark] = (self._unsatisfied(indxs=cindxs[imultidark]) == False)
+                        tmp_success = self._assign_multidark(indxs=cindxs[imultidark], test_only=test_only)
+                        if(test_only):
+                            success[imultidark] = tmp_success
+                        else:
+                            success[imultidark] = (self._unsatisfied(indxs=cindxs[imultidark]) == False)
+
                         if(self.verbose):
                             print("fieldid {fid}:    (assigned {n})".format(n=success[imultidark].sum(), fid=self.fieldid), flush=True)
->>>>>>> ecea974b
 
             self._competing_targets = None
 
