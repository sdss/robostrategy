#!/usr/bin/env python
# -*- coding:utf-8 -*-

# @Filename: field.py
# @License: BSD 3-clause (http://www.opensource.org/licenses/BSD-3-Clause)


import re
import random
import numpy as np
import fitsio
import collections
import scipy.optimize as optimize
import matplotlib.pyplot as plt
import ortools.sat.python.cp_model as cp_model
import roboscheduler.cadence
import kaiju
import kaiju.robotGrid
import robostrategy.obstime as obstime
import coordio.time
import coordio.utils

# alpha and beta lengths for plotting
_alphaLen = 7.4
_betaLen = 15

# Make these to save some time later
onetrue = np.ones(1, dtype=np.bool)
onefalse = np.zeros(1, dtype=np.bool)


# intersection of lists
def interlist(list1, list2):
    return(list(set(list1).intersection(list2)))


# Type for targets array
targets_dtype = np.dtype([('ra', np.float64),
                          ('dec', np.float64),
                          ('x', np.float64),
                          ('y', np.float64),
                          ('within', np.int32),
                          ('incadence', np.int32),
                          ('priority', np.int32),
                          ('value', np.float32),
                          ('program', np.unicode_, 30),
                          ('carton', np.unicode_, 30),
                          ('category', np.unicode_, 30),
                          ('cadence', np.unicode_, 30),
                          ('fiberType', np.unicode_, 10),
                          ('catalogid', np.int64),
                          ('rsid', np.int64),
                          ('target_pk', np.int64)])

# Dictionary defining meaning of flags
_flagdict = {'CADENCE_INCONSISTENT': 1,
             'NOT_COVERED_BY_APOGEE': 2,
             'NOT_COVERED_BY_BOSS': 4,
             'ASSIGNED_IN_PREVIOUS_FIELD': 8,
             'COLLISION': 16}

__all__ = ['Field']

"""Field module class.

Dependencies:

 numpy
 fitsio
 matplotlib
 roboscheduler
 kaiju
"""

# Establish access to the CadenceList singleton
<<<<<<< HEAD
clist = roboscheduler.cadence.CadenceList()
=======
clist = cadence.CadenceList()
>>>>>>> 38c52043

class Field(object):
    """Field class

    Parameters:
    ----------

    filename : str
        if set, reads from file (ignores other inputs)

    fieldid : np.int32
        field ID number

    racen : np.float64
        boresight RA, J2000 deg

    deccen : np.float64
        boresight Dec, J2000 deg

    pa : np.float32
        position angle of field (deg E of N)

    observatory : str
        observatory field observed from, 'apo' or 'lco' (default 'apo')
    
    collisionBuffer : float or np.float32
        collision buffer to send to kaiju in mm (default 2)

    field_cadence : str
        field cadence (default 'none')

    nocalib : bool
        if True, do not account for calibrations (default False)

    allgrids : bool
        if True, keep track of all robotgrids (default True); if False
        automatically sets nocollide to True

    nocollide : bool
        if True,  do not check collisions (default False)

    verbose : bool
        if True, issue a lot of output statements

    Attributes:
    ----------

    racen : np.float64
        boresight RA, J2000 deg

    deccen : np.float64
        boresight Dec, J2000 deg

    pa : np.float32
        position angle of field (deg E of N)

    observatory : str
        observatory field observed from ('apo' or 'lco')

    field_cadence : Cadence object
        cadence associated with field

    collisionBuffer : float
        collision buffer for kaiju (in mm)

    radius : np.float32
        distance from racen, deccen to search for for targets (deg);
        set to 1.5 for observatory 'apo' and 0.95 for observatory 'lco'

    flagdict : Dict
        dictionary of assignment flag values

    rsid2indx : Dict
        dictionary linking rsid (key) to index of targets and assignments arrays.
        (values). E.g. targets['rsid'][f.rsid2indx[rsid]] == rsid

    robotgrids : list of RobotGrid objects
        robotGrids associated with each exposure

    targets : ndarray
        array of targets, including 'ra', 'dec', 'x', 'y', 'within',
        'priority', 'category', 'cadence', 'catalogid', 'rsid', 'fiberType'

    assignments : ndarray or None
        [len(targets)] array with 'assigned', 'satisfied', 
          'robotID', 'rsflags', 'fiberType'
        for each target; set to None prior to definition of field_cadence

    required_calibrations : OrderedDict
        dictionary with numbers of required calibration sources specified
        for 'sky_boss', 'standard_boss', 'sky_apogee', 'standard_apogee'

    calibrations : OrderedDict
        dictionary of lists with numbers of calibration sources assigned
        for each epoch for 'sky_boss', 'standard_boss', 'sky_apogee',
        'standard_apogee'

    obstime : coordio Time object
        nominal time of observation to use for calculating x/y

    _robot2indx : ndarray of int32 or None
        [nrobots, nexp_total] array of indices into targets

    _robotnexp : ndarray of int32 or None
        [nrobots, nepochs] array of number of exposures available per epoch

    _is_calibration : ndarray of np.bool
        [len(targets)] list of whether the target is a calibration target

    nocalib : bool
        if True, do not account for calibrations (default False)

    allgrids : bool
        if True, keep track of all robotgrids (default True); if False
        automatically sets nocollide to True

    nocollide : bool
        if True,  do not check collisions (default False)

    verbose : bool
        if True, issue a lot of output statements

    Notes:
    -----

    This class internally assumes that robotIDs are sequential integers starting at 0.
"""
    def __init__(self, filename=None, racen=None, deccen=None, pa=0.,
                 observatory='apo', field_cadence='none', collisionBuffer=2.,
                 fieldid=1, allgrids=True, nocalib=False, nocollide=False,
                 verbose=False):
        self.verbose = verbose
        self.fieldid = fieldid
        self.nocalib = nocalib
        self.nocollide = nocollide
        self.allgrids = allgrids
        if(self.allgrids is False):
            self.nocollide = True
        if(self.nocollide):
            self.allgrids = False
        if(self.allgrids):
            self.robotgrids = []
        else:
            self.robotgrids = None
        self.assignments = None
        self.rsid2indx = dict()
        self.targets = np.zeros(0, dtype=targets_dtype)
        self.target_duplicated = np.zeros(0, dtype=np.int32)
        self._is_calibration = np.zeros(0, dtype=np.bool)
        self._calibration_index = np.zeros(1, dtype=np.bool)
        if(filename is not None):
            if(self.verbose):
                print("fieldid {fid}: Reading from {f}".format(f=filename, fid=self.fieldid), flush=True)
            self.fromfits(filename=filename)
        else:
            self.racen = racen
            self.deccen = deccen
            self.pa = pa
            self.observatory = observatory
            self._ot = obstime.ObsTime(observatory=self.observatory)
            self.obstime = coordio.time.Time(self._ot.nominal(lst=self.racen))
            self.collisionBuffer = collisionBuffer
            self.mastergrid = self._robotGrid()
            if(self.nocalib is False):
                self.required_calibrations = collections.OrderedDict()
                self.required_calibrations['sky_boss'] = 80
                self.required_calibrations['standard_boss'] = 80
                self.required_calibrations['sky_apogee'] = 30
                self.required_calibrations['standard_apogee'] = 20
                self.calibrations = collections.OrderedDict()
                for n in self.required_calibrations:
                    self.calibrations[n] = np.zeros(0, dtype=np.int32)
            self.set_field_cadence(field_cadence)       
        self._set_radius()
        self.flagdict = _flagdict
        self._competing_targets = None
        self._unique_catalogids = None
        self.methods = dict()
        self.methods['assign_epochs'] = 'first'
        self._add_dummy_cadences()
        return

    def _add_dummy_cadences(self): 
        clist.add_cadence(name='_field_single_1x1',
                          nepochs=1,
                          instrument='BOSS',
                          skybrightness=[1.],
                          delta=[-1.],
                          delta_min=[-1.],
                          delta_max=[-1.],
                          nexp=[1])
        clist.add_cadence(name='_field_single_12x1',
                          nepochs=12,
                          instrument='BOSS',
                          skybrightness=[1.] * 12,
                          delta=[-1.] * 12,
                          delta_min=[-1.] * 12,
                          delta_max=[-1.] * 12,
                          nexp=[1] * 12)
        return

    def fromfits(self, filename=None):
        duf, hdr = fitsio.read(filename, ext=0, header=True)
        self.racen = np.float64(hdr['RACEN'])
        self.deccen = np.float64(hdr['DECCEN'])
        self.pa = np.float32(hdr['PA'])
        self.observatory = hdr['OBS']
        self.collisionBuffer = hdr['CBUFFER']
        if(('NOCALIB' in hdr) & (self.nocalib == False)):
            self.nocalib = np.bool(hdr['NOCALIB'])
        self.mastergrid = self._robotGrid()
        self._ot = obstime.ObsTime(observatory=self.observatory)
        self.obstime = coordio.time.Time(self._ot.nominal(lst=self.racen))
        field_cadence = hdr['FCADENCE']
        if(self.nocalib is False):
            self.required_calibrations = collections.OrderedDict()
            for name in hdr:
                m = re.match('^RCNAME([0-9]*)$', name)
                if(m is not None):
                    num = 'RCNUM{d}'.format(d=m.group(1))
                    if(num in hdr):
                        self.required_calibrations[hdr[name]] = np.int32(hdr[num])
            self.calibrations = collections.OrderedDict()
            for n in self.required_calibrations:
                self.calibrations[n] = np.zeros(0, dtype=np.int32)
        self.set_field_cadence(field_cadence)
        targets = fitsio.read(filename, ext=1)
        self.targets_fromarray(target_array=targets)
        try:
            assignments = fitsio.read(filename, ext=2)
        except:
            assignments = None
        if(assignments is not None):
            if(self.field_cadence.nexp_total == 1):
                iassigned = np.where(assignments['robotID'])
                for itarget in iassigned[0]:
                    self.assign_robot_exposure(robotID=assignments['robotID'][itarget],
                                               rsid=targets['rsid'][itarget],
                                               iexp=0, reset_satisfied=False,
                                               reset_has_spare=False)
            else:
                iassigned = np.where(assignments['robotID'] >= 0)
                for itarget, iexp in zip(iassigned[0], iassigned[1]):
                    self.assign_robot_exposure(robotID=assignments['robotID'][itarget, iexp],
                                               rsid=targets['rsid'][itarget],
                                               iexp=iexp,
                                               reset_satisfied=False,
                                               reset_has_spare=False)
            self._set_has_spare_calib()
            self._set_satisfied()
            self.decollide_unassigned()
        return

    def clear_assignments(self):
        if(self.assignments is not None):
            iassigned = np.where(self.assignments['assigned'])[0]
            for i in iassigned:
                self.unassign(self.targets['rsid'][i], reset_assigned=False,
                              reset_satisfied=False)
            self.assignments['assigned'] = 0
            self.assignments['satisfied'] = 0
        return

    def clear_field_cadence(self):
        if(self.verbose):
            print("fieldid {fid}: Clearing field cadence".format(fid=self.fieldid), flush=True)
        if(self.assignments is not None):
            self.clear_assignments()

        if(self.allgrids):
            for i in range(self.field_cadence.nexp_total):
                self.robotgrids[i] = None
            self.robotgrids = []
        self._robot2indx = None
        self._robotnexp = None
        self._robotnexp_max = None
        self.field_cadence = None
        self.assignments_dtype = None
        self.assignments = None
        if(self.nocalib is False):
            for c in self.calibrations:
                for n in self.required_calibrations:
                    self.calibrations[n] = np.zeros(0, dtype=np.int32)

        if(self.verbose):
            print("fieldid {fid}:  (done clearing field cadence)".format(fid=self.fieldid), flush=True)

        return

    def _arrayify(self, quantity=None, dtype=np.float64):
        """Cast quantity as ndarray of numpy.float64"""
        try:
            length = len(quantity)
        except TypeError:
            length = 1
        return np.zeros(length, dtype=dtype) + quantity

    def _robotGrid(self):
        """Return a RobotGridFilledHex instance, with all robots at home"""
        rg = kaiju.robotGrid.RobotGridFilledHex(collisionBuffer=self.collisionBuffer)
        for k in rg.robotDict.keys():
            rg.homeRobot(k)
        return(rg)

    def _set_radius(self):
        """Set radius limit in deg depending on observatory"""
        if(self.observatory == 'apo'):
            self.radius = 1.5
        if(self.observatory == 'lco'):
            self.radius = 0.95
        return

    def set_field_cadence(self, field_cadence='none'):
        """Set the field cadence, and set up robotgrids and assignments output

        Parameters:
        ----------

        field_cadence : str
            Name of field cadence

        Notes:
        ------

        Sets the field cadence. This can only be done once, and note that
        if the object is instantiated with parameters including field_cadence,
        this routine is called in the initialization. If the object is
        instantiated with a file name, if the file header has the FCADENCE
        keyword set to anything but 'none', this routine will be called.

        The cadence must be one in the CadenceList singleton. Upon
        setting the field cadence with this routine, the robotgrids,
        assignments_dtype, assignments, calibrations, and
        field_cadence attributes.  be configured.
"""
        if(self.allgrids):
            if(len(self.robotgrids) > 0):
                print("Cannot reset field_cadence")
                return
        if(field_cadence != 'none'):
            if(self.verbose):
                print("fieldid {fid}: Setting field cadence".format(fid=self.fieldid), flush=True)
            self.field_cadence = clist.cadences[field_cadence]
            if(self.allgrids):
                for i in range(self.field_cadence.nexp_total):
                    self.robotgrids.append(self._robotGrid())
            self._robot2indx = np.zeros((len(self.mastergrid.robotDict),
                                         self.field_cadence.nexp_total),
                                        dtype=np.int32) - 1
            self._robotnexp = np.zeros((len(self.mastergrid.robotDict),
                                        self.field_cadence.nepochs),
                                       dtype=np.int32)
            self._robotnexp_max = np.zeros((len(self.mastergrid.robotDict),
                                            self.field_cadence.nepochs),
                                           dtype=np.int32)
            for i, n in enumerate(self.field_cadence.nexp):
                self._robotnexp[:, i] = n
                self._robotnexp_max[:, i] = n
            self.assignments_dtype = np.dtype([('assigned', np.int32),
                                               ('satisfied', np.int32),
                                               ('robotID', np.int32,
                                                (self.field_cadence.nexp_total,)),
                                               ('target_skybrightness', np.float32,
                                                (self.field_cadence.nexp_total,)),
                                               ('field_skybrightness', np.float32,
                                                (self.field_cadence.nexp_total,)),
                                               ('fiberType', np.unicode_, 10),
                                               ('rsflags', np.int32)])
            self.assignments = np.zeros(0, dtype=self.assignments_dtype)
            if(self.nocalib is False):
                for c in self.calibrations:
                    self.calibrations[c] = np.zeros(self.field_cadence.nexp_total,
                                                    dtype=np.int32)
            self.targets = self._setup_targets_for_cadence(self.targets)
            self.assignments = self._setup_assignments_for_cadence(self.targets)
            if(self.nocalib is False):
                self._set_has_spare_calib()
            if(self.verbose):
                print("fieldid {fid}:   (done setting field cadence)".format(fid=self.fieldid), flush=True)
        else:
            self.field_cadence = None
            if(self.allgrids):
                self.robotgrids = []
            else:
                self.robotgrids = None
            self.assignments_dtype = None
            self._has_spare_calib = None

        return

    def set_flag(self, rsid=None, flagname=None):
        """Set a bitmask flag for a target

        Parameters:
        ----------

        rsid : np.int64
            IDs of the target-cadence

        flagname : str
            name of flag to set
"""
        indxs = np.array([self.rsid2indx[r] for r in self._arrayify(rsid)])
        self.assignments['rsflags'][indxs] = (self.assignments['rsflags'][indxs] | self.flagdict[flagname])
        return

    def check_flag(self, rsid=None, flagname=None):
        """Check a bitmask flag for a target

        Parameters:
        ----------

        rsid : np.int64 or ndarray
            IDs of the target-cadence

        flagname : str
            name of flag to set

        Returns:
        -------

        setornot : ndarray of bool
            True if flag is set, flag otherwise
"""
        indxs = np.array([self.rsid2indx[r] for r in self._arrayify(rsid)])
        setornot = ((self.assignments['rsflags'][indxs] & self.flagdict[flagname]) != 0)
        return(setornot)

    def get_flag_names(self, flagval=None):
        """Return names associated with flag

        Parameters:
        ----------

        flagval : np.int32
            flag

        Returns:
        -------

        flagnames : list
            strings corresponding to each set bit
"""
        flagnames = []
        for fn in self.flagdict:
            if(flagval & self.flagdict[fn]):
                flagnames.append(fn)
        return(flagnames)

    def radec2xy(self, ra=None, dec=None, epoch=None, pmra=None,
                 pmdec=None, fiberType=None):
        if(isinstance(fiberType, str)):
            wavename = fiberType.capitalize()
        else:
            wavename = np.array([x.capitalize() for x in fiberType])
        epoch = self.obstime.jd
        x, y, warn, ha, pa = coordio.utils.radec2wokxy(ra, dec, epoch,
                                                       wavename,
                                                       self.racen, self.deccen,
                                                       self.pa,
                                                       self.observatory.upper(),
                                                       self.obstime.jd,
                                                       pmra=pmra,
                                                       pmdec=pmdec)
        return(x, y)

    def xy2radec(self, x=None, y=None, fiberType=None):
        if(isinstance(fiberType, str)):
            wavename = fiberType.capitalize()
        else:
            wavename = np.array([t.capitalize() for t in fiberType])
        xa = self._arrayify(x, dtype=np.float64)
        ya = self._arrayify(y, dtype=np.float64)
        ra, dec, warn = coordio.utils.wokxy2radec(xa, ya,
                                                  wavename,
                                                  self.racen, self.deccen,
                                                  self.pa,
                                                  self.observatory.upper(),
                                                  self.obstime.jd)
        return(ra, dec)

    def targets_fromfits(self, filename=None):
        """Read in targets from FITS file

        Parameters
        ----------

        filename : str
            file name to read from
"""
        t = fitsio.read(filename, ext=1)
        self.targets_fromarray(t)
        return

    def _targets_to_robotgrid(self, targets=None, robotgrid=None):
        for target in targets:
            if(target['fiberType'] == 'APOGEE'):
                fiberType = kaiju.ApogeeFiber
            else:
                fiberType = kaiju.BossFiber
            robotgrid.addTarget(targetID=target['rsid'], x=target['x'],
                                y=target['y'],
                                priority=np.float64(target['priority']),
                                fiberType=fiberType)
        return

    def _setup_targets_for_cadence(self, targets=None):
        if(targets is None):
            return(None)

        # Determine if it is within the field cadence
        for itarget, target_cadence in enumerate(targets['cadence']):
            if(target_cadence in clist.cadences):
                ok = clist.cadence_consistency(target_cadence,
                                               self.field_cadence.name,
                                               return_solutions=False)
                targets['incadence'][itarget] = ok

        if(self.allgrids):
            for rg in self.robotgrids:
                self._targets_to_robotgrid(targets=targets,
                                           robotgrid=rg)

        return(targets)

    def _setup_assignments_for_cadence(self, targets=None,
                                       assignment_array=None):
        if(targets is None):
            return(None)

        # Set up outputs
        assignments = np.zeros(len(targets),
                               dtype=self.assignments_dtype)

        field_skybrightness = self.field_cadence.skybrightness[self.field_cadence.epochs]
        assignments['field_skybrightness'] = np.outer(np.ones(len(targets)),
                                                      field_skybrightness)
        if(assignment_array is None):
            assignments['fiberType'] = targets['fiberType']
            assignments['robotID'] = -1
            assignments['target_skybrightness'] = -1.
        else:
            for n in self.assignments_dtype.names:
                listns = ['robotID', 'target_skybrightness', 'field_skybrightness']
                if((n in listns) & (self.field_cadence.nexp_total == 1)):
                    assignments[n][:, 0] = assignment_array[n]
                else:
                    assignments[n] = assignment_array[n]
        return(assignments)

    def targets_fromarray(self, target_array=None, assignment_array=None):
        """Read in targets from ndarray

        Parameters
        ----------

        target_array : ndarray
            array with target information

        assignment_array : ndarray
            if not None, array with assignment information (default None)
"""
        # Read in
        targets = np.zeros(len(target_array), dtype=targets_dtype)
        for n in targets.dtype.names:
            if(n in target_array.dtype.names):
                targets[n] = target_array[n]

        # Default value of 1 for priority and value
        if('value' not in target_array.dtype.names):
            targets['value'] = 1.
        if('priority' not in target_array.dtype.names):
            targets['priority'] = 1.

        # Set fiber type
        if('fiberType' not in target_array.dtype.names):
            targets['fiberType'] = np.array(['APOGEE' if clist.cadences[c].instrument == roboscheduler.cadence.Instrument.ApogeeInstrument
                                             else 'BOSS'
                                             for c in targets['cadence']])

        # Convert ra/dec to x/y
        targets['x'], targets['y'] = self.radec2xy(ra=targets['ra'],
                                                   dec=targets['dec'],
                                                   fiberType=targets['fiberType'])

        # Add targets to robotGrids
        self._targets_to_robotgrid(targets=targets,
                                   robotgrid=self.mastergrid)

        # Determine if within
        self.masterTargetDict = self.mastergrid.targetDict
        for itarget, rsid in enumerate(targets['rsid']):
            t = self.masterTargetDict[rsid]
            targets['within'][itarget] = len(t.validRobotIDs) > 0

        # Create internal look-up of whether it is a calibration target
        _is_calibration = np.zeros(len(targets), dtype=np.bool)
        _calibration_index = np.zeros(len(targets), dtype=np.int32)
        if(self.nocalib is False):
            for icategory, category in enumerate(self.required_calibrations):
                icat = np.where(targets['category'] == category)[0]
                _is_calibration[icat] = True
                _calibration_index[icat] = icategory + 1
        else:
            inotsci = np.where(targets['category'] != 'science')[0]
            _is_calibration[inotsci] = True
            _calibration_index[inotsci] = 1

        # Connect rsid with index of list
        for itarget, t in enumerate(targets):
            if(t['rsid'] in self.rsid2indx.keys()):
                print("Cannot replace identical rsid={rsid}. Will not add array.".format(rsid=t['rsid']))
                return
            else:
                self.rsid2indx[t['rsid']] = len(self.targets) + itarget

        # If field_cadence is set, set up potential outputs
        if(self.field_cadence is not None):
            targets = self._setup_targets_for_cadence(targets)
            assignments = self._setup_assignments_for_cadence(targets,
                                                              assignment_array)
        else:
            assignments = None

        target_duplicated = np.zeros(len(targets), dtype=np.int32)

        self.targets = np.append(self.targets, targets)
        self.target_duplicated = np.append(self.target_duplicated,
                                           target_duplicated)
        self._is_calibration = np.append(self._is_calibration,
                                         _is_calibration)
        self._calibration_index = np.append(self._calibration_index,
                                            _calibration_index)

        self._unique_catalogids = np.unique(self.targets['catalogid'])

        if(assignments is not None):
            self.assignments = np.append(self.assignments, assignments, axis=0)
            self._set_satisfied()

        return

    def tofits(self, filename=None):
        """Write field and assignments to FITS file

        Parameters:
        ----------

        filename : str
            file name to write to

        Notes:
        -----

        HDU0 header has keywords:

            RACEN
            DECCEN
            PA
            OBS
            FCADENCE (field cadence)
            RCNAME0 .. RNAMEN (required calibrations names)
            RCNUM0 .. RNUMN (required calibrations numbers)

        HDU1 has targets array
        HDU1 has assignments array
"""
        hdr = dict()
        hdr['RACEN'] = self.racen
        hdr['DECCEN'] = self.deccen
        hdr['OBS'] = self.observatory
        hdr['PA'] = self.pa
        if(self.field_cadence is not None):
            hdr['FCADENCE'] = self.field_cadence.name
        else:
            hdr['FCADENCE'] = 'none'
        hdr['CBUFFER'] = self.collisionBuffer
        hdr['NOCALIB'] = self.nocalib
        if(self.nocalib is False):
            for indx, rc in enumerate(self.required_calibrations):
                name = 'RCNAME{indx}'.format(indx=indx)
                num = 'RCNUM{indx}'.format(indx=indx)
                hdr[name] = rc
                hdr[num] = self.required_calibrations[rc]
        fitsio.write(filename, None, header=hdr, clobber=True)
        fitsio.write(filename, self.targets)
        if(self.assignments is not None):
            fitsio.write(filename, self.assignments)
        return

    def collide_robot_exposure(self, rsid=None, robotID=None, iexp=None):
        """Check if assigning an rsid to a robot would cause collision

        Parameters:
        ----------

        rsid : np.int64
            rsid (for checking collisions)

        robotID : np.int64
            robotID to check

        iexp : int or np.int32
            exposure to check

        Returns:
        -------

        collide : bool
            True if it causes a collision, False if not
"""
        if((not self.allgrids) |
           (self.nocollide)):
            return False
        rg = self.robotgrids[iexp]
        return rg.wouldCollideWithAssigned(robotID, rsid)

    def _set_has_spare_calib(self):
        """Set _has_spare for each exposure"""
        self._has_spare_calib = np.zeros((len(self.required_calibrations) + 1,
                                          self.field_cadence.nexp_total),
                                         dtype=np.bool)
        for icategory, category in enumerate(self.required_calibrations):
            self._has_spare_calib[icategory + 1, :] = (self.calibrations[category] >
                                                       self.required_calibrations[category])
        return

    def available_robot_epoch(self, rsid=None,
                              robotID=None, epoch=None, nexp=None,
                              isspare=None):
        """Check if a robot-epoch has enough exposures

        Parameters:
        ----------

        rsid : np.int64
            rsid (optional; will check for collisions)

        robotID : np.int64
            robotID to check

        epoch : int or np.int32
            epoch to check

        nexp : int or np.int32
            number of exposures needed

        isspare : bool
            True if this is a spare calibration target

        Returns:
        -------

        available : bool
            is it available or not?

        free : ndarray of bool
            which exposures in the epoch are free?

        Comments:
        --------

        Checks if a robot is available at each exposure AND if
        assigning the robot to the given target would cause a
        collision.

        The robot is available if it is not assigned to any science
        target AND it is not assigned to a "spare" calibration
        target. A spare calibration target is one for which there are
        more than enough calibration targets of that type already.
"""

        if(self.nocalib is True):
            # Checks obvious case that this epoch doesn't have enough exposures
            available = False
            cnexp = self.field_cadence.nexp[epoch]
            if(cnexp < nexp):
                return available, np.zeros(cnexp, dtype=np.bool)

            # Now optimize case where nexp=1
            if(cnexp == 1):
                iexp = self.field_cadence.epoch_indx[epoch]
                robot2indx = self._robot2indx[robotID, iexp]
                free = robot2indx < 0

                if(free is False):
                    return False, onefalse
            
                if(self.nocalib is False):
                    if((free == False) & (isspare[iexp] == False)):
                        free = self._has_spare_calib[self._calibration_index[robot2indx + 1], iexp]

                if(free & (rsid is not None)):
                    free = self.collide_robot_exposure(rsid=rsid, robotID=robotID,
                                                       iexp=iexp) == False

                if(free):
                    return True, onetrue
                else:
                    return False, onefalse

        if(self.nocalib is False):

            if(isspare is None):
                isspare = np.zeros(self.field_cadence.nexp_total, dtype=np.bool)

            # Consider exposures for this epoch
            iexpst = self.field_cadence.epoch_indx[epoch]
            iexpnd = self.field_cadence.epoch_indx[epoch + 1]

            # Get indices of assigned targets to this robot
            # and make Boolean arrays of which are assigned and not
            iexps = np.arange(iexpst, iexpnd, dtype=np.int32)
            robot2indx = self._robot2indx[robotID, iexps]
            free = robot2indx < 0
            hasspare = self._has_spare_calib[self._calibration_index[robot2indx + 1], iexps]

            free = free | (hasspare & (isspare[iexpst:iexpnd] == False))

        else:
            # Consider exposures for this epoch
            iexpst = self.field_cadence.epoch_indx[epoch]
            iexpnd = self.field_cadence.epoch_indx[epoch + 1]
            iexps = np.arange(iexpst, iexpnd, dtype=np.int32)
            robot2indx = self._robot2indx[robotID, iexps]
            free = robot2indx < 0

        if(rsid is not None):
            for ifree in np.where(free)[0]:
                free[ifree] = self.collide_robot_exposure(rsid=rsid, robotID=robotID,
                                                          iexp=iexpst + ifree) == False

        # Count this exposure as available if there are enough free exposures.
        # Package list of which calibrations are considered spare.
        nfree = free.sum()
        available = nfree >= nexp

        return available, free

    def available_robot_exposures(self, rsid=None, robotID=None, iscalib=False):
        """Return available robot exposures for an rsid

        Parameters:
        ----------

        rsid : np.int64
            rsid (optional; will check for collisions)

        robotID : np.int64
            robotID to check

        iscalib : bool
            True if this is a calibration target

        Returns:
        -------

        available : ndarray of bool
            for each exposure, is it available or not?

        Comments:
        --------

        Checks if a robot is available at each exposure AND if
        assigning the robot to the given target would cause a
        collision.

        The robot is available if it is not assigned to any science
        target AND it is not assigned to a "spare" calibration
        target. A spare calibration target is one for which there are
        more than enough calibration targets of that type already.
"""
        # Check if this is an "extra" calibration target in any exposures;
        # i.e. not necessary so should not bump any other calibration targets
        isspare = False
        if(self.nocalib is False):
            if(iscalib):
                cat = self.targets['category'][self.rsid2indx[rsid]]
                isspare = self.calibrations[cat] > self.required_calibrations[cat]

        # Get indices of assigned targets to this robot
        # and make Boolean arrays of which are assigned and not
        robot2indx = self._robot2indx[robotID, :]
        free = robot2indx < 0

        # Check if the assigned robots are to "spare" calibration targets.
        # These may be bumped if necessary (but won't be if the target under
        # consideration is, itself, a "spare" calibration targets. This logic
        # is not so straightforward but avoids expensive for loops.
        if(self.nocalib is False):
            iassigned = np.where(free == False)[0]
            icalib = iassigned[np.where(self._is_calibration[robot2indx[iassigned]])[0]]
            if(len(icalib) > 0):
                spare = np.zeros(self.field_cadence.nexp_total, dtype=np.bool)
                category = self.targets['category'][robot2indx[icalib]]
                calibspare = np.array([self.calibrations[category[i]][icalib[i]] >
                                       self.required_calibrations[category[i]]
                                       for i in range(len(category))], dtype=np.bool)
                spare[icalib] = calibspare
                spare = spare & (isspare == False)

                # Now classify exposures as "free" or not (free if unassigned OR assigned to
                # a calibration target that may be bumped).
                free = free | spare

        # Now (if there is an actual target under consideration) check for collisions.
        for ifree in np.where(free)[0]:
            free[ifree] = self.collide_robot_exposure(rsid=rsid, robotID=robotID,
                                                      iexp=ifree) == False

        return(free)

    def assign_robot_epoch(self, rsid=None, robotID=None, epoch=None, nexp=None,
                           reset_satisfied=True, reset_has_spare=True,
                           free=None):
        """Assign an rsid to a particular robot-epoch

        Parameters:
        ----------

        rsid : np.int64
            rsid of target to assign

        robotID : np.int64
            robotID to assign to

        epoch : int or np.int32
            epoch to assign to

        nexp : int or np.int32
            number of exposures needed

        free : ndarray of bool
            True for each exposure in epoch which should be treated as free

        reset_satisfied : bool
            if True, reset the 'satisfied' column based on this assignment
            (default True)

        reset_has_spare : bool
            if True, reset the '_has_spare' matrix based on this assignment
            (default True)

        Returns:
        --------

        success : bool
            True if successful, False otherwise

        Comments:
        --------
"""
        # Only try to assign if you can.
        if(rsid not in self.mastergrid.robotDict[robotID].validTargetIDs):
            return False

        # Get list of available exposures in the epoch
        iexpst = self.field_cadence.epoch_indx[epoch]
        iexpnd = self.field_cadence.epoch_indx[epoch + 1]
        indxs = self._robot2indx[robotID, iexpst:iexpnd]
        assigned = indxs >= 0
        if(free is None):
            available = np.zeros(0, dtype=np.int32)
            for iexp in np.arange(iexpst, iexpnd):
                ok = True
                if(self.nocalib is False):
                    isspare = self._has_spare_calib[self._calibration_index[self.rsid2indx[rsid] + 1], iexp]
                    ok = False
                    currindx = indxs[iexp - iexpst]
                    if((currindx >= 0) & (isspare == False)):
                        if(self._has_spare_calib[self._calibration_index[currindx + 1],
                                                 iexp]):
                            ok = True
                    if(currindx < 0):
                        ok = True
                if(ok & (self.collide_robot_exposure(rsid=rsid,
                                                     robotID=robotID,
                                                     iexp=iexp) != True)):
                    available = np.append(available, iexp)
        else:
            available = iexpst + np.where(free)[0]

        # Bomb if there aren't enough available
        if(len(available) < nexp):
            return False

        # Now actually assign (to first available exposures)
        for iexp in available[0:nexp]:
            if(assigned[iexp - iexpst]):
                currindx = self._robot2indx[robotID, iexp]
                currrsid = self.targets['rsid'][currindx]
                self.unassign_exposure(rsid=currrsid,
                                       iexp=iexp,
                                       reset_satisfied=False,
                                       reset_has_spare=False)
            self.assign_robot_exposure(robotID=robotID, rsid=rsid, iexp=iexp,
                                       reset_satisfied=False,
                                       reset_has_spare=False)

        if(reset_satisfied):
            indx = self.rsid2indx[rsid]
            catalogid = self.targets['catalogid'][indx]
            self._set_satisfied(catalogids=[catalogid])

        if(reset_has_spare & (self.nocalib is False)):
            self._set_has_spare_calib()

        return True

    def _set_competing_targets(self, rsids=None):
        """Set number of competing targets for each robotID from this set

        Parameters:
        ----------

        rsids : ndarray of np.int64
            rsid values to count for each robot

        Notes:
        -----

        Sets attribute _competing_targets to an array with number of competing targets.
"""
        self._competing_targets = np.zeros(len(self.mastergrid.robotDict), dtype=np.int32)
        for rsid in rsids:
            robotIDs = np.array(self.masterTargetDict[rsid].validRobotIDs, dtype=np.int32)
            self._competing_targets[robotIDs] += 1
        return

    def assign_robot_exposure(self, robotID=None, rsid=None, iexp=None,
                              reset_satisfied=True, reset_has_spare=True):
        """Assign an rsid to a particular robot-exposure

        Parameters:
        ----------

        rsid : np.int64
            rsid of target to assign

        robotID : np.int64
            robotID to assign to

        iexp : int or np.int32
            exposure to assign to

        reset_satisfied : bool
            if True, reset the 'satisfied' column based on this assignment
            (default True)

        reset_has_spare : bool
            if True, reset the '_has_spare' matrix
            (default True)

        Returns:
        --------

        success : bool
            True if successful, False otherwise
"""
        itarget = self.rsid2indx[rsid]

        if(self.assignments['robotID'][itarget, iexp] >= 0):
            self.unassign_exposure(rsid=rsid, iexp=iexp, reset_assigned=True,
                                   reset_satisfied=True, reset_has_spare=True)

        if(self._robot2indx[robotID, iexp] >= 0):
            rsid_unassign = self.targets['rsid'][self._robot2indx[robotID,
                                                                  iexp]]
            self.unassign_exposure(rsid=rsid_unassign, iexp=iexp,
                                   reset_assigned=True, reset_satisfied=True,
                                   reset_has_spare=True)

        self.assignments['robotID'][itarget, iexp] = robotID
        self._robot2indx[robotID, iexp] = itarget
        epoch = self.field_cadence.epochs[iexp]
        self._robotnexp[robotID, epoch] = self._robotnexp[robotID, epoch] - 1
        if(self.targets['category'][itarget] == 'science'):
            self._robotnexp_max[robotID, epoch] = self._robotnexp_max[robotID, epoch] - 1
        self.assignments['assigned'][itarget] = 1

        # If this is a calibration target, update calibration target tracker
        if(self.nocalib is False):
            if(self._is_calibration[itarget]):
                category = self.targets['category'][itarget]
                self.calibrations[category][iexp] = self.calibrations[category][iexp] + 1

        if(self.allgrids):
            rg = self.robotgrids[iexp]
            rg.assignRobot2Target(robotID, rsid)

        if(reset_satisfied):
            indx = self.rsid2indx[rsid]
            catalogid = self.targets['catalogid'][indx]
            self._set_satisfied(catalogids=[catalogid])

        if(reset_has_spare & (self.nocalib is False)):
            self._set_has_spare_calib()

        return

    def _set_assigned(self, itarget=None):
        self.assignments['assigned'][itarget] = (self.assignments['robotID'][itarget, :] >= 0).sum() > 0
        return

    def unassign_exposure(self, rsid=None, iexp=None, reset_assigned=True,
                          reset_satisfied=True, reset_has_spare=True):
        """Unassign an rsid from a particular exposure

        Parameters:
        ----------

        rsid : np.int64
            rsid of target to unassign

        iexp : int or np.int32
            exposure to unassign from

        reset_assigned : bool
            if True, reset the 'assigned' flag after unassignment
            (default True)

        reset_satisfied : bool
            if True, reset the 'satisfied' flag after unassignment
            (default True)

        reset_has_spare : bool
            if True, reset the '_has_spare' matrix after unassignment
            (default True)
"""
        itarget = self.rsid2indx[rsid]
        category = self.targets['category'][itarget]
        robotID = self.assignments['robotID'][itarget, iexp]
        if(robotID >= 0):
            if(self.allgrids):
                rg = self.robotgrids[iexp]
                rg.unassignTarget(rsid)
            self.assignments['robotID'][itarget, iexp] = -1
            self._robot2indx[robotID, iexp] = -1
            epoch = self.field_cadence.epochs[iexp]
            self._robotnexp[robotID, epoch] = self._robotnexp[robotID, epoch] + 1
            if(self.targets['category'][itarget] == 'science'):
                self._robotnexp_max[robotID, epoch] = self._robotnexp_max[robotID, epoch] + 1
            if(self.nocalib is False):
                if(self._is_calibration[itarget]):
                    self.calibrations[category][iexp] = self.calibrations[category][iexp] - 1

        if(reset_assigned == True):
            self._set_assigned(itarget=itarget)

        if(reset_satisfied):
            catalogid = self.targets['catalogid'][itarget]
            self._set_satisfied(catalogids=[catalogid])

        if(reset_has_spare & (self.nocalib is False)):
            self._set_has_spare_calib()

        return

    def unassign_epoch(self, rsid=None, epoch=None, reset_assigned=True,
                       reset_satisfied=True, reset_has_spare=True):
        """Unassign an rsid from a particular epoch

        Parameters:
        ----------

        rsid : np.int64
            rsid of target to unassign

        epoch : int or np.int32
            epoch to unassign from

        reset_assigned : bool
            if True, reset the 'assigned' flag after unassignment
            (default True)

        reset_satisfied : bool
            if True, reset the 'satisfied' flag after unassignment
            (default True)

        reset_has_spare : bool
            if True, reset the '_has_spare' matrix after unassignment
            (default True)

        Returns:
        -------

        status : int
            0 if the target had been assigned and was successfully removed
"""
        iexpst = self.field_cadence.epoch_indx[epoch]
        iexpnd = self.field_cadence.epoch_indx[epoch + 1]
        for iexp in np.arange(iexpst, iexpnd):
            self.unassign_exposure(rsid=rsid, iexp=iexp, reset_assigned=False,
                                   reset_satisfied=False, reset_has_spare=False)

        if(reset_assigned):
            self._set_assigned(itarget=self.rsid2indx[rsid])

        if(reset_satisfied):
            itarget = self.rsid2indx[rsid]
            catalogid = self.targets['catalogid'][itarget]
            self._set_satisfied(catalogids=[catalogid])

        if(reset_has_spare & (self.nocalib is False)):
            self._set_has_spare_calib()

        return 0

    def unassign(self, rsid=None, reset_assigned=True, reset_satisfied=True,
                 reset_has_spare=True):
        """Unassign an rsid entirely

        Parameters:
        ----------

        rsid : np.int64
            rsid of target to assign

        reset_assigned : bool
            if True, resets assigned flag for this rsid (default True)

        reset_satisfied : bool
            if True, resets satified flag for this rsid (default True)

        reset_has_spare : bool
            if True, reset the '_has_spare' matrix after unassignment
            (default True)
"""
        for epoch in range(self.field_cadence.nepochs):
            self.unassign_epoch(rsid=rsid, epoch=epoch, reset_assigned=False,
                                reset_satisfied=False, reset_has_spare=False)

        if(reset_assigned):
            self._set_assigned(itarget=self.rsid2indx[rsid])

        if(reset_satisfied):
            itarget = self.rsid2indx[rsid]
            catalogid = self.targets['catalogid'][itarget]
            self._set_satisfied(catalogids=[catalogid])

        if(reset_has_spare & (self.nocalib is False)):
            self._set_has_spare_calib()

        return

    def _merge_epochs(self, epochs=None, nexps=None):
        """Merge epoch list to combine repeats

        Parameters:
        ----------

        epochs : ndarray of np.int32
            epochs to assign to (default all)

        nexps : ndarray of np.int32
            number of exposures needed

        Returns:
        -------

        epochs_merged : ndarray of np.int32
            new merged epochs

        nexps_merged : ndarray of np.int32
            number of exposures in merged epochs
"""
        epochs_merged, epochs_inverse = np.unique(epochs, return_inverse=True)
        nexps_merged = np.zeros(len(epochs_merged), dtype=np.int32)
        for i, nexp in zip(epochs_inverse, nexps):
            nexps_merged[i] = nexps_merged[i] + nexp

        return(epochs_merged, nexps_merged)

    def available_epochs(self, rsid=None, epochs=None, nexps=None,
                         iscalib=False, first=False, strict=False):
        """Find robots available for each epoch

        Parameters:
        ----------

        rsid : np.int64
            rsid of target to assign

        epochs : ndarray of np.int32
            epochs to assign to (default all)

        nexps : ndarray of np.int32
            number of exposures needed (default 1 per epoch)

        first : bool
            if set, just return the first available robot

        strict : bool
            if set, first check if epoch request is possible, and
            return nothing if the full request cannot be fulfilled

        Returns:
        --------

        available : dictionary, with key value pairs below
            'available' : bool
                is the overall ask available

            'nAvailableRobotIDs' : ndarray of int32
                how many available robotIDs at each epoch

            'availableRobotIDs' : list of lists
                for each epoch, list of available robotIDs sorted by robotID

            'freeExposures' : list of lists of ndarrays
                for each epoch, and each available robotID, ndarray of bool
                regarding whether each exposure is "free"
"""
        if(epochs is None):
            epochs = np.arange(self.field_cadence.nepochs, dtype=np.int32)
        if(nexps is None):
            nexps = np.ones(len(epochs))
        validRobotIDs = self.masterTargetDict[rsid].validRobotIDs
        validRobotIDs = np.array(validRobotIDs, dtype=np.int32)

        nAvailableRobotIDs = np.zeros(len(epochs), dtype=np.int32)
        availableRobotIDs = [[]] * len(epochs)
        frees = [[]] * len(epochs)

        if(len(validRobotIDs) == 0):
            available = dict()
            available['available'] = False
            available['nAvailableRobotIDs'] = nAvailableRobotIDs
            available['availableRobotIDs'] = availableRobotIDs
            available['freeExposures'] = frees
            return(available)

        # If we are going to require ALL epochs can be fulfilled, we
        # can punt early
        if(strict):
            if(len(epochs) == 1):
                if(self._robotnexp_max[validRobotIDs, epochs[0]].max() < nexps[0]):
                    available = dict()
                    available['available'] = False
                    available['nAvailableRobotIDs'] = nAvailableRobotIDs
                    available['availableRobotIDs'] = availableRobotIDs
                    available['freeExposures'] = frees
                    return(available)
            else:
                for iepoch, epoch in enumerate(epochs):
                    if(self._robotnexp_max[validRobotIDs, epoch].max() < nexps[iepoch]):
                        available = dict()
                        available['available'] = False
                        available['nAvailableRobotIDs'] = nAvailableRobotIDs
                        available['availableRobotIDs'] = availableRobotIDs
                        available['freeExposures'] = frees
                        return(available)

        validRobotIDs.sort()
        if(self.nocalib is False):
            isspare = self._has_spare_calib[self._calibration_index[self.rsid2indx[rsid] + 1], :]
        else:
            isspare = False

        for iepoch, epoch in enumerate(epochs):
            nexp = nexps[iepoch]
            arlist = []
            flist = []
            ican = np.where(self._robotnexp_max[validRobotIDs, epoch] >= nexp)[0]
            for robotID in validRobotIDs[ican]:
                ok, free = self.available_robot_epoch(rsid=rsid,
                                                      robotID=robotID,
                                                      epoch=epoch,
                                                      nexp=nexp,
                                                      isspare=isspare)

                if(ok):
                    arlist.append(robotID)
                    flist.append(free)
                    # If this robot was good, then let's just return it
                    if(first):
                        break
            availableRobotIDs[iepoch] = arlist
            nAvailableRobotIDs[iepoch] = len(arlist)
            frees[iepoch] = flist

        available = dict()
        available['available'] = nAvailableRobotIDs.min() > 0
        available['nAvailableRobotIDs'] = nAvailableRobotIDs
        available['availableRobotIDs'] = availableRobotIDs
        available['freeExposures'] = frees
        return(available)

    def assign_epochs(self, rsid=None, epochs=None, nexps=None):
        """Assign target to robots in a set of epochs

        Parameters:
        ----------

        rsid : np.int64
            rsid of target to assign

        epochs : ndarray of np.int32
            epochs to assign to

        nexps : ndarray of np.int32
            number of exposures needed

        method : str
            method to use to pick which robot ('first')

        Returns:
        --------

        success : bool
            True if successful, False otherwise
"""
        iscalib = False
        if(self.nocalib is False):
            if(self.targets['category'][self.rsid2indx[rsid]] in self.required_calibrations):
                iscalib = True

        if(self.methods['assign_epochs'] == 'first'):
            first = True
        else:
            first = False

        available = self.available_epochs(rsid=rsid, epochs=epochs,
                                          nexps=nexps, iscalib=iscalib,
                                          strict=True, first=first)
        availableRobotIDs = available['availableRobotIDs']
        freeExposures = available['freeExposures']

        # Check if there are robots available
        nRobotIDs = np.array([len(x) for x in availableRobotIDs])
        if(nRobotIDs.min() < 1):
            return False

        # Assign to each epoch
        for iepoch, epoch in enumerate(epochs):
            currRobotIDs = np.array(availableRobotIDs[iepoch], dtype=np.int32)
            if(self.methods['assign_epochs'] == 'first'):
                irobot = 0
            if(self.methods['assign_epochs'] == 'fewestcompeting'):
                irobot = np.argmin(self._competing_targets[currRobotIDs])
            robotID = currRobotIDs[irobot]
            free = freeExposures[iepoch][irobot]
            nexp = nexps[iepoch]

            self.assign_robot_epoch(rsid=rsid, robotID=robotID, epoch=epoch,
                                    nexp=nexp, free=free,
                                    reset_satisfied=False,
                                    reset_has_spare=False)

        indx = self.rsid2indx[rsid]
        catalogid = self.targets['catalogid'][indx]
        self._set_satisfied(catalogids=[catalogid])
        if(self.nocalib is False):
            self._set_has_spare_calib()

        return True

    def assign_cadence(self, rsid=None):
        """Assign target to robots according to its cadence

        Parameters:
        ----------

        rsid : np.int64
            rsid of target to assign

        Returns:
        --------

        success : bool
            True if successful, False otherwise

        Coments
"""
        indx = self.rsid2indx[rsid]
        target_cadence = self.targets['cadence'][indx]

        ok, epochs_list, nexps_list = clist.cadence_consistency(target_cadence,
                                                                self.field_cadence.name,
                                                                return_solutions=True,
                                                                epoch_level=True,
                                                                merge_epochs=True)

        if(ok == False):
            return False

        # Check for all potential epochs whether they can accomodate at
        # least the minimum number of exposures; if not we can eliminate
        # them.
        if(len(epochs_list) > 100):
            epochs = np.arange(self.field_cadence.nepochs, dtype=np.int32)
            nexps = (np.zeros(self.field_cadence.nepochs, dtype=np.int32) + 
                     clist.cadences[target_cadence].nexp.min())
        else:
            epochs = np.unique(np.array([e for es in epochs_list for e in es]))
            nexps = np.zeros(len(epochs), dtype=np.int32) + np.array([ne for nes in nexps_list for ne in nes], dtype=np.int32).min()
            
        available = self.available_epochs(rsid, epochs=epochs, nexps=nexps,
                                          iscalib=False, strict=False, first=True)
        ibad = np.where(available['nAvailableRobotIDs'] == 0)[0]
        epoch_bad = np.zeros(self.field_cadence.nepochs, dtype=np.bool)
        epoch_bad[epochs[ibad]] = True
        
        for indx, epochs in enumerate(epochs_list):
            if(epoch_bad[epochs].max() == False):
                nexps = nexps_list[indx]
                if(self.assign_epochs(rsid=rsid, epochs=epochs, nexps=nexps)):
                    return True
                
        return False

    def _set_satisfied(self, catalogids=None):
        """Set satisfied flag based on assignments

        Parameters:
        ----------

        catalogids : ndarray of np.int64
            catalogids to set (defaults to apply to all targets)

        Notes:
        -----

        'satisfied' means that the exposures obtained for this catalog ID satisfy
        the cadence for an rsid.
"""
        if(catalogids is None):
            catalogids = self._unique_catalogids

        for catalogid in catalogids:
            # Check for other instances of this catalogid, and whether
            # assignments have satisfied their cadence
            icats = np.where((self.targets['catalogid'] == catalogid) &
                             (self.targets['incadence']))[0]
            if(len(icats) > 0):
                gotexp = (self.assignments['robotID'][icats, :] >= 0).sum(axis=0)
                iexp = np.where(gotexp > 0)[0]
                self.assignments['satisfied'][icats] = 0
                for icat in icats:
                    other_cadence_name = self.targets['cadence'][icat]

                    # TODO: CHECK OUT EFFICIENCY HERE
                    fits = clist.exposure_consistency(other_cadence_name,
                                                      self.field_cadence.name,
                                                      iexp)
                    if(fits):
                        self.assignments['satisfied'][icat] = 1

        return

    def _assign_one_by_one(self, rsids=None, check_satisfied=True):
        """Assign a set of targets to robots

        Parameters:
        ----------

        rsids : ndarray of np.int64
            rsids of targets to assign

        check_satisfied : bool
            if True, do not try to reassign targets that are already satisfied

        Returns:
        --------

        success : ndarray of bool
            True if successful, False otherwise

        Notes:
        -----

        Performs assigment in order given
"""
        success = np.zeros(len(rsids), dtype=np.bool)
        for i, rsid in enumerate(rsids):
            # Perform the assignment
            if((check_satisfied == False) |
               (self.assignments['satisfied'][self.rsid2indx[rsid]] == 0)):
                success[i] = self.assign_cadence(rsid=rsid)
        return(success)

    def assign_cadences(self, rsids=None, check_satisfied=True):
        """Assign a set of targets to robots

        Parameters:
        ----------

        rsids : ndarray of np.int64
            rsids of targets to assign

        check_satisfied : bool
            if True, do not try to reassign targets that are already satisfied

        Returns:
        --------

        success : ndarray of bool
            True if successful, False otherwise

        Notes:
        -----

        Sorts cadences by priority for assignment.
"""
        success = np.zeros(len(rsids), dtype=np.bool)
        indxs = np.array([self.rsid2indx[r] for r in rsids], dtype=np.int32)

        # Find single bright cases
        cadences = np.unique(self.targets['cadence'][indxs])
        singlebright = np.zeros(len(self.targets), dtype=np.bool)
        multibright = np.zeros(len(self.targets), dtype=np.bool)
        for cadence in cadences:
            if(clist.cadence_consistency(cadence, '_field_single_1x1',
                                         return_solutions=False)):
                icad = np.where(self.targets['cadence'][indxs] == cadence)[0]
                singlebright[indxs[icad]] = True
            elif(clist.cadence_consistency(cadence, '_field_single_12x1',
                                           return_solutions=False)):
                icad = np.where(self.targets['cadence'][indxs] == cadence)[0]
                multibright[indxs[icad]] = True

        priorities = np.unique(self.targets['priority'][indxs])
        for priority in priorities:
            if(self.verbose):
                print("fieldid {fid}: Assigning priority {p}".format(p=priority, fid=self.fieldid), flush=True)
            iormore = np.where((self.targets['priority'][indxs] >= priority) &
                               (self._is_calibration[indxs] == False))[0]
            self._set_competing_targets(rsids[iormore])

            iassign = np.where((singlebright[indxs] == False) &
                               (multibright[indxs] == False) &
                               (self.assignments['satisfied'][indxs] == 0) &
                               (self.targets['priority'][indxs] == priority))[0]

            if(self.verbose):
                iall = np.where((self.assignments['satisfied'][indxs] == 0) &
                               (self.targets['priority'][indxs] == priority))[0]

                outstr = "fieldid {fid}: Includes cadences ".format(fid=self.fieldid)
                pcads = np.unique(self.targets['cadence'][indxs[iall]])
                for pcad in pcads:
                    outstr = outstr + pcad + " "
                print(outstr, flush=True)

                outstr = "fieldid {fid}: Includes cartons ".format(fid=self.fieldid)
                pcarts = np.unique(self.targets['carton'][indxs[iall]])
                for pcart in pcarts:
                    outstr = outstr + pcart + " "
                print(outstr, flush=True)
            
            if(len(iassign) > 0):
                if(self.verbose):
                    print("fieldid {fid}:  - {n} assigning one-by-one".format(n=len(iassign), fid=self.fieldid), flush=True)
                    
                success[iassign] = self._assign_one_by_one(rsids=rsids[iassign],
                                                           check_satisfied=check_satisfied)  
                    
                if(self.verbose):
                    print("fieldid {fid}:    (assigned {n})".format(n=success[iassign].sum(), fid=self.fieldid), flush=True)

            # It is always affordable to run through the single bright
            # cases twice. Why does it matter? Because when they displace
            # calibration targets on the first cycle, that can change the
            # collision situation on the second round. This is a 1% effect.
            # A second cycle might be worth doing for one-by-one cases, but
            # it is more expensive in that case in terms of run-time.
            for icycle in range(2):
                isinglebright = np.where(singlebright[indxs] &
                                         (self.assignments['satisfied'][indxs] == 0) &
                                         (self.targets['priority'][indxs] == priority))[0]
                if(len(isinglebright) > 0):
                    if(self.verbose):
                        print("fieldid {fid}:  - {n} assigning as single bright (cycle {i})".format(n=len(isinglebright), i=icycle, fid=self.fieldid), flush=True)
                    self._assign_singlebright(indxs=indxs[isinglebright])
                    success[isinglebright] = self.assignments['satisfied'][indxs[isinglebright]]

                    if(self.verbose):
                        print("fieldid {fid}:    (assigned {n})".format(n=success[isinglebright].sum(), fid=self.fieldid), flush=True)

            for icycle in range(1):
                imultibright = np.where(multibright[indxs] &
                                        (self.assignments['satisfied'][indxs] == 0) &
                                        (self.targets['priority'][indxs] == priority))[0]
                if(len(imultibright) > 0):
                    if(self.verbose):
                        print("fieldid {fid}:  - {n} assigning as multi bright (cycle {i})".format(n=len(imultibright), i=icycle, fid=self.fieldid), flush=True)
                    self._assign_multibright(indxs=indxs[imultibright])
                    success[imultibright] = self.assignments['satisfied'][indxs[imultibright]]

                    if(self.verbose):
                        print("fieldid {fid}:    (assigned {n})".format(n=success[imultibright].sum(), fid=self.fieldid), flush=True)

            self._competing_targets = None

        return(success)

    def _assign_singlebright(self, indxs=None):
        """Assigns 1x1 bright targets en masse

        Parameters
        ----------

        indxs : ndarray of np.int32
            indices into self.targets of targets to assign
"""
        rsids = self.targets['rsid'][indxs]
        iexps = np.arange(self.field_cadence.nexp_total, dtype=np.int32)

        tdict = self.mastergrid.targetDict

        for rsid in rsids:
            indx = self.rsid2indx[rsid]
            robotIDs = np.array(tdict[rsid].validRobotIDs)

            if((len(robotIDs) > 0) &
               (self.assignments['satisfied'][indx] == 0)):

                gotem = False
                for iexp in iexps:
                    # Only check possibly free robots
                    robot2indx = self._robot2indx[robotIDs, iexp]
                    if(self.nocalib is False):
                        spare = self._has_spare_calib[self._calibration_index[robot2indx + 1], iexp]
                        ifree = np.where((robot2indx < 0) | (spare == True))[0]
                    else:
                        ifree = np.where(robot2indx < 0)[0]
                    for robotID in robotIDs[ifree]:
                        collided = self.collide_robot_exposure(rsid=rsid,
                                                               robotID=robotID,
                                                               iexp=iexp)
                        if(collided == False):
                            self.assign_robot_exposure(robotID=robotID,
                                                       rsid=rsid,
                                                       iexp=iexp,
                                                       reset_satisfied=True,
                                                       reset_has_spare=True)
                            gotem = True
                            break

                    if(gotem):
                        break

        return

    def _assign_multibright(self, indxs=None):
        """Assigns nx1 bright targets en masse

        Parameters
        ----------

        indxs : ndarray of np.int32
            indices into self.targets of targets to assign
"""
        rsids = self.targets['rsid'][indxs]
        iexps = np.arange(self.field_cadence.nexp_total, dtype=np.int32)

        tdict = self.mastergrid.targetDict

        for rsid in rsids:
            indx = self.rsid2indx[rsid]
            nexp = clist.cadences[self.targets['cadence'][indx]].nexp_total
            robotIDs = np.array(tdict[rsid].validRobotIDs)

            if((len(robotIDs) > 0) &
               (self.assignments['satisfied'][indx] == 0)):

                iexpgot = []
                for iexp in iexps:
                    # Only check possibly free robots
                    robot2indx = self._robot2indx[robotIDs, iexp]
                    if(self.nocalib is False):
                        spare = self._has_spare_calib[self._calibration_index[robot2indx + 1], iexp]
                        ifree = np.where((robot2indx < 0) | (spare == True))[0]
                    else:
                        ifree = np.where(robot2indx < 0)[0]
                    for robotID in robotIDs[ifree]:
                        collided = self.collide_robot_exposure(rsid=rsid,
                                                               robotID=robotID,
                                                               iexp=iexp)
                        if(collided == False):
                            iexpgot.append(iexp)
                            break

                    if(len(iexpgot) >= nexp):
                        break
                    
                if(len(iexpgot) >= nexp):
                    for iexp in iexpgot[0:nexp]:
                        self.assign_robot_exposure(robotID=robotID,
                                                   rsid=rsid,
                                                   iexp=iexp,
                                                   reset_satisfied=True,
                                                   reset_has_spare=True)

        return

    def _assign_cp_model(self, rsids=None, robotIDs=None, check_collisions=True):
        """Assigns using CP-SAT to optimize number of targets

        Parameters
        ----------

        rsids : ndarray of np.int64
            [N] rsids of targets to assign

        robotIDs : ndarray of np.int32
            robots which are available to assign

        check_collisions : bool
            if set, check for collisions (default True)

        Returns:
        -------

        assignedRobotIDs : ndarray of np.int32
            [N] robots to assign to

        Notes:
        -----

        Doesn't yet limit to robotIDs input

        Plan to also allow certain rsids to be guaranteed
"""
        rg = self.mastergrid
        for r in rg.robotDict:
            rg.unassignRobot(r)
            rg.homeRobot(r)

        # Initialize Model
        model = cp_model.CpModel()

        # Add variables; one for each robot-target pair
        # Make a dictionary to organize them as wwrt[robotID][rsid],
        # and one to organize them as wwtr[rsid][robotID], and
        # also a flattened list
        wwrt = dict()
        wwtr = dict()
        for robotID in rg.robotDict:
            r = rg.robotDict[robotID]
            for rsid in interlist(r.validTargetIDs, rsids):
                name = 'ww[{r}][{c}]'.format(r=robotID, c=rsid)
                if(rsid not in wwtr):
                    wwtr[rsid] = dict()
                if(robotID not in wwrt):
                    wwrt[robotID] = dict()
                wwrt[robotID][rsid] = model.NewBoolVar(name)
                wwtr[rsid][robotID] = wwrt[robotID][rsid]
        ww_list = [wwrt[y][x] for y in wwrt for x in wwrt[y]]

        # Constrain to use only one target per robot
        wwsum_robot = dict()
        for robotID in wwrt:
            rlist = [wwrt[robotID][c] for c in wwrt[robotID]]
            wwsum_robot[robotID] = cp_model.LinearExpr.Sum(rlist)
            model.Add(wwsum_robot[robotID] <= 1)

        # Constrain to use only one robot per target
        wwsum_target = dict()
        for rsid in wwtr:
            tlist = [wwtr[rsid][r] for r in wwtr[rsid]]
            wwsum_target[rsid] = cp_model.LinearExpr.Sum(tlist)
            model.Add(wwsum_target[rsid] <= 1)

        # Do not allow collisions
        if(check_collisions):

            # Find potention collisions
            collisions = []
            for robotID1 in rg.robotDict:
                r1 = rg.robotDict[robotID1]
                for rsid1 in r1.validTargetIDs:
                    rg.assignRobot2Target(robotID1, rsid1)
                    for robotID2 in r1.robotNeighbors:
                        r2 = rg.robotDict[robotID2]
                        for rsid2 in r2.validTargetIDs:
                            if(rsid1 != rsid2):
                                rg.assignRobot2Target(robotID2, rsid2)
                                if(rg.isCollidedWithAssigned(robotID1)):
                                    collisions.append((robotID1,
                                                       rsid1,
                                                       robotID2,
                                                       rsid2))
                                rg.homeRobot(robotID2)
                    rg.homeRobot(robotID1)

            # Now add constraint that collisions can't occur
            for robotID1, rsid1, robotID2, rsid2 in collisions:
                ww1 = wwrt[robotID1][rsid1]
                ww2 = wwrt[robotID2][rsid2]
                tmp_collision = cp_model.LinearExpr.Sum([ww1, ww2])
                model.Add(tmp_collision <= 1)

        # Maximize the total sum
        wwsum_all = cp_model.LinearExpr.Sum(ww_list)
        model.Maximize(wwsum_all)

        model.AddDecisionStrategy(ww_list,
                                  cp_model.CHOOSE_FIRST,
                                  cp_model.SELECT_MAX_VALUE)

        solver = cp_model.CpSolver()
        solver.parameters.num_search_workers = 16
        status = solver.Solve(model)

        assignedRobotIDs = np.zeros(len(rsids), dtype=np.int32) - 1
        if status == cp_model.OPTIMAL:
            for robotID in wwrt:
                for rsid in wwrt[robotID]:
                    assigned = solver.Value(wwrt[robotID][rsid])
                    if(assigned):
                        irsid = np.where(rsids == rsid)[0]
                        assignedRobotIDs[irsid] = robotID

        return(assignedRobotIDs)

    def assign_full_cp_model(self, rsids=None):
        """Assigns rsids exactly matching field cadence using the CP-SAT module

        Parameters:
        ----------

        rsids : ndarray of np.int64
            rsids of targets to assign

        Returns:
        --------

        success : ndarray of bool
            True if successful, False otherwise

        Notes:
        -----

        Assigns only the ones matching the field cadence
"""
        # Weeds out ones not in field cadence
        keep = np.ones(len(rsids), dtype=np.int32)
        for i, rsid in enumerate(rsids):
            if(self.targets['cadence'][self.rsid2indx[rsid]] != self.field_cadence.name):
                keep[i] = 0
        ikeep = np.where(keep)[0]
        rsids = rsids[ikeep]

        robotIDs = self._assign_cp_model(rsids=rsids)

        for rsid, robotID in zip(rsids, robotIDs):
            if(robotID >= 0):
                for epoch in range(self.field_cadence.nepochs):
                    nexp = self.field_cadence.nexp[epoch]
                    self.assign_robot_epoch(rsid=rsid, robotID=robotID, epoch=epoch, nexp=nexp)

        success = robotIDs >= 0
        return(success)

    def decollide_unassigned(self):
        """Decollide all unassigned robots"""
        if(not self.allgrids):
            return

        for iexp, rg in enumerate(self.robotgrids):
            for robotID in rg.robotDict:
                if(rg.robotDict[robotID].isAssigned() == False):
                    rg.decollideRobot(robotID)
        return

    def assign_calibrations(self):
        """Assign all calibration targets"""
        if(self.nocalib):
            return

        if(self.verbose):
            print("fieldid {fid}: Assigning calibrations".format(fid=self.fieldid), flush=True)
        
        icalib = np.where(self._is_calibration)[0]
        self.assign_cadences(rsids=self.targets['rsid'][icalib])
        self._set_has_spare_calib()
        if(self.verbose):
            print("fieldid {fid}:   (done assigning calibrations)".format(fid=self.fieldid), flush=True)
        return

    def assign_science(self):
        """Assign all science targets"""
        if(self.verbose):
            print("fieldid {fid}: Assigning science".format(fid=self.fieldid), flush=True)

        iscience = np.where((self.targets['category'] == 'science') &
                            (self.targets['incadence']) &
                            (self.target_duplicated == 0))[0]
        np.random.seed(self.fieldid)
        random.seed(self.fieldid)
        np.random.shuffle(iscience)
        self.assign_cadences(rsids=self.targets['rsid'][iscience])

        if(self.verbose):
            print("fieldid {fid}:   (done assigning science)".format(fid=self.fieldid), flush=True)
        return

    def assign(self, coordinated_targets=None):
        """Assign all targets

        Parameters:
        ----------

        coordinated_targets : dict
            dictionary of coordinated targets (keys are rsids, values are bool)


        Notes:
        -----

        Does not true to assign any targets for which
        coordinated_targets[rsid] is True.
"""

        # Deal with any targets duplicated
        self.target_duplicated[:] = 0
        if(coordinated_targets is not None):
            for id_idx, rsid in enumerate(self.targets['rsid']):
                if rsid in coordinated_targets.keys():
                    if coordinated_targets[rsid]:
                        self.target_duplicated[id_idx] = 1

        self.assign_calibrations()
        self.assign_science()
        self.decollide_unassigned()

    def assess(self):
        """Assess the current results of assignment in field

        Parameters
        ----------

        Returns
        -------

        results : str
            String describing results
"""
        out = ""

        out = out + "Field cadence: {fc}\n".format(fc=self.field_cadence.name)

        if(self.nocalib is False):
            out = out + "\n"
            out = out + "Calibration targets:\n"
            for c in self.required_calibrations:
                tmp = " {c} (want {rc}):"
                out = out + tmp.format(c=c, rc=self.required_calibrations[c])
                for rcn in self.calibrations[c]:
                    out = out + " {rcn}".format(rcn=rcn)
                out = out + "\n"
        else:
            out = out + "No calibrations\n"

        out = out + "\n"
        out = out + "Science targets:\n"
        iboss = np.where((self.targets['fiberType'] == 'BOSS') &
                         (self.assignments['assigned']) &
                         (self._is_calibration == False))[0]
        out = out + " BOSS targets assigned: {n}\n".format(n=len(iboss))
        iapogee = np.where((self.targets['fiberType'] == 'APOGEE') &
                           (self.assignments['assigned']) &
                           (self._is_calibration == False))[0]
        out = out + " APOGEE targets assigned: {n}\n".format(n=len(iapogee))

        perepoch = np.zeros(self.field_cadence.nepochs, dtype=np.int32)
        out = out + " Targets per epoch:"
        for epoch in range(self.field_cadence.nepochs):
            iexpst = self.field_cadence.epoch_indx[epoch]
            iexpnd = self.field_cadence.epoch_indx[epoch + 1]
            rids = np.where(((self.assignments['robotID'][:, iexpst:iexpnd] >= 0).sum(axis=1) > 0) &
                            (self._is_calibration == False))[0]
            perepoch[epoch] = len(rids)
            out = out + " {p}".format(p=perepoch[epoch])
        out = out + "\n"

        out = out + "\nCarton completion:\n"
        cartons = np.unique(self.targets['carton'])
        for carton in cartons:
            isscience = (self.targets['category'] == 'science')
            incarton = (self.targets['carton'] == carton)
            issatisfied = (self.assignments['satisfied'] > 0)
            icarton = np.where(incarton & isscience)[0]
            igot = np.where(incarton & issatisfied & isscience)[0]
            if(len(icarton) > 0):
                tmp = " {carton}: {ngot} of {ncarton}\n".format(carton=carton,
                                                                ngot=len(igot),
                                                                ncarton=len(icarton))
                out = out + tmp 
        out = out + "\n"

        return(out)

    def validate(self):
        """Validate a field solution

        Parameters:
        -------

        Returns:
        -------

        nproblems : int
            Number of problems discovered

        Comments:
        --------

        Prints nature of problems identified to stdout

        Checks self-consistency between the robotGrid assignments and
        the assignments array in the object.

        Checks self-consistency between the calibrations dictionary
        and the number of actually assigned calibration targets.

        Checks that there are no collisions.
"""
        nproblems = 0

        if(not self.allgrids):
            print("allgrids is False, so no collisions are accounted for")
            nproblems = nproblems + 1

        if(self.nocalib is False):
            test_calibrations = dict()
            for c in self.required_calibrations:
                test_calibrations[c] = np.zeros(self.field_cadence.nexp_total,
                                                dtype=np.int32)

            for target, assignment in zip(self.targets, self.assignments):
                if(target['category'] in self.required_calibrations):
                    for iexp, robotID in enumerate(assignment['robotID']):
                        if(robotID >= 0):
                            test_calibrations[target['category']][iexp] += 1

        for indx, target in enumerate(self.targets):
            assignment = self.assignments[indx]
            isassigned = assignment['robotID'].max() >= 0
            if((isassigned) != (assignment['assigned'])):
                print("rsid={rsid} : assigned misclassification (assigned is set to {assigned}, category is {cat})".format(rsid=target['rsid'], assigned=assignment['assigned'], cat=target['category']))
                nproblems += 1

        # Check that the number of calibrators has been tracked right
        if(self.nocalib is False):
            for c in self.required_calibrations:
                for iexp in range(self.field_cadence.nexp_total):
                    if(test_calibrations[c][iexp] != self.calibrations[c][iexp]):
                        print("number of {c} calibrators tracked incorrectly ({nc} found instead of {nct})".format(c=c, nc=test_calibrations[c][iexp], nct=self.calibrations[c][iexp]))

        # Check that assignments and _robot2indx agree with each other
        for itarget, assignment in enumerate(self.assignments):
            for iexp, robotID in enumerate(assignment['robotID']):
                if(robotID >= 0):
                    if(itarget != self._robot2indx[robotID, iexp]):
                        rsid = self.targets['rsid'][itarget]
                        print("assignments['robotID'] for rsid={rsid} and iexp={iexp} is robotID={robotID}, but _robot2indx[robotID, iexp] is {i}, meaning rsid={rsidtwo}".format(rsid=rsid, iexp=iexp, robotID=robotID, i=self._robot2indx[robotID, iexp], rsidtwo=self.targets['rsid'][self._robot2indx[robotID, iexp]]))
                        nproblems = nproblems + 1

        # Check that _robot2indx and _robotnexp agree with each other
        for robotID in self.mastergrid.robotDict:
            nn = self.field_cadence.nexp.copy()
            for iexp in np.arange(self.field_cadence.nexp_total,
                                  dtype=np.int32):
                if(self._robot2indx[robotID, iexp] >= 0):
                    epoch = self.field_cadence.epochs[iexp]
                    nn[epoch] = nn[epoch] - 1
            for epoch in np.arange(self.field_cadence.nepochs, dtype=np.int32):
                if(nn[epoch] != self._robotnexp[robotID, epoch]):
                    print("_robotnexp for robotID={robotID} and epoch={epoch} is {rnexp}, but should be {nn}".format(robotID=robotID, epoch=epoch, rnexp=self._robotnexp[robotID, epoch], nn=nn[epoch]))
                    nproblems = nproblems + 1

        for robotID in self.mastergrid.robotDict:
            for iexp in np.arange(self.field_cadence.nexp_total,
                                  dtype=np.int32):
                itarget = self._robot2indx[robotID, iexp]
                if(itarget >= 0):
                    if(robotID != self.assignments['robotID'][itarget, iexp]):
                        print("_robot2indx is {i} for robotID=robotID and iexp={iexp} but assignments['robotID'] for itarget={i} is robotID={robotID}".format(iexp=iexp, robotID=robotID, i=itarget))
                        nproblems = nproblems + 1

        if(self.allgrids):
            # Check for collisions
            for iexp, rg in enumerate(self.robotgrids):
                for robotID in rg.robotDict:
                    c = rg.isCollided(robotID)
                    if(c):
                        if(rg.robotDict[robotID].isAssigned()):
                            print("robotID={robotID} iexp={iexp} : collision of assigned robot".format(robotID=robotID, iexp=iexp))
                        else:
                            print("robotID={robotID} iexp={iexp} : collision of unassigned robot".format(robotID=robotID, iexp=iexp))
                        nproblems = nproblems + 1

            # Check _robot2indx, assignments is tracking things correctly
            for iexp, rg in enumerate(self.robotgrids):
                for robotID in rg.robotDict:
                    if(rg.robotDict[robotID].isAssigned()):
                        tid = rg.robotDict[robotID].assignedTargetID
                        itarget = self.rsid2indx[tid]
                    else:
                        itarget = -1
                    if(self._robot2indx[robotID, iexp] != itarget):
                        print("robotID={robotID} iexp={iexp} : expected {i1} in _robot2indx got {i2}".format(robotID=robotID, iexp=iexp, i1=itarget, i2=self._robot2indx[robotID, iexp]))
                        nproblems = nproblems + 1

                    if(itarget != -1):
                        if(self.assignments['robotID'][itarget, iexp] !=
                           robotID):
                            print("rsid={rsid} iexp={iexp} : expected {robotID} in assignments['robotID'], got {actual}".format(rsid=tid, iexp=iexp, robotID=robotID, actual=self.assignments['robotID'][itarget, iexp]))
                            nproblems = nproblems + 1

            # Check assignments is tracking things correctly
            for iexp, rg in enumerate(self.robotgrids):
                for itarget, assignment in enumerate(self.assignments):
                    if(assignment['robotID'][iexp] >= 0):
                        if(rg.robotDict[assignment['robotID'][iexp]].assignedTargetID != 
                           self.targets['rsid'][itarget]):
                            print("robotID={robotID} iexp={iexp} : expected {rsid} in assignedTargetID, got {actual}".format(rsid=self.targets['rsid'][itarget], iexp=iexp, robotID=robotID, actual=rg.robotDict[assignment['robotID'][iexp]].assignedTargetID))
                            nproblems = nproblems + 1

        return(nproblems)

    def validate_cadences(self):
        """Validate the cadences

        Parameters:
        -------

        Returns:
        -------

        nproblems : int
            Number of problems discovered

        Comments:
        --------

        Prints nature of problems identified to stdout

        Checks that assigned targets got the right number and type of epochs.
"""
        nproblems = 0
        for indx, target in enumerate(self.targets):
            target_cadence = clist.cadences[target['cadence']]
            nepochs = 0
            for epoch in range(self.field_cadence.nepochs):
                iexpst = self.field_cadence.epoch_indx[epoch]
                iexpnd = self.field_cadence.epoch_indx[epoch + 1]
                nexp = (assignment['robotID'][iexpst:iexpnd] >= 0).sum()
                if(nexp > 0):
                    if(self.nocalib is False):
                        if(target['category'] in self.required_calibrations):
                            for iexp in range(iexpst, iexpnd):
                                test_calibrations[target['category']][iexp] += 1

                    # Check that the number of exposures assigned is right for this epoch
                    if(target_cadence.nexp[nepochs] != nexp):
                        print("rsid={rsid} epoch={epoch} : nexp mismatch".format(rsid=target['rsid'],
                                                                                 epoch=epoch))
                        nproblems += 1

                    # Check that the skybrightness is right for this epoch
                    if(target_cadence.skybrightness[nepochs] < self.field_cadence.skybrightness[epoch]):
                        print("rsid={rsid} epoch={epoch} : skybrightness mismatch".format(rsid=target['rsid'],
                                                                                          epoch=epoch))
                        nproblems += 1

                    # Check that the right number of exposures have this robotID assignment
                    nexpr = 0
                    for iexp in range(iexpst, iexpnd):
                        rg = self.robotgrids[iexp]
                        robotID = assignment['robotID'][iexp]
                        if(robotID >= 0):
                            if(rg.robotDict[robotID].assignedTargetID == target['rsid']):
                                nexpr = nexpr + 1
                    if(nexpr != target_cadence.nexp[nepochs]):
                        print("rsid={rsid} epoch={epoch} : robots not assigned ({ne} out of {nt})".format(rsid=target['rsid'],
                                                                                                          epoch=epoch, ne=nexp, nt=target_cadence.nexp[nepochs]))
                        nproblems += 1
                    nepochs = nepochs + 1

            # Check that if the target is assigned, it has the right number of epochs
            if((nepochs > 0) & (nepochs != target_cadence.nepochs) &
               (self._is_calibration[indx] == False)):
                print("rsid={rsid} : target assigned with wrong nepochs".format(rsid=target['rsid']))
                nproblems += 1


    def _plot_robot(self, robot, color=None, ax=None):
        """Plot a single robot

        Parameters
        ----------

        robot : Robot object
            instance of robot to plot

        color : str
            color to make beta arm

        ax : Axes object
            matplotlib Axes object to plot on
"""
        xr = robot.xPos
        yr = robot.yPos
        xa = xr + _alphaLen * np.cos(robot.alpha / 180. * np.pi)
        ya = yr + _alphaLen * np.sin(robot.alpha / 180. * np.pi)
        xb = xa + _betaLen * np.cos((robot.alpha + robot.beta) / 180. * np.pi)
        yb = ya + _betaLen * np.sin((robot.alpha + robot.beta) / 180. * np.pi)
        ax.plot(np.array([xr, xa]), np.array([yr, ya]), color=color, alpha=0.5)
        ax.plot(np.array([xa, xb]), np.array([ya, yb]), color=color, linewidth=3)

    def plot(self, iexp=None, robotID=False, catalogid=False):
        """Plot assignments of robots to targets for field

        Parameters
        ----------

        iexp : int or np.int32
            index of exposure to plot

        robotID : bool
            if True, plot the robotID for each robot (default False)

        catalogid : bool
            if True, plot to catalogid for each target (default False)
"""
        if(not self.allgrids):
            print("Cannot plot if allgrids is False")
            return

        target_cadences = np.sort(np.unique(self.targets['cadence']))

        colors = ['black', 'green', 'blue', 'cyan', 'purple', 'red',
                  'magenta', 'grey']

        fig = plt.figure(figsize=(10 * 0.7, 7 * 0.7))
        axfig = fig.add_axes([0., 0., 0.7, 1.])
        axleg = fig.add_axes([0.71, 0., 0.26, 1.])

        if(self.assignments is not None):
            target_got = np.zeros(len(self.targets), dtype=np.int32)
            target_robotid = np.zeros(len(self.targets), dtype=np.int32)
            itarget = np.where(self.assignments['robotID'][:, iexp] >= 0)[0]
            target_got[itarget] = 1
            target_robotid[itarget] = self.assignments['robotID'][itarget, iexp]
            for indx in np.arange(len(target_cadences)):
                itarget = np.where((target_got > 0) & (self.targets['cadence'] ==
                                                       target_cadences[indx]))[0]

                axfig.scatter(self.targets['x'][itarget],
                              self.targets['y'][itarget], s=4)

                icolor = indx % len(colors)
                for i in itarget:
                    robot = self.robotgrids[iexp].robotDict[target_robotid[i]]
                    self._plot_robot(robot, color=colors[icolor], ax=axfig)

        for indx in np.arange(len(target_cadences)):
            itarget = np.where(self.targets['cadence'] == target_cadences[indx])[0]
            icolor = indx % len(colors)
            axfig.scatter(self.targets['x'][itarget],
                          self.targets['y'][itarget], s=2, color=colors[icolor],
                          label=target_cadences[indx])
            axleg.plot(self.targets['x'][itarget],
                       self.targets['y'][itarget], linewidth=4, color=colors[icolor],
                       label=target_cadences[indx])

        xcen = np.array([self.robotgrids[iexp].robotDict[r].xPos
                         for r in self.robotgrids[iexp].robotDict],
                        dtype=np.float32)
        ycen = np.array([self.robotgrids[iexp].robotDict[r].yPos
                         for r in self.robotgrids[iexp].robotDict],
                        dtype=np.float32)
        robotid = np.array([str(r)
                            for r in self.robotgrids[iexp].robotDict])
        axfig.scatter(xcen, ycen, s=6, color='grey', label='Used robot')
        axleg.plot(xcen, ycen, linewidth=4, color='grey', label='Used robot')

        if(robotID):
            for cx, cy, cr in zip(xcen, ycen, robotid):
                plt.text(cx, cy, cr, color='grey', fontsize=8,
                         clip_on=True)

        if(catalogid):
            for cx, cy, ct in zip(self.target_x, self.target_y,
                                  self.target_catalogid):
                plt.text(cx, cy, ct, fontsize=8, clip_on=True)

        used = (self._robot2indx[iexp, :] >= 0)

        inot = np.where(used == False)[0]
        axfig.scatter(xcen[inot], ycen[inot], s=20, color='grey',
                      label='Unused robot')
        axleg.plot(xcen[inot], ycen[inot], color='grey',
                   linewidth=4, label='Unused robot')
        for i in robotid[inot]:
            self._plot_robot(self.robotgrids[iexp].robotDict[int(i)],
                            color='grey', ax=axfig)

        plt.xlim([-370., 370.])
        plt.ylim([-370., 370.])

        h, ell = axleg.get_legend_handles_labels()
        axleg.clear()
        axleg.legend(h, ell, loc='upper left')
        axleg.axis('off')


class FieldSpeedy(Field):
    """FieldSpeedy class

    Parameters:
    ----------

    filename : str
        if set, reads from file (ignores other inputs)

    fieldid : np.int32
        field ID number

    racen : np.float64
        boresight RA, J2000 deg

    deccen : np.float64
        boresight Dec, J2000 deg

    pa : np.float32
        position angle of field (deg E of N)

    observatory : str
        observatory field observed from, 'apo' or 'lco' (default 'apo')

    field_cadence : str
        field cadence (default 'none')

    nocalib : bool
        if True, do not account for calibrations (default False)

    speedy : bool
        if True, perform approximations for speed up (default False)

    Attributes:
    ----------

    racen : np.float64
        boresight RA, J2000 deg

    deccen : np.float64
        boresight Dec, J2000 deg

    pa : np.float32
        position angle of field (deg E of N)

    observatory : str
        observatory field observed from ('apo' or 'lco')

    field_cadence : Cadence object
        cadence associated with field

    collisionBuffer : float
        collision buffer for kaiju (in mm)

    radius : np.float32
        distance from racen, deccen to search for for targets (deg);
        set to 1.5 for observatory 'apo' and 0.95 for observatory 'lco'

    flagdict : Dict
        dictionary of assignment flag values

    rsid2indx : Dict
        dictionary linking rsid (key) to index of targets and assignments arrays.
        (values). E.g. targets['rsid'][f.rsid2indx[rsid]] == rsid

    targets : ndarray
        array of targets, including 'ra', 'dec', 'x', 'y', 'within',
        'priority', 'category', 'cadence', 'catalogid', 'rsid', 'fiberType'

    assignments : ndarray or None
        [len(targets)] array with 'assigned', 'satisfied', 
          'robotID', 'rsflags', 'fiberType'
        for each target; set to None prior to definition of field_cadence

    required_calibrations : OrderedDict
        dictionary with numbers of required calibration sources specified
        for 'sky_boss', 'standard_boss', 'sky_apogee', 'standard_apogee'

    calibrations : OrderedDict
        dictionary of lists with numbers of calibration sources assigned
        for each epoch for 'sky_boss', 'standard_boss', 'sky_apogee',
        'standard_apogee'

    _robot2indx : ndarray of int32 or None
        [nrobots, nexp_total] array of indices into targets

    _robotnexp : ndarray of int32 or None
        [nrobots, nepochs] array of number of exposures available per epoch

    _is_calibration : ndarray of np.bool
        [len(targets)] list of whether the target is a calibration target

    Notes:
    -----

    This class internally assumes that robotIDs are sequential integers starting at 0.

    Relative to Field, this class behaves as follows: 
     * nocalib is set True, so calibrations are skipped, which allows a
       a substantial simplification.
     * Any 1x1 bright cadences are performed en masse
     * Any cadences consistent with 12x1 bright cadences are performed en masse
"""
    def __init__(self, filename=None, racen=None, deccen=None, pa=0.,
                 observatory='apo', field_cadence='none', collisionBuffer=2.,
                 fieldid=1, verbose=False):
        super().__init__(filename=filename, racen=racen, pa=pa,
                         observatory=observatory, field_cadence=field_cadence,
                         collisionBuffer=collisionBuffer, fieldid=fieldid,
                         verbose=verbose,
                         nocalib=True, nocollide=True, allgrids=False)
        return

    def assign_cadences(self, rsids=None, check_satisfied=True):
        """Assign a set of targets to robots

        Parameters:
        ----------

        rsids : ndarray of np.int64
            rsids of targets to assign

        check_satisfied : bool
            if True, do not try to reassign targets that are already satisfied

        Returns:
        --------

        success : ndarray of bool
            True if successful, False otherwise

        Notes:
        -----

        Sorts cadences by priority for assignment.
"""
        success = np.zeros(len(rsids), dtype=np.bool)
        indxs = np.array([self.rsid2indx[r] for r in rsids], dtype=np.int32)

        # Find single bright cases
        cadences = np.unique(self.targets['cadence'][indxs])
        singlebright = np.zeros(len(self.targets), dtype=np.bool)
        for cadence in cadences:
            if(clist.cadence_consistency(cadence, '_field_single_1x1',
                                         return_solutions=False)):
                icad = np.where(self.targets['cadence'][indxs] == cadence)[0]
                singlebright[indxs[icad]] = True

        # Find multiple single exposure bright cases
        multibright = np.zeros(len(self.targets), dtype=np.bool)
        for cadence in cadences:
            if(clist.cadence_consistency(cadence, '_field_single_12x1',
                                         return_solutions=False)):
                icad = np.where((self.targets['cadence'][indxs] == cadence) &
                                (singlebright[indxs] == False))[0]
                multibright[indxs[icad]] = True

        priorities = np.unique(self.targets['priority'][indxs])
        for priority in priorities:
            iormore = np.where((self.targets['priority'][indxs] >= priority) &
                               (self._is_calibration[indxs] == False))[0]
            self._set_competing_targets(rsids[iormore])

            # Since we are in speedy mode, skip the single-bright and
            # multibright cases
            iassign = np.where((singlebright[indxs] == False) &
                               (multibright[indxs] == False) &
                               (self.targets['priority'][indxs] == priority))[0]

            success[iassign] = self._assign_one_by_one(rsids=rsids[iassign],
                                                       check_satisfied=check_satisfied)

            imultibright = np.where(multibright[indxs] &
                                    (self.assignments['satisfied'][indxs] == 0) &
                                    (self.targets['priority'][indxs] == priority))[0]
            if(len(imultibright) > 0):
                self._assign_multibright(indxs=indxs[imultibright])

            isinglebright = np.where(singlebright[indxs] &
                                     (self.assignments['satisfied'][indxs] == 0) &
                                     (self.targets['priority'][indxs] == priority))[0]
            if(len(isinglebright) > 0):
                self._assign_singlebright(indxs=indxs[isinglebright])

            self._competing_targets = None

        return(success)

    def _assign_singlebright(self, indxs=None):
        """Assigns 1x1 bright targets en masse

        Parameters
        ----------

        indxs : ndarray of np.int32
            indices into self.targets of targets to assign

        Notes
        -----

        First, uniquifies on catalogid so as not to repeat itself.

        Second, loops through robots, and assigns its unused exposures to
        singlebrights.

        Ignores collisions!
"""
        inindx = np.zeros(len(self.targets), dtype=np.bool)
        inindx[indxs] = 1

        # Find unique set of catalogid and create index into
        catalogids, iunique = np.unique(self.targets['catalogid'][indxs],
                                        return_index=True)
        indxs = indxs[iunique]
        rsids = set(self.targets['rsid'][indxs])

        for robotID in self.mastergrid.robotDict:
            r = self.mastergrid.robotDict[robotID]
            robot_rsids = set(r.validTargetIDs)
            curr_rsids = np.array(list(robot_rsids.intersection(rsids)),
                                  dtype=np.int64)
            if(len(curr_rsids) > 0):
                np.random.shuffle(curr_rsids)
                ifree = np.where(self._robot2indx[robotID, :] < 0)[0]
                if(len(ifree) >= len(curr_rsids)):
                    ifree = ifree[0:len(curr_rsids)]
                for icurr, iexp in enumerate(ifree):
                    self.assign_robot_exposure(robotID=robotID,
                                               rsid=curr_rsids[icurr],
                                               iexp=iexp,
                                               reset_satisfied=False,
                                               reset_has_spare=False)
                    indx = self.rsid2indx[curr_rsids[icurr]]
                    icat = np.where((self.targets['catalogid'] == 
                                     self.targets['catalogid'][indx])
                                    & (inindx))[0]
                    self.assignments['satisfied'][icat] = 1
                    rsids.remove(curr_rsids[icurr])

        self.decollide_unassigned()

    def _assign_multibright(self, indxs=None):
        """Assigns nx1 bright targets (no constraints) en masse

        Parameters
        ----------

        indxs : ndarray of np.int32
            indices into self.targets of targets to assign

        Notes
        -----

        Loops through robots, and assigns its unused exposures to
        multibrights (does not take advantage of using different 
        robots at different epochs).

        Ignores collisions! Doesn't account for spare calib fibers.
"""
        rsids = set(self.targets['rsid'][indxs])

        for robotID in self.mastergrid.robotDict:
            r = self.mastergrid.robotDict[robotID]
            robot_rsids = set(r.validTargetIDs)
            curr_rsids = np.array(list(robot_rsids.intersection(rsids)),
                                  dtype=np.int64)
            if(len(curr_rsids) > 0):
                np.random.shuffle(curr_rsids)
                ifree = np.where(self._robot2indx[robotID, :] < 0)[0]
                icurr = 0
                irsid = 0
                while((icurr < len(ifree)) & (irsid < len(curr_rsids))):
                    curr_rsid = curr_rsids[irsid]
                    indx = self.rsid2indx[curr_rsid]
                    nexp = clist.cadences[self.targets['cadence'][indx]].nepochs
                    if(icurr + nexp < len(ifree)):
                        for i in np.arange(nexp, dtype=np.int32):
                            self.assign_robot_exposure(robotID=robotID,
                                                       rsid=curr_rsid,
                                                       iexp=ifree[icurr],
                                                       reset_satisfied=False,
                                                       reset_has_spare=False)
                            icurr = icurr + 1
                        self._set_satisfied(catalogids=[self.targets['catalogid'][indx]])
                        rsids.remove(curr_rsid)
                    irsid = irsid + 1

        self.decollide_unassigned()<|MERGE_RESOLUTION|>--- conflicted
+++ resolved
@@ -73,11 +73,7 @@
 """
 
 # Establish access to the CadenceList singleton
-<<<<<<< HEAD
 clist = roboscheduler.cadence.CadenceList()
-=======
-clist = cadence.CadenceList()
->>>>>>> 38c52043
 
 class Field(object):
     """Field class
