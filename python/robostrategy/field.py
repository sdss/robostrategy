#!/usr/bin/env python
# -*- coding:utf-8 -*-

# @Filename: field.py
# @License: BSD 3-clause (http://www.opensource.org/licenses/BSD-3-Clause)


import os
import json
import numpy as np
import fitsio
import matplotlib.pyplot as plt

import roboscheduler.cadence as cadence
import kaiju.robotGrid

# import observesim.robot as robot

__all__ = ['Field']

"""Field module class.

Dependencies:

 numpy
 fitsio
 matplotlib
 roboscheduler
 kaiju

"""


class Field(object):
    """Field class

    Parameters:
    ----------

    racen : np.float64
        boresight RA, J2000 deg

    deccen : np.float64
        boresight Dec, J2000 deg

    observatory : str
        observatory field observed from, 'apo' or 'lco' (default 'apo')

    fps_layout : str
        name of FPS layout to assume (default 'filled_hex')

    db : boolean
        whether to use database when setting up Robot instance (default True)

    Attributes:
    ----------

    racen : np.float64
        boresight RA, J2000 deg

    deccen : np.float64
        boresight Dec, J2000 deg

    observatory : str
        observatory field observed from ('apo' or 'lco')

    field_cadence : int, np.int32
        name of field cadence (as given in cadencelist)

    robotgrids : list
        instances of RobotGrid, one per exposure

    cadencelist : CadenceList class
        instance of CadenceList (singleton)

    ntarget : int or np.int32
        number of targets

    target_array : ndarray
        ndarray with target info, exact format varies

    target_ra : ndarray of np.float64
        RA of targets, J2000 deg

    target_dec : ndarray of np.float64
        Dec of targets, J2000 deg

    target_x : ndarray of np.float64
        x positions of targets, mm

    target_y : ndarray of np.float64
        y positions of targets, mm

    target_within : ndarray of np.int32
        1 if target is within the robot hexagon, 0 otherwise

    target_priority : ndarray of np.int32
        priorities of targets (lower is considered first)

    target_program : ndarray of strings
        program of targets

    target_category : ndarray of strings
        category of targets ('SKY', 'STANDARD', 'SCIENCE')

    target_pk : ndarray of np.int64
        unique primary key for each target

    target_cadence : ndarray of np.int32
        cadences of targets

    target_incadence : ndarray of np.bool
        whether each target is allowed in the field cadence (set by assign())

    target_assigned : ndarray of np.int32
        (ntarget) array of 0 or 1, indicating whether target is assigned

    target_assignments : ndarray of np.int32
        (ntarget, nexposure) array of positionerid for each target

    assignment : ndarray of np.int32
        (npositioner, nexposure) array of target indices

    greedy_limit : int or np.int32
        number of exposures above which assign() uses greedy algorithm

    Methods:
    -------

    targets_fromarray() : read targets from an ndarray
    targets_fromfits() : read targets from a FITS file
    targets_toarray() : write targets to an ndarray
    tofits() : write targets (and assignments) to a FITS file
    assign() : assign targets to robots for cadence
    plot() : plot assignments of robots to targets

    Notes:
    -----

    assignments gives a direct index into the target_* arrays, or -1
    for unassigned positioner-exposures. It does not contain
    target_pk.
"""
    def __init__(self, racen=None, deccen=None,
                 db=True, observatory='apo'):
        self.stepSize = 1  # for kaiju
        self.collisionBuffer = 2.0  # for kaiju
        self.mastergrid = self._robotGrid()
        self.robotgrids = []
        self.stepSize = 1
        self.racen = racen
        self.deccen = deccen
        self.observatory = observatory
        self.cadencelist = cadence.CadenceList()
        self.set_field_cadence('none')
        self.assignments = None
        self.target_assigned = None
        self.target_assignments = None
        self.target_incadence = None
        self.greedy_limit = 100
        self.nsky_apogee = 20
        self.nstandard_apogee = 20
        self.nsky_boss = 50
        self.nstandard_boss = 20
        return

    def _arrayify(self, quantity=None, dtype=np.float64):
        """Cast quantity as ndarray of numpy.float64"""
        try:
            length = len(quantity)
        except TypeError:
            length = 1
        return np.zeros(length, dtype=dtype) + quantity

    def _robotGrid(self):
        """Return a RobotGrid instance"""
        rg = kaiju.robotGrid.RobotGridFilledHex(collisionBuffer=self.collisionBuffer)
        for r in rg.allRobots:
            r.setAlphaBeta(0., 180.)
        return(rg)

    def set_target_assignments(self):
        """Convert assignments array to per-target basis

        Notes:
        ------

        Sets attributes target_assignment and target_assigned based on
        the assignments attribute values.
"""
        if(self.assignments is None):
            return

        nexp = self.nexposures
        self.target_assignments = np.zeros((self.ntarget, nexp),
                                           dtype=np.int32) - 1
        self.target_assigned = np.zeros(self.ntarget, dtype=np.int32)
        for iexp in np.arange(nexp, dtype=np.int32):
            rg = self.mastergrid
            for irobot in np.arange(rg.nRobots, dtype=np.int32):
                curr_assignment = self.assignments[irobot, iexp]
                if(curr_assignment >= 0):
                    self.target_assigned[curr_assignment] = 1
                    self.target_assignments[curr_assignment, iexp] = rg.getRobot(irobot).id

        return

    def radec2xy(self, ra=None, dec=None):
        # Yikes!
        if(self.observatory == 'apo'):
            scale = 218.
        if(self.observatory == 'lco'):
            scale = 329.

        # From Meeus Ch. 17
        deccen_rad = self.deccen * np.pi / 180.
        racen_rad = self.racen * np.pi / 180.
        dec_rad = dec * np.pi / 180.
        ra_rad = ra * np.pi / 180.
        x = (np.cos(deccen_rad) * np.sin(dec_rad) -
             np.sin(deccen_rad) * np.cos(dec_rad) *
             np.cos(ra_rad - racen_rad))
        y = np.cos(dec_rad) * np.sin(ra_rad - racen_rad)
        z = (np.sin(deccen_rad) * np.sin(dec_rad) +
             np.cos(deccen_rad) * np.cos(dec_rad) *
             np.cos(ra_rad - racen_rad))
        d_rad = np.arctan2(np.sqrt(x**2 + y**2), z)

        pay = np.sin(ra_rad - racen_rad)
        pax = (np.cos(deccen_rad) * np.tan(dec_rad) -
               np.sin(deccen_rad) * np.cos(ra_rad - racen_rad))
        pa_rad = np.arctan2(pay, pax)

        x = d_rad * 180. / np.pi * scale * np.sin(pa_rad)
        y = d_rad * 180. / np.pi * scale * np.cos(pa_rad)

        return(x, y)

# def xy2radec_crude(self, x=None, y=None):
#    # Yikes!
#    if(self.observatory == 'apo'):
#        scale = 218.
#    if(self.observatory == 'lco'):
#        scale = 329.
#    ra = self.racen + (x / scale) / np.cos(self.deccen * np.pi / 180.)
#    dec = self.deccen + (y / scale)
#    return(ra, dec)
#
#    def xy2radec(self, x=None, y=None):
#        # Yikes!
#        if(self.observatory == 'apo'):
#            scale = 218.
#        if(self.observatory == 'lco'):
#            scale = 329.
#        ra = self.racen + (x / scale) / np.cos(self.deccen * np.pi / 180.)
#        dec = self.deccen + (y / scale)
#        return(ra, dec)

    def targets_fromarray(self, target_array=None):
        """Read targets from an ndarray

        Parameters:
        ----------

        target_array : ndarray
            ndarray with columns below

        Notes:
        ------

        Required columns of array:
         'ra', 'dec' should be np.float64
         'pk' should be np.int64
         'cadence', 'type' should be str or bytes

        Optional columns of array:
         'priority'
         'category'
         'program'
"""
        self.target_array = target_array
        self.ntarget = len(self.target_array)
        self.target_ra = self.target_array['ra']
        self.target_dec = self.target_array['dec']
        self.target_pk = self.target_array['pk']
        self.target_x, self.target_y = self.radec2xy(self.target_ra,
                                                     self.target_dec)

        try:
            self.target_cadence = np.array(
                [c.decode().strip() for c in self.target_array['cadence']])
        except AttributeError:
            self.target_cadence = np.array(
                [c.strip() for c in self.target_array['cadence']])

        try:
            self.target_priority = self.target_array['priority']
        except ValueError:
            self.target_priority = np.ones(self.ntarget, dtype=np.int32)

        try:
            self.target_value = self.target_array['value']
        except ValueError:
            self.target_value = np.ones(self.ntarget, dtype=np.int32)

        try:
            self.target_category = np.array(
                [c.decode().strip() for c in self.target_array['category']])
        except AttributeError:
            self.target_category = np.array(
                [c.strip() for c in self.target_array['category']])
        except ValueError:
            self.target_category = np.array(['SCIENCE'] * self.ntarget)

        try:
            self.target_program = np.array(
                [c.decode().strip() for c in self.target_array['program']])
        except AttributeError:
            self.target_program = np.array(
                [c.strip() for c in self.target_array['program']])
        except ValueError:
            self.target_program = np.array(['PROGRAM'] * self.ntarget)

        self.target_requires_apogee = np.zeros(self.ntarget, dtype=np.int8)
        iscience = np.where(self.target_category == 'SCIENCE')[0]
        self.target_requires_apogee[iscience] = [self.cadencelist.cadences[c].requires_apogee
                                                 for c in self.target_cadence[iscience]]
        self.target_requires_boss = np.zeros(self.ntarget, dtype=np.int8)
        self.target_requires_boss[iscience] = [self.cadencelist.cadences[c].requires_boss
                                               for c in self.target_cadence[iscience]]
        inotscience = np.where(self.target_category != 'SCIENCE')[0]
        ttype = [t.split('_')[-1] for t in self.target_category[inotscience]]
        self.target_requires_apogee[inotscience] = (ttype == 'APOGEE')
        self.target_requires_boss[inotscience] = (ttype == 'BOSS')

        # Add all targets to master grid.
        self.tlist = []
        for itarget in np.arange(self.ntarget, dtype=np.int32):
            if(self.target_requires_apogee[itarget]):
                fiberID = 1
            else:
                fiberID = 2
            self.tlist.append([itarget,
                               self.target_x[itarget],
                               self.target_y[itarget],
                               self.target_priority[itarget],
                               fiberID])

        self.mastergrid.setTargetList(self.tlist)
        self.target_id2indx = dict()
        self.target_indx2id = dict()
        for i, t in enumerate(self.mastergrid.targetList):
            self.target_id2indx[t.id] = i
            self.target_indx2id[i] = t.id

        self.target_within = np.array([(len(t.robotInds) > 0)
                                       for t in self.mastergrid.targetList],
                                      dtype=np.bool)

        return

    def targets_fromfits(self, filename=None):
        """Read targets from a FITS file

        Parameters:
        ----------

        filename : str
            FITS file name, for file with columns listed below

        Notes:
        ------

        Required columns:
         'ra', 'dec' should be np.float64
         'pk' should be np.int64
         'cadence' should be str or bytes

        Optional columns:
         'priority'
         'category'
         'program'
"""
        target_array = fitsio.read(filename)
        self.targets_fromarray(target_array)
        return

    def set_field_cadence(self, field_cadence='none'):
        self.field_cadence = field_cadence
        if(self.field_cadence != 'none'):
            self.nexposures = self.cadencelist.cadences[self.field_cadence].nexposures
        else:
            self.nexposures = 0
        return

    def fromfits(self, filename=None, read_assignments=True):
        """Read field from a FITS file

        Parameters:
        ----------

        filename : str
            FITS file name, where HDU 2 has array of assignments
"""
        hdr = fitsio.read_header(filename, ext=1)
        self.racen = np.float64(hdr['RACEN'])
        self.deccen = np.float64(hdr['DECCEN'])
        self.set_field_cadence(hdr['FCADENCE'].strip())
        if((self.field_cadence != 'none') & (read_assignments)):
            self.assignments = fitsio.read(filename, ext=2)
        self.targets_fromfits(filename)
        self.make_robotgrids()
        if((self.field_cadence != 'none') & (read_assignments)):
            self.set_target_assignments()
        if(read_assignments):
            self._assignments_to_grids()
        return

    def targets_toarray(self):
        """Write targets to an ndarray

        Returns:
        -------

        target_array : ndarray
            Array of targets, with columns:
              'ra', 'dec' (np.float64)
              'pk' (np.int64)
              'cadence' ('a30')
              'priority' (np.int32)
              'category' ('a30')
              'program' ('a30')
"""
        target_array_dtype = np.dtype([('ra', np.float64),
                                       ('dec', np.float64),
                                       ('pk', np.int64),
                                       ('cadence', cadence.fits_type),
                                       ('category', np.dtype('a30')),
                                       ('program', np.dtype('a30')),
                                       ('value', np.int32),
                                       ('priority', np.int32)])

        target_array = np.zeros(self.ntarget, dtype=target_array_dtype)
        target_array['ra'] = self.target_ra
        target_array['dec'] = self.target_dec
        target_array['pk'] = self.target_pk
        target_array['cadence'] = self.target_cadence
        target_array['category'] = self.target_category
        target_array['program'] = self.target_program
        target_array['value'] = self.target_value
        target_array['priority'] = self.target_priority
        return(target_array)

    def tofits(self, filename=None, clobber=True):
        """Write targets to a FITS file

        Parameters:
        ----------

        filename : str
            file name to write to

        clobber : boolean
            if True overwrite file, otherwise add an extension

        Notes:
        -----

        Writes header keywords:

            RACEN
            DECCEN
            FCADENCE (if determined)

        Tables has columns:

            'ra', 'dec' (np.float64)
            'pk' (np.int64)
            'cadence', 'type' ('a30')
            'priority' (np.int32)
            'category' ('a30')
            'program' ('a30')
"""
        hdr = dict()
        hdr['RACEN'] = self.racen
        hdr['DECCEN'] = self.deccen
        if(self.field_cadence is not None):
            hdr['FCADENCE'] = self.field_cadence
        tarray = self.targets_toarray()
        fitsio.write(filename, tarray, header=hdr, clobber=clobber)
        if(self.assignments is not None):
            fitsio.write(filename, self.assignments, clobber=False)
        return

    def plot(self, epochs=None):
        """Plot assignments of robots to targets for field

        Parameters:
        ----------

        epochs : list or ndarray, of int or np.int32
            list of epochs to plot (integers)
"""
        if(epochs is None):
            if(self.assignments is not None):
                epochs = np.arange(self.assignments.shape[1])
            else:
                epochs = np.arange(0)
        else:
            epochs = self._arrayify(epochs, dtype=np.int32)

        target_cadence = np.sort(np.unique(self.target_cadence))
        colors = ['black', 'green', 'blue', 'cyan', 'purple', 'red',
                  'magenta', 'grey']
        for indx in np.arange(len(target_cadence)):
            itarget = np.where(self.target_cadence ==
                               target_cadence[indx])[0]
            icolor = indx % len(colors)
            plt.scatter(self.target_x[itarget],
                        self.target_y[itarget], s=2, color=colors[icolor])

        if(self.assignments is not None):
            target_got = np.zeros(self.ntarget, dtype=np.int32)
            iassigned = np.where(self.assignments.flatten() >= 0)[0]
            itarget = self.assignments.flatten()[iassigned]
            target_got[itarget] = 1
            for indx in np.arange(len(target_cadence)):
                itarget = np.where((target_got > 0) &
                                   (self.target_cadence ==
                                    target_cadence[indx]))[0]
                icolor = indx % len(colors)
                plt.scatter(self.target_x[itarget],
                            self.target_y[itarget], s=20,
                            color=colors[icolor],
                            label=target_cadence[indx])

        xcen = np.array([r.xPos for r in self.mastergrid.allRobots],
                        dtype=np.float32)
        ycen = np.array([r.yPos for r in self.mastergrid.allRobots],
                        dtype=np.float32)
        plt.scatter(xcen, ycen, s=6, color='grey', label='Used robot')

        if(self.assignments is not None):
            used = (self.assignments >= 0).sum(axis=1) > 0
        else:
            used = np.zeros(self.mastergrid.nRobots, dtype=np.bool)

        inot = np.where(used == False)[0]
        plt.scatter(xcen[inot], ycen[inot], s=20, color='grey',
                    label='Unused robot')

        plt.xlim([-370., 370.])
        plt.ylim([-370., 370.])
        plt.legend()

    def assign_calibration(self, category=None, kaiju=True):
        """Assign calibration targets to robots within the field

        Notes:
        -----

        Assigns calibration targets. All it attempts at the moment
        is that a certain number will be assigned, according to the
        attribute:

           n{category}

        There is no guarantee regarding the spatial distribution.
        In addition, even the number is not guaranteed.

        The current method goes to each exposure, and does the following:

          * For each unassigned robot, tries to match it to
            one of the calibration targets. Assigns up to
            n{category} robots. It prefers robots used
            for calibration in previous exposures, but beyond
            that picks randomly.

          * If there are less than n{category} calibration
            targets assigned, for each robot assigned to a single
            exposure 'SCIENCE' target, tries to match it to one of the
            calibration targets. Assigns more calibration targets up
            to a total of n{category}, randomly selected. If
            there is more than one exposure in the field cadence,
            tries to assign the replaced targets back to their same
            fiber in an earlier (preferentially) or later exposure.

          * If there are still less than n{category}
            calibration targets assigned, for each robot assigned to a
            any other 'SCIENCE' target, tries to match it to one of
            the calibration targets. Assigns more calibration targets
            up to a total of n{category}. It prefers robots
            used for calibration in previous exposures, but beyond
            that picks randomly. The replaced targets are lost.

        This method is a hack. It will usually get the right number of
        calibration targets but isn't optimized.
"""
        iscalib = (self.target_category == category)
        icalib = np.where(iscalib)[0]
        if(len(icalib) == 0):
            return

        ttype = category.split("_")[-1]

        # Match robots to targets (indexed into icalib)
        curr_robot_targets = dict()
        for rindx, robot in enumerate(self.mastergrid.allRobots):
            requires_boss = (ttype == 'BOSS')
            requires_apogee = (ttype == 'APOGEE')

            curr_robot_targets[rindx] = np.zeros(0, dtype=np.int32)
            if(len(robot.targetList) > 0):
                robot_targets = np.array([self.target_indx2id[x]
                                          for x in robot.targetList])
                curr_icalib = np.where((iscalib[robot_targets] > 0) &
                                       ((requires_boss == 0) |
                                        (robot.hasBoss > 0)) &
                                       ((requires_apogee == 0) |
                                        (robot.hasApogee > 0)))[0]
                if(len(curr_icalib) > 0):
                    curr_robot_targets[rindx] = robot_targets[curr_icalib]

        ncalib = getattr(self, 'n{c}'.format(c=category).lower())

        # Loop over exposures
        robot_used = np.zeros(self.mastergrid.nRobots, dtype=np.int32)
        for iexp, rg in enumerate(self.robotgrids):
            calibration_assignments = (np.zeros(self.mastergrid.nRobots,
                                                dtype=np.int32) - 1)

            # Initial consistency check
            if(kaiju):
                for indx in np.arange(rg.nRobots):
                    if(rg.allRobots[indx].isAssigned() is False):
                        if(self.assignments[indx, iexp] >= 0):
                            print("PRECHECK {i}: UH OH DID NOT ASSIGN ROBOT".format(i=iexp))
                    elif(self.target_indx2id[rg.allRobots[indx].assignedTarget] !=
                         self.assignments[indx, iexp]):
                        print("PRECHECK: UH OH ROBOT DOES NOT MATCH ASSIGNMENT")

            # First, associate a calibration target with each robot
            # (preferentially but not necessarily one-to-one)
<<<<<<< HEAD
            robot_icalib = np.zeros(self.robot.npositioner, dtype=np.int32) - 1
            got_calib = np.zeros(len(icalib), dtype=np.int32)
            for indx in np.arange(self.robot.npositioner):
                # First try calibration targets not already taken
                positionerid = self.robot.positionerid[indx]
                it = robot_targets[positionerid]
                if(len(it) > 0):
                    ileft = np.where(got_calib[it] == 0)[0]
                    if(len(ileft) > 0):
                        robot_icalib[indx] = icalib[it[ileft[0]]]
                        got_calib[it[ileft[0]]] = 1

                # Then try any calibration targets
                if(robot_icalib[indx] == -1):
                    it = robot_targets[positionerid]
                    if(len(it) > 0):
                        robot_icalib[indx] = icalib[it[0]]
                        got_calib[it[0]] = 1
=======
            # robot_icalib = (np.zeros(self.mastergrid.nRobots,
                                     # dtype=np.int32) - 1)
            # got_calib = np.zeros(self.ntarget, dtype=np.int32)
            # for indx in np.arange(self.mastergrid.nRobots):
                # # First try calibration targets not already taken
                # it = curr_robot_targets[indx]
                # if(len(it) > 0):
                    # ileft = np.where(got_calib[it] == 0)[0]
                    # if(len(ileft) > 0):
                        # robot_icalib[indx] = it[ileft[0]]
                        # got_calib[it[ileft[0]]] = 1
# 
                # # Then try any calibration targets
                # if(robot_icalib[indx] == -1):
                    # it = curr_robot_targets[indx]
                    # if(len(it) > 0):
                        # robot_icalib[indx] = it[0]
                        # got_calib[it[0]] = 1
>>>>>>> 17eb6e4b

            # Now make ordered list of robots to use
            exposure_assignments = self.assignments[:, iexp]
            indx = np.where(exposure_assignments >= 0)[0]
            assignment_nexp = np.zeros(self.mastergrid.nRobots,
                                       dtype=np.int32)
            iscience = np.where(self.target_category[exposure_assignments[indx]] == 'SCIENCE')[0]
            assignment_nexp[indx[iscience]] = np.array([
                self.cadencelist.cadences[x].nexposures
                for x in self.target_cadence[exposure_assignments[indx[iscience]]]])
            inot = np.where(self.target_category[exposure_assignments[indx]] != 'SCIENCE')[0]
            assignment_nexp[indx[inot]] = -1
            chances = np.random.random(size=self.mastergrid.nRobots)
            sortby = (robot_used * (1 + chances) * 1 +
                      np.int32(assignment_nexp == 1) * (1 + chances) * 2 +
                      np.int32(assignment_nexp == 0) *
                      (1 + robot_used) * (1 + chances) * 4)
            indx_order = np.argsort(sortby)[::-1]

            # Set up calibration assignments in that priority
            got_calib = np.zeros(self.ntarget, dtype=np.int32)
            nassigned = 0
            for indx in indx_order:
                icalib = curr_robot_targets[indx]
                for itry in icalib:
                    if(got_calib[itry] == 0):
                        got = True
                        if(kaiju):
                            if(rg.allRobots[indx].isAssigned()):
                                try:
                                    rg.unassignRobot(indx)
                                except:
                                    print("unassign failure 1")
                            rg.assignRobot2Target(indx, itry)
                            if(rg.isCollidedWithAssigned(rg.allRobots[indx]) == False):
                                got = True
                            else:
                                got = False
                        if(got):
                            calibration_assignments[indx] = self.target_indx2id[itry]
                            got_calib[itry] = 1
                            robot_used[indx] = 1
                            nassigned = nassigned + 1
                            break
                        if(kaiju):
                            try:
                                rg.unassignRobot(indx)
                            except RuntimeError:
                                print("unassign failure 2")
                            if(self.assignments[indx, iexp] >= 0):
                                rg.assignRobot2Target(indx,
                                                      self.assignments[indx, iexp])
                if(nassigned >= ncalib):
                    break

            # If there is a conflict with a single observation
            # swap with another exposure (need to check collision)
            conflicts = ((calibration_assignments >= 0) &
                         (self.assignments[:, iexp] >= 0))
            single = (assignment_nexp == 1)
            isingle = np.where(conflicts & single)[0]
            for indx in isingle:
                ifree = np.sort(np.where(self.assignments[indx, :] == -1)[0])
                for itry in ifree:
                    itarget = self.assignments[indx, iexp]
<<<<<<< HEAD
                    self.assignments[indx, ifree[0]] = itarget
                    self.assignments[indx, iexp] = -1
=======
                    if(kaiju):
                        self.robotgrids[itry].assignRobot2Target(indx,
                                                                 itarget)
                        ica = self.robotgrids[itry].isCollidedWithAssigned(self.robotgrids[itry].allRobots[indx])
                    else:
                        ica = False
                    if(ica == False):
                        self.assignments[indx, itry] = itarget
                        self.assignments[indx, iexp] = -1
                        #if(kaiju):
                            # if((iexp == 0) & (indx == 361)):
                                # print("HERE!!")
                            #self.robotgrids[iexp].unassignRobot(indx)
                        break
                    if(kaiju):
                        try:
                            self.robotgrids[itry].unassignRobot(indx)
                        except:
                            print("unassign failure 3")
>>>>>>> 17eb6e4b

            # If there is a conflict with a multi-exposure observation
            # just completely unassign (need to actually unassign)
            multi = (assignment_nexp > 1)
            imulti = np.where(conflicts & multi)[0]
            for indx in imulti:
                iother = np.where(self.assignments[indx, :] ==
                                  self.assignments[indx, iexp])[0]
                for iun in iother:
                    self.assignments[indx, iun] = -1
                    try:
                        self.robotgrids[iun].unassignRobot(indx)
                    except:
                        print("unassign failure4")

            iassign = np.where(calibration_assignments >= 0)[0]
            self.assignments[iassign, iexp] = calibration_assignments[iassign]
            if(kaiju):
                for indx in np.arange(rg.nRobots):
                    if(rg.allRobots[indx].isAssigned() is False):
                        if(self.assignments[indx, iexp] >= 0):
                            print("UH OH DID NOT ASSIGN ROBOT")
                            print("indx={indx}".format(indx=indx))
                            print("iexp={iexp}".format(iexp=iexp))
                            print("itarget={itarget}".format(itarget=self.assignments[indx, iexp]))
                    elif(self.target_indx2id[rg.allRobots[indx].assignedTarget] !=
                         self.assignments[indx, iexp]):
                        print("UH OH ROBOT DOES NOT MATCH ASSIGNMENT")

        if(kaiju):
            for iexp, rg in enumerate(self.robotgrids):
                for indx in np.arange(rg.nRobots):
                    if(rg.allRobots[indx].isAssigned() is False):
                        if(self.assignments[indx, iexp] >= 0):
                            print("UH OH DID NOT ASSIGN ROBOT")
                        if(rg.isCollidedInd(indx)):
                            try:
                                rg.unassignRobot(indx)
                            except:
                                print("unassign failure 5")

    def make_robotgrids(self):
        self.robotgrids = []
        for i in np.arange(self.nexposures):
            self.robotgrids.append(self._robotGrid())
            ta = self.mastergrid.target_array()
            self.robotgrids[i].clearTargetList()
            self.robotgrids[i].target_fromarray(ta)
        return

    def assign(self, include_calibration=True, kaiju=True):
        """Assign targets to robots within the field

        Parameters:
        ----------

        include_calibration : boolean
            Assign calibration targets if True, do not if False

        Notes:
        -----

        Field needs to have targets loaded into it. For each robot
        positioner, it searches for targets that are covered and that
        have not been assigned yet for a previous robot.

        It uses the pack_targets_greedy() method of CadenceList to
        pack the target cadences into the field cadence greedily.

        The results are stored in the attribute assignments, which is
        an (nposition, nexposures) array with the target index to
        observe for each positioner in each exposure of the field
        cadence.

        This method is optimal (in the usual case) for individual
        positioners, but not necessarily globally; i.e. trades of
        targets between positioners might be possible that would allow
        a better use of time.

        It first assigns targets in category 'SCIENCE', respecting
        cadence categories.

        Then for each exposure it assigns 'STANDARD' and then 'SKY'
        targets for 'APOGEE' and 'BOSS' fibers. It uses the
        assign_calibration() method in each case.

        It does not use the target priorities yet.

        assign() also sets the target_incadence attribute, which
        tells you wich targets fit somehow into the field cadence.
"""

        # Initialize
        np.random.seed(int(self.racen))
        nexposures = self.nexposures
        self.assignments = (np.zeros((self.mastergrid.nRobots, nexposures),
                                     dtype=np.int32) - 1)
        got_target = np.zeros(self.ntarget, dtype=np.int32)

        iscience = np.where(self.target_category == 'SCIENCE')[0]

        # Find which targets are viable at all
        ok_cadence = dict()
        for curr_cadence in np.unique(self.target_cadence[iscience]):
            ok, s = self.cadencelist.cadence_consistency(curr_cadence,
                                                         self.field_cadence,
                                                         return_solutions=True)
            ok_cadence[curr_cadence] = (
                ok | (self.cadencelist.cadences[curr_cadence].nepochs == 1))
        ok = [ok_cadence[tcadence]
              for tcadence in self.target_cadence[iscience]]
        self.target_incadence = np.zeros(self.ntarget, dtype=np.int32)
        iok = np.where(np.array(ok))[0]
        self.target_incadence[iscience[iok]] = 1
        if(len(iok) == 0):
            return

        # Set up robotgrids
        if(kaiju):
            self.make_robotgrids()
        else:
            self.robotgrids = [None] * self.nexposures

        # Assign the robots
        nexp = self.nexposures
        allRobots = self.mastergrid.allRobots
        doneRobots = np.zeros(self.mastergrid.nRobots, dtype=np.bool)
        for indx in np.arange(self.mastergrid.nRobots, dtype=np.int32):
            irobot = self._next_robot(allRobots=allRobots,
                                      doneRobots=doneRobots,
                                      got_target=got_target,
                                      kaiju=kaiju)
            doneRobots[irobot] = True
            cRobot = allRobots[irobot]
            if(len(cRobot.targetList) > 0):
                itargets = np.array([self.target_indx2id[x]
                                     for x in cRobot.targetList])
                it = np.where((got_target[itargets] == 0) &
                              (self.target_incadence[itargets] > 0) &
                              ((self.target_requires_boss[itargets] == 0) |
                               (cRobot.hasBoss > 0)) &
                              ((self.target_requires_apogee[itargets] == 0) |
                               (cRobot.hasApogee > 0)))[0]
                if(len(it) > 0):
                    ifull = itargets[it]
                    # Create mask to pass to pack_targets_greedy() based
                    # on collisions
                    emask = np.zeros((len(ifull), nexp), dtype=np.bool)
                    if(kaiju):
                        for tindx, itarget in enumerate(ifull):
                            for iexp in np.arange(nexp, dtype=np.int32):
                                self.robotgrids[iexp].assignRobot2Target(irobot,
                                                                         itarget)
                                eRobot = self.robotgrids[iexp].allRobots[irobot]
                                if(self.robotgrids[iexp].isCollidedWithAssigned(eRobot)):
                                    emask[tindx, iexp] = True
                                # Reset robot -- perhaps there are more elegant ways
                                try:
                                    self.robotgrids[iexp].unassignRobot(irobot)
                                except:
                                    print("unassign failure 6")
                    p = cadence.Packing(self.field_cadence)
                    p.pack_targets_greedy(
                        target_ids=ifull,
                        target_cadences=self.target_cadence[ifull],
                        value=self.target_value[ifull],
                        exposure_mask=emask)
                    itarget = p.exposures  # make sure this returns targetid
                    iassigned = np.where(itarget >= 0)[0]
                    nassigned = len(iassigned)
                    if(nassigned > 0):
                        got_target[itarget[iassigned]] = 1
                    self.assignments[irobot, :] = itarget
                    if(kaiju):
                        for iexp, rg in enumerate(self.robotgrids):
                            ctarget = self.assignments[irobot, iexp]
                            if(ctarget >= 0):
                                try:
                                    rg.assignRobot2Target(irobot, ctarget)
                                except RuntimeError:
                                    print(irobot)
                                    print(iexp)
                                    print(ctarget)
                                    print(rg.allRobots[irobot].targetList)
                                    print([rg.targetList[x].id
                                           for x in rg.allRobots[irobot].targetList])
                                    sys.exit(1)
                            else:
                                try:
                                    rg.unassignRobot(irobot)
                                except:
                                    print("unassign failure 7")
                            if(rg.isCollidedWithAssigned(rg.allRobots[irobot])):
                                print("INCONSISTENCY")

        # Explicitly unassign all unassigned robots so they
        # are out of the way.
        if(kaiju):
            for iexp, rg in enumerate(self.robotgrids):
                iun = np.where(self.assignments[:, iexp] < 0)[0]
                for irobot in iun:
                    try:
                        rg.unassignRobot(irobot)
                    except:
                        print("unassign failure 8")

        # Make sure all assigned robots are assigned
        if(kaiju):
            for iexp, rg in enumerate(self.robotgrids):
                for indx in np.arange(rg.nRobots):
                    if(rg.allRobots[indx].isAssigned() is False):
                        if(self.assignments[indx, iexp] >= 0):
                            print("UH OH DID NOT ASSIGN ROBOT")
                    elif(self.target_indx2id[rg.allRobots[indx].assignedTarget] !=
                         self.assignments[indx, iexp]):
                        print("UH OH ROBOT DOES NOT MATCH ASSIGNMENT")

        if(include_calibration):
            self.assign_calibration(category='SKY_APOGEE', kaiju=kaiju)
            self.assign_calibration(category='STANDARD_APOGEE', kaiju=kaiju)
            self.assign_calibration(category='SKY_BOSS', kaiju=kaiju)
            self.assign_calibration(category='STANDARD_BOSS', kaiju=kaiju)

        if(kaiju):
            for iexp, rg in enumerate(self.robotgrids):
                for indx in np.arange(rg.nRobots):
                    if(rg.allRobots[indx].isAssigned() is False):
                        if(self.assignments[indx, iexp] >= 0):
                            print("UH OH DID NOT ASSIGN ROBOT")
                        if(rg.isCollidedInd(indx)):
                            try:
                                rg.unassignRobot(indx)
                            except:
                                print("unassign failure 9")

        self.set_target_assignments()

        return

    def tojs(self, filename):
        """Write Javascript for each exposure

        Parameters:
        ----------

        filename : str
            name of file to write to

        Comments:
        ---------

        Javascript assigns target information to target_obj dict
        and robot information to robot_obj, an array of dicts
"""
        ii = np.where(self.target_within)[0]
        nwithin = len(ii)
        js_str = "{"
        js_str = js_str + '"racen" : ' + str(self.racen) + ',\n'
        js_str = js_str + '"deccen" : ' + str(self.deccen) + ',\n'
        js_str = js_str + '"field_cadence" : "' + str(self.field_cadence) + '",\n'
        js_str = js_str + '"observatory" : "' + str(self.observatory) + '",\n'
        js_str = js_str + '"ntarget" : ' + str(self.ntarget) + ',\n'
        js_str = js_str + '"nwithin" : ' + str(nwithin) + ',\n'
        js_str = js_str + '"target_obj" : ' + json.dumps(self.mastergrid.target_dict()) + ',\n'
        js_str = js_str + '"robot_obj" : [\n'
        for iexp, rg in enumerate(self.robotgrids):
            js_str = js_str +\
                json.dumps(rg.robot_dict())
            if(iexp < len(self.robotgrids) - 1):
                js_str = js_str + ","
            js_str = js_str + "\n"
        js_str = js_str + ']}'
        fp = open(filename, "w")
        fp.write(js_str)
        fp.close()
        return

    def html(self, filename):
        """Write HTML format file for visualizing assignments

        Parameters:
        ----------

        filename : str
            name of file to write to
"""
        html_str = '<script type="text/javascript">\n'
        html_str = html_str + 'target_obj = ' + json.dumps(self.mastergrid.target_dict()) + ";\n"
        html_str = html_str + 'var robot_obj = new Array();\n'
        for iexp, rg in enumerate(self.robotgrids):
            html_str = html_str +\
                'robot_obj[{iexp}] = '.format(iexp=iexp) +\
                json.dumps(rg.robot_dict()) + ";\n"
        html_str = html_str + '</script>\n'
        fp = open(os.path.join(os.getenv('ROBOSTRATEGY_DIR'), 'data',
                               'field.html'), "r")
        for l in fp.readlines():
            html_str = html_str + l
        fp.close()
        fp = open(filename, "w")
        fp.write(html_str)
        fp.close()
        return

    def _next_robot(self, allRobots=None, doneRobots=None, got_target=None,
                    kaiju=True):
        """Get next robot in order of highest priority of remaining targets"""
        maxPriority = np.zeros(len(allRobots), dtype=np.int32) - 9999
        for indx, robot in enumerate(allRobots):
            if(doneRobots[indx] == np.bool(False)):
                if(len(robot.targetList) > 0):
                    itargets = np.array([self.target_indx2id[x]
                                         for x in robot.targetList])
                    inot = np.where(got_target[itargets] == 0)[0]
                    if(len(inot) > 0):
                        it = itargets[inot]
                        maxPriority[indx] = self.target_priority[it].max()
                else:
                    maxPriority[indx] = - 99999
        imax = np.argmax(maxPriority)
        return(imax)

    def add_observations(self):
        """For assigned targets, add observations if possible

        Notes:
        -----

        The assign() method needs to have been run so that the
        assignments attribute is set.

        The code then adds as many more observations as it can of
        the targets already observed by this fiber. Note that it is
        looking for full new observations.

        It does not use the target priorities yet.
"""

        # Assign the robots
        for indx in np.arange(self.mastergrid.nRobots):
            targetids = np.unique(self.assignments[indx, :])[0]
            igd = np.where(targetids != -1)[0]
            igd2 = np.where(self.target_category[igd] != 'CALIBRATION')[0]
            targetids = targetids[igd[igd2]]
            tcs = self.target_cadence[targetids]
            if(len(targetids) > 0):
                p = cadence.Packing(self.field_cadence)
                p.import_exposures(self.assignments[indx, :])
                ok = True
                while(ok):
                    ok = False
                    for tc in tcs:
                        if(p.add_target(tc)):
                            ok = True

        return

    def _assignments_to_grids(self):
        """Transfer assignments to RobotGrid objects"""
        nexp = self.nexposures
        for i in np.arange(nexp):
            for rindx, robot in enumerate(self.robotgrids[i].allRobots):
                itarget = self.assignments[rindx, i]
                if(itarget >= 0):
                    self.robotgrids[i].assignRobot2Target(rindx, itarget)
            for rindx, robot in enumerate(self.robotgrids[i].allRobots):
                itarget = self.assignments[rindx, i]
                if(itarget < 0):
                    try:
                        self.robotgrids[i].unassignRobot(rindx)
                    except:
                        print("unassign failure 10")
        return

    def apply_kaiju(self):
        """Apply kaiju conditions to field. Deprecated"""
        self._assignments_to_grids()
        nexposures = self.nexposures
        self.kaiju_assignments = (np.zeros((self.mastergrid.nRobots,
                                            nexposures), dtype=np.int32) - 1)
        for iexp, rg in enumerate(self.robotgrids):
            rg.pairwiseSwap()
            # for r in self.robotgrids[iexp].allRobots:
                # if(r.isCollided()):
                    # print(r.assignedTarget.id)
            try:
                rg.decollide()
                success = True
            except:
                print("Decollision failed")
                success = False

            if(success):
                for rindx, r in enumerate(rg.allRobots):
                    if(r.isAssigned()):
                        targetid = self.target_indx2id[r.assignedTarget]
                        if(targetid >= 0):
                            self.kaiju_assignments[rindx, iexp] = targetid<|MERGE_RESOLUTION|>--- conflicted
+++ resolved
@@ -638,48 +638,6 @@
                     elif(self.target_indx2id[rg.allRobots[indx].assignedTarget] !=
                          self.assignments[indx, iexp]):
                         print("PRECHECK: UH OH ROBOT DOES NOT MATCH ASSIGNMENT")
-
-            # First, associate a calibration target with each robot
-            # (preferentially but not necessarily one-to-one)
-<<<<<<< HEAD
-            robot_icalib = np.zeros(self.robot.npositioner, dtype=np.int32) - 1
-            got_calib = np.zeros(len(icalib), dtype=np.int32)
-            for indx in np.arange(self.robot.npositioner):
-                # First try calibration targets not already taken
-                positionerid = self.robot.positionerid[indx]
-                it = robot_targets[positionerid]
-                if(len(it) > 0):
-                    ileft = np.where(got_calib[it] == 0)[0]
-                    if(len(ileft) > 0):
-                        robot_icalib[indx] = icalib[it[ileft[0]]]
-                        got_calib[it[ileft[0]]] = 1
-
-                # Then try any calibration targets
-                if(robot_icalib[indx] == -1):
-                    it = robot_targets[positionerid]
-                    if(len(it) > 0):
-                        robot_icalib[indx] = icalib[it[0]]
-                        got_calib[it[0]] = 1
-=======
-            # robot_icalib = (np.zeros(self.mastergrid.nRobots,
-                                     # dtype=np.int32) - 1)
-            # got_calib = np.zeros(self.ntarget, dtype=np.int32)
-            # for indx in np.arange(self.mastergrid.nRobots):
-                # # First try calibration targets not already taken
-                # it = curr_robot_targets[indx]
-                # if(len(it) > 0):
-                    # ileft = np.where(got_calib[it] == 0)[0]
-                    # if(len(ileft) > 0):
-                        # robot_icalib[indx] = it[ileft[0]]
-                        # got_calib[it[ileft[0]]] = 1
-# 
-                # # Then try any calibration targets
-                # if(robot_icalib[indx] == -1):
-                    # it = curr_robot_targets[indx]
-                    # if(len(it) > 0):
-                        # robot_icalib[indx] = it[0]
-                        # got_calib[it[0]] = 1
->>>>>>> 17eb6e4b
 
             # Now make ordered list of robots to use
             exposure_assignments = self.assignments[:, iexp]
@@ -745,10 +703,6 @@
                 ifree = np.sort(np.where(self.assignments[indx, :] == -1)[0])
                 for itry in ifree:
                     itarget = self.assignments[indx, iexp]
-<<<<<<< HEAD
-                    self.assignments[indx, ifree[0]] = itarget
-                    self.assignments[indx, iexp] = -1
-=======
                     if(kaiju):
                         self.robotgrids[itry].assignRobot2Target(indx,
                                                                  itarget)
@@ -768,7 +722,6 @@
                             self.robotgrids[itry].unassignRobot(indx)
                         except:
                             print("unassign failure 3")
->>>>>>> 17eb6e4b
 
             # If there is a conflict with a multi-exposure observation
             # just completely unassign (need to actually unassign)
