--- conflicted
+++ resolved
@@ -124,20 +124,13 @@
         if True, read rsFieldTargets file, do not set cadence (default False)
 
     speedy : bool
-<<<<<<< HEAD
         if True, return a FieldSpeedy object (default False)
-
-    fieldid : int
-        field id
-=======
-        if set, return a FieldSpeedy object (default False)
 
     unpickle : bool
         if set, read in pickled cadence_consistency cache  (default False)
 
     verbose : bool
         if set, be verbose (default False)
->>>>>>> 39de5cf8
 
     Returns:
     -------
