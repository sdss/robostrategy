#!/usr/bin/env python
# -*- coding:utf-8 -*-

# @Filename: field.py
# @License: BSD 3-clause (http://www.opensource.org/licenses/BSD-3-Clause)


import os
import re
import random
import datetime
import numpy as np
import fitsio
import collections
import matplotlib.pyplot as plt
import ortools.sat.python.cp_model as cp_model
import roboscheduler
import roboscheduler.cadence
import kaiju
import kaiju.robotGrid
import robostrategy
import robostrategy.targets
import robostrategy.header
import robostrategy.obstime as obstime
import coordio.time
import coordio.utils
import mugatu.designmode
    

# alpha and beta lengths for plotting
_alphaLen = 7.4
_betaLen = 15

# Make these to save some time later
onetrue = np.ones(1, dtype=bool)
onefalse = np.zeros(1, dtype=bool)

# Default collision buffer
defaultCollisionBuffer = 2.


# intersection of lists
def interlist(list1, list2):
    return(list(set(list1).intersection(list2)))


# Type for targets array
targets_dtype = robostrategy.targets.target_dtype
targets_dtype = targets_dtype + [('x', np.float64),
                                 ('y', np.float64),
                                 ('within', np.int32),
                                 ('incadence', np.int32)]

# Dictionary defining meaning of flags
_flagdict = {'CADENCE_INCONSISTENT': 1,
             'NOT_COVERED_BY_APOGEE': 2,
             'NOT_COVERED_BY_BOSS': 4,
             'ASSIGNED_IN_PREVIOUS_FIELD': 8,
             'COLLISION': 16}

__all__ = ['Field']

"""Field module class.

Dependencies:

 numpy
 fitsio
 matplotlib
 roboscheduler
 kaiju
"""

# Establish access to the CadenceList singleton
clist = roboscheduler.cadence.CadenceList(skybrightness_only=True)


class AssignmentStatus(object):
    """Status of a prospective assignment for a set of exposures

    Parameters:
    ----------

    rsid : np.int64
        prospective target

    robotID : np.int32
        prospective robotID

    iexps : ndarray of np.int32
        prospective exposure numbers

    Attributes:
    ----------

    rsid : np.int64
        prospective target

    robotID : np.int32
        prospective robotID

    iexps : ndarray of np.int32
        prospective exposure numbers

    expindx : ndarray of np.int32
        mapping of iexp to index of iexps array

    assignable : ndarray of bool
        is the fiber free to assign and uncollided in exposure? 
        (initialized to True)

    collided : ndarray of bool
        is the fiber collided in exposure? (initialized to False)

    spare : ndarray of bool
        is fiber already assigned a spare calibration target in exposure?
        (initialized to False)

    spare_colliders : list of ndarrays of np.int32
        array of spare calibration targets that assignment collides with
        (initialized to list of empty arrays)

    Methods:
    -------

    assignable_exposures()

    Notes:
    -----

    These objects are used to track information about prospective assignments.
    They only make sense in the context of the Field class, which has
    several methods to manipulate these objects.
"""
    def __init__(self, rsid=None, robotID=None, iexps=None):
        if(rsid is not None):
            self.rsid = np.int64(rsid)
        else:
            self.rsid = None
        self.robotID = np.int32(robotID)
        self.iexps = iexps
        self.expindx = np.zeros(iexps.max() + 1, dtype=np.int32) - 1
        self.expindx[iexps] = np.arange(len(iexps), dtype=np.int32)
        self.assignable = np.ones(len(self.iexps), dtype=bool)
        self.collided = np.zeros(len(self.iexps), dtype=bool)
        self.spare = np.zeros(len(self.iexps), dtype=bool)
        self.spare_colliders = [np.zeros(0, dtype=np.int64)] * len(self.iexps)
        return

    def assignable_exposures(self):
        """List of assignable exposures
        
        Returns:
        --------
        
        iexps : ndarray of np.int32
            list of assignable exposures
"""
        return(self.iexps[np.where(self.assignable)[0]])


class Field(object):
    """Field class

    Parameters:
    ----------

    filename : str
        if set, reads from file (ignores other inputs)

    fieldid : np.int32
        field ID number (default 1)

    racen : np.float64
        boresight RA, J2000 deg

    deccen : np.float64
        boresight Dec, J2000 deg

    pa : np.float32
        position angle of field (deg E of N) (default 0)

    observatory : str
        observatory field observed from, 'apo' or 'lco' (default 'apo')
    
    collisionBuffer : float or np.float32
        collision buffer to send to kaiju in mm (default 2)
        (if set, will override setting in rsFieldTargets)

    field_cadence : str
        field cadence (default 'none')

    nocalib : bool
        if True, do not account for calibrations (default False)

    allgrids : bool
        if True, keep track of all robotgrids (default True); if False
        automatically sets nocollide to True

    nocollide : bool
        if True,  do not check collisions (default False)

    verbose : bool
        if True, issue a lot of output statements

    veryverbose : bool
        if True, really issue a lot of output statements

    Attributes:
    ----------

    racen : np.float64
        boresight RA, J2000 deg

    deccen : np.float64
        boresight Dec, J2000 deg

    pa : np.float32
        position angle of field (deg E of N)

    observatory : str
        observatory field observed from ('apo' or 'lco')

    field_cadence : Cadence object
        cadence associated with field

    design_mode : np.array of str
        keys to DesignModeDict for each exposure

    collisionBuffer : float
        collision buffer for kaiju (in mm)

    radius : np.float32
        distance from racen, deccen to search for for targets (deg);
        set to 1.5 for observatory 'apo' and 0.95 for observatory 'lco'

    flagdict : Dict
        dictionary of assignment flag values

    rsid2indx : Dict
        dictionary linking rsid (key) to index of targets and assignments arrays.
        (values). E.g. targets['rsid'][f.rsid2indx[rsid]] == rsid

    mastergrid : RobotGrid object
        robotGrid used to inquire about robots & targets (not for assignment)

    robotgrids : list of RobotGrid objects
        robotGrids associated with each exposure

    targets : ndarray
        array of targets, including 'ra', 'dec', 'x', 'y', 'within',
        'priority', 'category', 'cadence', 'catalogid', 'rsid', 'fiberType'

    target_duplicated : ndarray of np.int32
        [len(targets)] initially 0s; set in assign() if there are
        coordinated targets which have already been assigned

    assignments : ndarray or None
        [len(targets)] array with 'assigned', 'satisfied', 
          'robotID', 'rsflags', 'fiberType'
        for each target; set to None prior to definition of field_cadence

    designModeDict : dict of DesignMode objects
        possible design modes

    required_calibrations : OrderedDict
        dictionary with numbers of required calibration sources specified
        for 'sky_boss', 'standard_boss', 'sky_apogee', 'standard_apogee'

    achievable_calibrations : OrderedDict
        dictionary of lists with number of achievable calibration
        sources specified for 'sky_boss', 'standard_boss',
        'sky_apogee', 'standard_apogee' (i.e. equal to
        required_calibrations if they all can be achieved even without
        science targets, or the maximum possible if less than that).

    calibrations : OrderedDict
        dictionary of lists with numbers of calibration sources assigned
        for each epoch for 'sky_boss', 'standard_boss', 'sky_apogee',
        'standard_apogee'

    obstime : coordio Time object
        nominal time of observation to use for calculating x/y

    nocalib : bool
        if True, do not account for calibrations (default False)

    allgrids : bool
        if True, keep track of all robotgrids (default True); if False
        automatically sets nocollide to True

    nocollide : bool
        if True,  do not check collisions (default False)

    verbose : bool
        if True, issue a lot of output statements

    veryverbose : bool
        if True, really issue a lot of output statements

    _robot2indx : ndarray of int32 or None
        [nrobots, nexp_total] array of indices into targets from robots

    _robotnexp : ndarray of int32 or None
        [nrobots, nepochs] array of number of exposures available per epoch

    _is_calibration : ndarray of bool
        [len(targets)] list of whether the target is a calibration target

    _has_spare_calib : 2D ndarray of bool
        [len(targets) + 1, nexp_total] indicates whether a particular target
        is a spare calibration target in this exposure. The first axis should
        be referenced with rsid2indx + 1; the 0th element is there to deal
        with unassigned cases "-1".

    _calibration_index : ndarray of np.int32
        [len(targets)] indicates which type of calibration target this object
        is; 0 for a science target, and 1..4 for each of the required_calibration
        categories in order.

    _competing_targets : ndarray of np.int32
        [nrobots] count of how many targets are competing for a given
        robot; used only in certain methods of assignment.

    _ot : ObsTime object
        observing time object for convenience

    _unique_catalogids : ndarray of np.int64
        list of unique catalogids for convenience

    Notes:
    -----

    Before creating a field object, you will typically need to
    instantiate the singleton CadenceList through roboscheduler, and
    make sure it has the cadences in it that the field will need.

    Instantiating a field will create (or replace) cadences
    _field_single_1x1 and _field_single_12x1 in CadenceList. These
    dummy cadences are used to identify target cadences that are just
    strings of unrelated exposures.

    This class internally assumes that robotIDs are sequential
    integers starting at 1.

"""
    def __init__(self, filename=None, racen=None, deccen=None, pa=0.,
                 observatory='apo', field_cadence='none', collisionBuffer=None,
                 fieldid=1, allgrids=True, nocalib=False, nocollide=False,
                 verbose=False, veryverbose=False):
        self.verbose = verbose
        self.veryverbose = veryverbose
        self.fieldid = fieldid
        self.nocalib = nocalib
        self.nocollide = nocollide
        self.allgrids = allgrids
        self.collisionBuffer = collisionBuffer
        if(self.allgrids is False):
            self.nocollide = True
        if(self.nocollide):
            self.allgrids = False
        if(self.allgrids):
            self.robotgrids = []
        else:
            self.robotgrids = None
        self.assignments = None
        self._has_spare_calib = None
        self.rsid2indx = dict()
        self.targets = np.zeros(0, dtype=targets_dtype)
        self.target_duplicated = np.zeros(0, dtype=np.int32)
        self._is_calibration = np.zeros(0, dtype=bool)
        self._calibration_index = np.zeros(1, dtype=bool)
        self._unique_catalogids = None
        if(filename is not None):
            if(self.verbose):
                print("fieldid {fid}: Reading from {f}".format(f=filename, fid=self.fieldid), flush=True)
            self.fromfits(filename=filename)
        else:
            self.racen = racen
            self.deccen = deccen
            self.pa = pa
            self.observatory = observatory
            self._ot = obstime.ObsTime(observatory=self.observatory)
            self.obstime = coordio.time.Time(self._ot.nominal(lst=self.racen))
            if(self.collisionBuffer is None):
                self.collisionBuffer = defaultCollisionBuffer
            self.mastergrid = self._robotGrid()
            self.designModeDict = mugatu.designmode.allDesignModes() 
            if(self.designModeDict is None):
                default_dm_file= os.path.join(os.getenv('ROBOSTRATEGY_DIR'),
                                              'data',
                                              'default_designmodes.fits')
                mugatu.designmode.allDesignModes(filename=default_dm_file)
            if(self.nocalib is False):
                self.required_calibrations = collections.OrderedDict()
                self.required_calibrations['sky_boss'] = np.zeros(0, dtype=np.int32)
                self.required_calibrations['standard_boss'] = np.zeros(0, dtype=np.int32)
                self.required_calibrations['sky_apogee'] = np.zeros(0, dtype=np.int32)
                self.required_calibrations['standard_apogee'] = np.zeros(0, dtype=np.int32)
                self.calibrations = collections.OrderedDict()
                for n in self.required_calibrations:
                    self.calibrations[n] = np.zeros(0, dtype=np.int32)
                self.achievable_calibrations = collections.OrderedDict()
                for n in self.required_calibrations:
                    self.achievable_calibrations[n] = self.required_calibrations[n].copy()
            self.set_field_cadence(field_cadence)
        self._set_radius()
        self.flagdict = _flagdict
        self._competing_targets = None
        self.methods = dict()
        self.methods['assign_epochs'] = 'first'
        self._add_dummy_cadences()
        return

    def _add_dummy_cadences(self): 
        """Adds some dummy cadences necessary to check singlebright and multibright"""
        clist.add_cadence(name='_field_single_1x1',
                          nepochs=1,
                          skybrightness=[1.],
                          delta=[-1.],
                          delta_min=[-1.],
                          delta_max=[-1.],
                          nexp=[1],
                          max_length=[9999999.],
                          min_moon_sep=15.,
                          min_deltav_ks91=-2.5,
                          min_twilight_ang=8.,
                          max_airmass=2.)
        clist.add_cadence(name='_field_single_12x1',
                          nepochs=12,
                          skybrightness=[1.] * 12,
                          delta=[-1.] * 12,
                          delta_min=[-1.] * 12,
                          delta_max=[-1.] * 12,
                          nexp=[1] * 12,
                          max_length=[9999999.] * 12,
                          min_moon_sep=[15.] * 12,
                          min_deltav_ks91=[-2.5] * 12,
                          min_twilight_ang=[8.] * 12,
                          max_airmass=[2.] * 12)
        return

    def fromfits(self, filename=None):
        """Read field from FITS file

        Parameters:
        ----------

        filename : str
            name of file to read in

        Comments:
        --------

        Expects HDU0 header to contain keywords:

           RACEN (J2000 deg)
           DECCEN (J2000 deg)
           PA (position each deg E of N)
           OBS ('apo' or 'lco')
           CBUFFER ("collision buffer")
           FCADENCE  ("field cadence", can be 'none')
           RCNAME# (name of a required calibration category)
           RCNUM# (required calibration number)

        If NOCALIB is in header, the Field will be initialized
        with nocalib= True.

        IF ACNAME# and ACNUM# are set in header (and HDU2 is present)
        these are interpreted as the "achievable calibrations".

        Expects HDU1 data to be a table containing targets. See
        targets_fromarray() method for expectations about its structure.

        If HDU2 is present, it is expected to be the assignments
        table.  This table should have a row for each target that is
        parallel with the targets table, and at least one column
        called 'robotID', which should be an array of length
        field_cadence.nexp_total with an np.int32 for each exposure
        containing the number for the assigned robot (or -1 if the
        target is not assigned in that exposure). This method does
        not copy the assignments table directly, it adds the assignments
        using assign_robot_exposure(), so all columns in HDU2 other
        than 'robotID' are ignored.

        In the context of a robostrategy run, this method can read in
        an rsFieldTargets file (i.e. the input files to assignment)
        or an rsFieldAssignments file (i.e. the output files from
        assignment).
"""
        duf, hdr = fitsio.read(filename, ext=0, header=True)
        self.racen = np.float64(hdr['RACEN'])
        self.deccen = np.float64(hdr['DECCEN'])
        self.pa = np.float32(hdr['PA'])
        self.observatory = hdr['OBS']
        if(self.collisionBuffer is None):
            self.collisionBuffer = hdr['CBUFFER']
        if(('NOCALIB' in hdr) & (self.nocalib == False)):
            self.nocalib = np.bool(hdr['NOCALIB'])
        self.mastergrid = self._robotGrid()
        self._ot = obstime.ObsTime(observatory=self.observatory)
        self.obstime = coordio.time.Time(self._ot.nominal(lst=self.racen))
        field_cadence = hdr['FCADENCE']
        if(self.nocalib is False):
            self.required_calibrations = collections.OrderedDict()
            for name in hdr:
                m = re.match('^RCNAME([0-9]*)$', name)
                if(m is not None):
                    num = 'RCNUM{d}'.format(d=m.group(1))
                    if(num in hdr):
                        if(hdr[num].strip() != ''):
                            self.required_calibrations[hdr[name]] = np.array([np.int32(np.float32(x)) for x in hdr[num].split()], dtype=np.int32)
                        else:
                            self.required_calibrations[hdr[name]] = np.zeros(0, dtype=np.int32)
            self.calibrations = collections.OrderedDict()
            for n in self.required_calibrations:
                self.calibrations[n] = np.zeros(0, dtype=np.int32)
            self.achievable_calibrations = collections.OrderedDict()
            for n in self.required_calibrations:
                self.achievable_calibrations[n] = self.required_calibrations[n].copy()
        self.designModeDict = mugatu.designmode.allDesignModes(filename,
                                                               ext='DESMODE')
        try:
            self.designModeDict = mugatu.designmode.allDesignModes(filename,
                                                                   ext='DESMODE')
            named_ext = True
        except:
            default_dm_file= os.path.join(os.getenv('ROBOSTRATEGY_DIR'),
                                          'data',
                                          'default_designmodes.fits')
            self.designModeDict = mugatu.designmode.allDesignModes(default_dm_file)
            named_ext = False
        self.set_field_cadence(field_cadence)
        if(named_ext):
            targets = fitsio.read(filename, ext='TARGET')
        else:
            targets = fitsio.read(filename, ext=1)
        self.targets_fromarray(target_array=targets)
        if(named_ext):
            try:
                assignments = fitsio.read(filename, ext='ASSIGN')
            except:
                assignments = None
        else:
            try:
                assignments = fitsio.read(filename, ext=2)
            except:
                assignments = None
        if(assignments is not None):
            self.achievable_calibrations = collections.OrderedDict()
            for n in self.required_calibrations:
                self.achievable_calibrations[n] = self.required_calibrations[n].copy()
            for name in hdr:
                m = re.match('^ACNAME([0-9]*)$', name)
                if(m is not None):
                    num = 'ACNUM{d}'.format(d=m.group(1))
                    if(num in hdr):
                        if(hdr[num].strip() != ''):
                            self.achievable_calibrations[hdr[name]] = np.array([np.int32(np.float32(x)) for x in hdr[num].split()], dtype=np.int32)
                        else:
                            self.achievable_calibrations[hdr[name]] = np.zeros(0, dtype=np.int32)

            if(self.field_cadence.nexp_total == 1):
                iassigned = np.where(assignments['robotID'] >= 1)
                for itarget in iassigned[0]:
                    self.assign_robot_exposure(robotID=assignments['robotID'][itarget],
                                               rsid=targets['rsid'][itarget],
                                               iexp=0, reset_satisfied=False,
                                               reset_has_spare=False)
            else:
                iassigned = np.where(assignments['robotID'] >= 1)
                for itarget, iexp in zip(iassigned[0], iassigned[1]):
                    self.assign_robot_exposure(robotID=assignments['robotID'][itarget, iexp],
                                               rsid=targets['rsid'][itarget],
                                               iexp=iexp,
                                               reset_satisfied=False,
                                               reset_has_spare=False,
                                               reset_count=False)
            self._set_has_spare_calib()
            self._set_satisfied()
            self._set_count(reset_equiv=False)
            self.decollide_unassigned()
        return

    def clear_assignments(self):
        """Clear the assignments for this field

        Comments:
        --------

        Uses unassign() to unassign every target.
"""
        if(self.assignments is not None):
            iassigned = np.where(self.assignments['assigned'])[0]
            self.unassign(self.targets['rsid'][iassigned])
            self.assignments['assigned'] = 0
            self.assignments['satisfied'] = 0
        return

    def clear_field_cadence(self):
        """Resets the field cadence to 'none' and clears all the ancillary data

        Comments:
        --------

        Calls the clear_assignments() method, deletes all the
        robotGrids in the robotgrids array, sets field_cadence to
        None, resets the calibration counts to zero, and resets all
        the internal tracking variables.

        Used in rs_assign to avoid having to read in the same field
        over and over when testing multiple cadences.
"""
        if(self.verbose):
            print("fieldid {fid}: Clearing field cadence".format(fid=self.fieldid), flush=True)
        if(self.assignments is not None):
            self.clear_assignments()

        if(self.allgrids):
            for i in range(self.field_cadence.nexp_total):
                self.robotgrids[i] = None
            self.robotgrids = []
        self._robot2indx = None
        self._robotnexp = None
        self._robotnexp_max = None
        self.field_cadence = None
        self.assignments_dtype = None
        self.assignments = None
        self.design_mode = None
        if(self.nocalib is False):
            for n in self.required_calibrations:
                self.calibrations[n] = np.zeros(0, dtype=np.int32)
                self.required_calibrations[n] = np.zeros(0, dtype=np.int32)
                self.achievable_calibrations[n] = self.required_calibrations[n].copy()

        if(self.verbose):
            print("fieldid {fid}:  (done clearing field cadence)".format(fid=self.fieldid), flush=True)

        return

    def _arrayify(self, quantity=None, dtype=np.float64):
        """Cast quantity as ndarray of numpy.float64"""
        try:
            length = len(quantity)
        except TypeError:
            length = 1
        return np.zeros(length, dtype=dtype) + quantity

    def _robotGrid(self):
        """Return a RobotGridAPO or RobotGridLCO instance, with all robots at home"""
        if(self.observatory == 'apo'):
            rg = kaiju.robotGrid.RobotGridAPO(collisionBuffer=self.collisionBuffer, stepSize=0.05)
        if(self.observatory == 'lco'):
            rg = kaiju.robotGrid.RobotGridLCO(collisionBuffer=self.collisionBuffer, stepSize=0.05)
        for k in rg.robotDict.keys():
            rg.homeRobot(k)
        return(rg)

    def _set_radius(self):
        """Set radius limit in deg depending on observatory"""
        if(self.observatory == 'apo'):
            self.radius = 1.5
        if(self.observatory == 'lco'):
            self.radius = 0.95
        return

    def set_field_cadence(self, field_cadence='none'):
        """Set the field cadence, and set up robotgrids and assignments output

        Parameters:
        ----------

        field_cadence : str
            Name of field cadence

        Notes:
        ------

        Sets the field cadence. This can only be done once, and note that
        if the object is instantiated with parameters including field_cadence,
        this routine is called in the initialization. If the object is
        instantiated with a file name, if the file header has the FCADENCE
        keyword set to anything but 'none', this routine will be called.

        The cadence must be one in the CadenceList singleton. Upon
        setting the field cadence with this routine, the robotgrids,
        assignments_dtype, assignments, calibrations, and
        field_cadence attributes.  be configured.
"""
        if(self.allgrids):
            if(len(self.robotgrids) > 0):
                print("Cannot reset field_cadence")
                return
        if(field_cadence != 'none'):
            if(self.verbose):
                print("fieldid {fid}: Setting field cadence".format(fid=self.fieldid), flush=True)
            self.field_cadence = clist.cadences[field_cadence]
            if(self.allgrids):
                for i in range(self.field_cadence.nexp_total):
                    self.robotgrids.append(self._robotGrid())
            self._robot2indx = np.zeros((len(self.mastergrid.robotDict),
                                         self.field_cadence.nexp_total),
                                        dtype=np.int32) - 1
            self._robotnexp = np.zeros((len(self.mastergrid.robotDict),
                                        self.field_cadence.nepochs),
                                       dtype=np.int32)
            self._robotnexp_max = np.zeros((len(self.mastergrid.robotDict),
                                            self.field_cadence.nepochs),
                                           dtype=np.int32)
            for i, n in enumerate(self.field_cadence.nexp):
                self._robotnexp[:, i] = n
                self._robotnexp_max[:, i] = n
            self.assignments_dtype = np.dtype([('assigned', np.int32),
                                               ('satisfied', np.int32),
                                               ('nexps', np.int32),
                                               ('nepochs', np.int32),
                                               ('allowed', np.int32,
                                                (self.field_cadence.nepochs,)),
                                               ('robotID', np.int32,
                                                (self.field_cadence.nexp_total,)),
                                               ('holeID', np.dtype("|U15"), self.field_cadence.nexp_total),
                                               ('equivRobotID', np.int32,
                                                (self.field_cadence.nexp_total,)),
                                               ('target_skybrightness', np.float32,
                                                (self.field_cadence.nexp_total,)),
                                               ('field_skybrightness', np.float32,
                                                (self.field_cadence.nexp_total,)),
                                               ('fiberType', np.unicode_, 10),
                                               ('rsflags', np.int32)])
            self.assignments = np.zeros(0, dtype=self.assignments_dtype)

            try:
                obsmode_pk = self.field_cadence.obsmode_pk
            except AttributeError:
                obsmode_pk = np.array([''] * self.field_cadence.nexp_total)

            if(obsmode_pk[0] != ''):
                if(self.verbose):
                    print("obsmode_pk has been set", flush=True)
                if((type(obsmode_pk) == list) |
                   (type(obsmode_pk) == np.ndarray)):
                    self.design_mode = np.array(obsmode_pk)
                else:
                    self.design_mode = np.array([obsmode_pk])
            else:
                if(self.verbose):
                    print("Using heuristics for obsmode_pk", flush=True)
                self.design_mode = np.array([''] *
                                            self.field_cadence.nexp_total)
                for iexp in np.arange(self.field_cadence.nexp_total):
                    epoch = self.field_cadence.epochs[iexp]
                    if(self.field_cadence.skybrightness[epoch] >= 0.5):
                        self.design_mode[iexp] = 'bright_time'
                    else:
                        if(('dark_100x8' in self.field_cadence.name) |
                           ('dark_174x8' in self.field_cadence.name)):
                            self.design_mode[iexp] = 'dark_rm'
                        elif(('dark_10x4' in self.field_cadence.name) |
                             ('dark_2x4' in self.field_cadence.name) |
                             ('dark_3x4' in self.field_cadence.name)):
                            self.design_mode[iexp] = 'dark_monit'
                        elif(('dark_1x1' in self.field_cadence.name) |
                             ('dark_1x2' in self.field_cadence.name) |
                             ('dark_2x1' in self.field_cadence.name) |
                             ('mixed2' in self.field_cadence.name)):
                            self.design_mode[iexp] = 'dark_plane'
                        else:
                            self.design_mode[iexp] = 'dark_faint'
                    
            if(self.nocalib is False):
                dms = self.design_mode[self.field_cadence.epochs]
                for c in self.required_calibrations:
                    if(c == 'standard_boss'):
                        self.required_calibrations[c] = np.array([self.designModeDict[d].n_stds_min['BOSS'] for d in dms], dtype=np.int32)
                    elif(c == 'standard_apogee'):
                        self.required_calibrations[c] = np.array([self.designModeDict[d].n_stds_min['APOGEE'] for d in dms], dtype=np.int32)
                    elif(c == 'sky_boss'):
                        self.required_calibrations[c] = np.array([self.designModeDict[d].n_skies_min['BOSS'] for d in dms], dtype=np.int32)
                    elif(c == 'sky_apogee'):
                        self.required_calibrations[c] = np.array([self.designModeDict[d].n_skies_min['APOGEE'] for d in dms], dtype=np.int32)
                for c in self.calibrations:
                    self.calibrations[c] = np.zeros(self.field_cadence.nexp_total,
                                                    dtype=np.int32)
                for c in self.calibrations:
                    self.achievable_calibrations[c] = self.required_calibrations[c].copy()
            self.targets = self._setup_targets_for_cadence(self.targets)
            self.assignments = self._setup_assignments_for_cadence(self.targets)
            if(self.nocalib is False):
                self._set_has_spare_calib()
            if(self.verbose):
                print("fieldid {fid}:   (done setting field cadence)".format(fid=self.fieldid), flush=True)
        else:
            self.field_cadence = None
            if(self.allgrids):
                self.robotgrids = []
            else:
                self.robotgrids = None
            self.assignments_dtype = None
            self._has_spare_calib = None

        return

    def set_flag(self, rsid=None, flagname=None):
        """Set a bitmask flag for a target

        Parameters:
        ----------

        rsid : np.int64
            IDs of the target-cadence

        flagname : str
            name of flag to set
"""
        indxs = np.array([self.rsid2indx[r] for r in self._arrayify(rsid)])
        self.assignments['rsflags'][indxs] = (self.assignments['rsflags'][indxs] | self.flagdict[flagname])
        return

    def check_flag(self, rsid=None, flagname=None):
        """Check a bitmask flag for a target

        Parameters:
        ----------

        rsid : np.int64 or ndarray
            IDs of the target-cadence

        flagname : str
            name of flag to set

        Returns:
        -------

        setornot : ndarray of bool
            True if flag is set, flag otherwise
"""
        indxs = np.array([self.rsid2indx[r] for r in self._arrayify(rsid)])
        setornot = ((self.assignments['rsflags'][indxs] & self.flagdict[flagname]) != 0)
        return(setornot)

    def get_flag_names(self, flagval=None):
        """Return names associated with flag

        Parameters:
        ----------

        flagval : np.int32
            flag

        Returns:
        -------

        flagnames : list
            strings corresponding to each set bit
"""
        flagnames = []
        for fn in self.flagdict:
            if(flagval & self.flagdict[fn]):
                flagnames.append(fn)
        return(flagnames)

    def _offset_radec(self, ra=None, dec=None, delta_ra=0., delta_dec=0.):
        """Offsets ra and dec according to specified amount
        
        Parameters:
        ----------

        ra : np.float64 or ndarray of np.float64
        right ascension, deg

        dec : np.float64 or ndarray of np.float64
            declination, deg

        delta_ra : np.float64 or ndarray of np.float64
            right ascension direction offset, arcsec

        delta_dec : np.float64 or ndarray of np.float64
            declination direction offset, arcsec

        Returns:
        -------

        offset_ra : np.float64 or ndarray of np.float64
            offset right ascension, deg

        offset_dec : np.float64 or ndarray of np.float64
            offset declination, deg

        Notes:
        -----

        Assumes that delta_ra, delta_dec are in proper coordinates; i.e.
        an offset of delta_ra=1 arcsec represents the same angular separation 
        on the sky at any declination.

        Carefully offsets in the local directions of ra, dec based on
        the local tangent plane (i.e. does not just scale delta_ra by
        1/cos(dec))
"""
        deg2rad = np.pi / 180.
        arcsec2rad = np.pi / 180. / 3600.
        x = np.cos(dec * deg2rad) * np.cos(ra * deg2rad)
        y = np.cos(dec * deg2rad) * np.sin(ra * deg2rad)
        z = np.sin(dec * deg2rad)
        ra_x = - np.sin(ra * deg2rad)
        ra_y = np.cos(ra * deg2rad)
        ra_z = 0.
        dec_x = - np.sin(dec * deg2rad) * np.cos(ra * deg2rad)
        dec_y = - np.sin(dec * deg2rad) * np.sin(ra * deg2rad)
        dec_z = np.cos(dec * deg2rad)
        xoff = x + (ra_x * delta_ra + dec_x * delta_dec) * arcsec2rad
        yoff = y + (ra_y * delta_ra + dec_y * delta_dec) * arcsec2rad
        zoff = z + (ra_z * delta_ra + dec_z * delta_dec) * arcsec2rad
        offnorm = np.sqrt(xoff**2 + yoff**2 + zoff**2)
        xoff = xoff / offnorm
        yoff = yoff / offnorm
        zoff = zoff / offnorm
        decoff = np.arcsin(zoff) / deg2rad
        raoff = ((np.arctan2(yoff, xoff) / deg2rad) + 360.) % 360.
        return(raoff, decoff)

    def radec2xy(self, ra=None, dec=None, epoch=None, pmra=None,
                 pmdec=None, delta_ra=0., delta_dec=0., fiberType=None):
        if(isinstance(fiberType, str)):
            wavename = fiberType.capitalize()
        else:
            wavename = np.array([x.capitalize() for x in fiberType])
        if(epoch is not None):
            epoch_jd = np.zeros(len(epoch), dtype=np.float64)
            oneday = datetime.timedelta(days=1)
            for i, e in enumerate(epoch):
                epoch_year = int(e)
                epoch_frac = e - int(e)
                epoch_year_dt = datetime.datetime(epoch_year, 1, 1)
                epoch_dt = epoch_year_dt + oneday * epoch_frac * 365.25
                epoch_jd[i] = coordio.time.Time(epoch_dt).jd
        else:
            epoch_jd = None
        raoff, decoff = self._offset_radec(ra=ra, dec=dec, delta_ra=delta_ra,
                                           delta_dec=delta_dec)
        pmra = np.zeros(len(raoff), dtype=np.float64) # BECAUSE PM FAILS!!
        pmdec = np.zeros(len(raoff), dtype=np.float64)
        radVel = np.zeros(len(raoff), dtype=np.float64) + 1.e-4
        parallax = np.zeros(len(raoff), dtype=np.float64) + 1.e-4
        x, y, warn, ha, pa = coordio.utils.radec2wokxy(raoff, decoff, epoch_jd,
                                                       wavename,
                                                       self.racen, self.deccen,
                                                       self.pa,
                                                       self.observatory.upper(),
                                                       self.obstime.jd,
                                                       pmra=pmra,
                                                       pmdec=pmdec,
                                                       parallax=parallax,
                                                       radVel=radVel)
        return(x, y)

    def xy2radec(self, x=None, y=None, fiberType=None):
        """X and Y back to RA, Dec, without proper motions or deltas"""
        if(isinstance(fiberType, str)):
            wavename = fiberType.capitalize()
        else:
            wavename = np.array([t.capitalize() for t in fiberType])
        xa = self._arrayify(x, dtype=np.float64)
        ya = self._arrayify(y, dtype=np.float64)
        ra, dec, warn = coordio.utils.wokxy2radec(xa, ya,
                                                  wavename,
                                                  self.racen, self.deccen,
                                                  self.pa,
                                                  self.observatory.upper(),
                                                  self.obstime.jd)
        return(ra, dec)

    def targets_fromfits(self, filename=None):
        """Read in targets from FITS file

        Parameters
        ----------

        filename : str
            file name to read from
"""
        t = fitsio.read(filename, ext=1)
        self.targets_fromarray(t)
        return

    def _mags_allowed(self, targets=None, designMode=None):
        fiberTypes = ['BOSS', 'APOGEE']
        categories = ['science', 'standard']
        target_category = np.array([x.split('_')[0]
                                    for x in targets['category']])
        target_allowed = np.ones(len(targets), dtype=bool)
        for fiberType in fiberTypes:
            for category in categories:
                icurr = np.where((targets['fiberType'] == fiberType) &
                                 (target_category == category))[0]
                mags = targets['magnitude'][icurr, :]
                if(category == 'science'):
                    limits = designMode.bright_limit_targets[fiberType]
                if(category == 'standard'):
                    limits = designMode.stds_mags[fiberType]
                ok = np.ones(len(icurr), dtype=bool)
                for i in np.arange(limits.shape[0], dtype=np.int32):
                    icheck = np.where((np.isnan(mags[:, i]) == False) &
                                      (mags[:, i] != 0.) &
                                      (mags[:, i] != 99.9) &
                                      (mags[:, i] != 999.) &
                                      (mags[:, i] != - 999.) &
                                      (mags[:, i] != - 9999.))[0]
                    if(limits[i, 0] != - 999.):
                        ok[icheck] = ok[icheck] & (mags[icheck, i] > limits[i, 0])
                    if(limits[i, 1] != - 999.):
                        ok[icheck] = ok[icheck] & (mags[icheck, i] < limits[i, 1])
                target_allowed[icurr] = ok
        return(target_allowed)

    def _targets_to_robotgrid(self, targets=None, robotgrid=None):
        for target in targets:
            if(target['fiberType'] == 'APOGEE'):
                fiberType = kaiju.cKaiju.ApogeeFiber
            else:
                fiberType = kaiju.cKaiju.BossFiber
            robotgrid.addTarget(targetID=target['rsid'], x=target['x'],
                                y=target['y'],
                                priority=np.float64(target['priority']),
                                fiberType=fiberType)
        return

    def _setup_targets_for_cadence(self, targets=None):
        if(targets is None):
            return(None)

        # Determine if it is within the field cadence
        for itarget, target_cadence in enumerate(targets['cadence']):
            if(target_cadence in clist.cadences):
                ok, solns = clist.cadence_consistency(target_cadence,
                                                      self.field_cadence.name)
                targets['incadence'][itarget] = ok

        if(self.allgrids):
            for rg in self.robotgrids:
                self._targets_to_robotgrid(targets=targets,
                                           robotgrid=rg)

        return(targets)

    def _setup_assignments_for_cadence(self, targets=None,
                                       assignment_array=None):
        if(targets is None):
            return(None)

        # Set up outputs
        assignments = np.zeros(len(targets),
                               dtype=self.assignments_dtype)

        field_skybrightness = self.field_cadence.skybrightness[self.field_cadence.epochs]
        assignments['field_skybrightness'] = np.outer(np.ones(len(targets)),
                                                      field_skybrightness)

        for epoch, mode in enumerate(self.design_mode):
            dm = self.designModeDict[mode]
            assignments['allowed'][:, epoch] = self._mags_allowed(designMode=dm,
                                                                  targets=targets)

        if(assignment_array is None):
            assignments['fiberType'] = targets['fiberType']
            assignments['robotID'] = -1
            assignments['equivRobotID'] = -1
            assignments['target_skybrightness'] = -1.
        else:
            for n in self.assignments_dtype.names:
                listns = ['robotID', 'equivRobotID', 'target_skybrightness',
                          'field_skybrightness']
                if((n in listns) & (self.field_cadence.nexp_total == 1)):
                    assignments[n][:, 0] = assignment_array[n]
                else:
                    assignments[n] = assignment_array[n]
        return(assignments)

    def targets_fromarray(self, target_array=None, assignment_array=None):
        """Read in targets from ndarray

        Parameters
        ----------

        target_array : ndarray
            array with target information

        assignment_array : ndarray
            if not None, array with assignment information (default None)
"""
        # Read in
        targets = np.zeros(len(target_array), dtype=targets_dtype)
        for n in targets.dtype.names:
            if(n in target_array.dtype.names):
                targets[n] = target_array[n]

        # Default value of 1 for priority, value, and rsassign
        if('value' not in target_array.dtype.names):
            targets['value'] = 1.
        if('priority' not in target_array.dtype.names):
            targets['priority'] = 1.
        if('rsassign' not in target_array.dtype.names):
            targets['rsassign'] = 1

        # Convert ra/dec to x/y
        if(self.verbose):
            print("Convert targets coords to x/y", flush=True)
        targets['x'], targets['y'] = self.radec2xy(ra=targets['ra'],
                                                   dec=targets['dec'],
                                                   epoch=targets['epoch'],
                                                   pmra=targets['pmra'],
                                                   pmdec=targets['pmdec'],
                                                   delta_ra=targets['delta_ra'],
                                                   delta_dec=targets['delta_dec'],
                                                   fiberType=targets['fiberType'])

        # Add targets to robotGrids
        if(self.verbose):
            print("Assign targets to robot grid", flush=True)
        self._targets_to_robotgrid(targets=targets,
                                   robotgrid=self.mastergrid)

        # Determine if within
        if(self.verbose):
            print("Check whether targets are within grid", flush=True)
        self.masterTargetDict = self.mastergrid.targetDict
        for itarget, rsid in enumerate(targets['rsid']):
            t = self.masterTargetDict[rsid]
            targets['within'][itarget] = len(t.validRobotIDs) > 0

        # Create internal look-up of whether it is a calibration target
        _is_calibration = np.zeros(len(targets), dtype=bool)
        _calibration_index = np.zeros(len(targets), dtype=np.int32)
        if(self.nocalib is False):
            for icategory, category in enumerate(self.required_calibrations):
                icat = np.where(targets['category'] == category)[0]
                _is_calibration[icat] = True
                _calibration_index[icat] = icategory + 1
        else:
            inotsci = np.where(targets['category'] != 'science')[0]
            _is_calibration[inotsci] = True
            _calibration_index[inotsci] = 1

        # Connect rsid with index of list
        for itarget, t in enumerate(targets):
            if(t['rsid'] in self.rsid2indx.keys()):
                print("Cannot replace identical rsid={rsid}. Will not add array.".format(rsid=t['rsid']))
                return
            else:
                self.rsid2indx[t['rsid']] = len(self.targets) + itarget

        # If field_cadence is set, set up potential outputs
        if(self.field_cadence is not None):
            targets = self._setup_targets_for_cadence(targets)
            assignments = self._setup_assignments_for_cadence(targets,
                                                              assignment_array)
        else:
            assignments = None

        target_duplicated = np.zeros(len(targets), dtype=np.int32)

        self.targets = np.append(self.targets, targets)
        self.target_duplicated = np.append(self.target_duplicated,
                                           target_duplicated)
        self._is_calibration = np.append(self._is_calibration,
                                         _is_calibration)
        self._calibration_index = np.append(self._calibration_index,
                                            _calibration_index)

        self._unique_catalogids = np.unique(self.targets['catalogid'])

        # Set up lists of equivalent observation conditions, meaning
        # that for each target we can look up all of the other targets
        # whose catalog, fiberType, lambda_eff, delta_ra, delta_dec 
        # are the same
        self._equivindx = collections.OrderedDict()
        self._equivkey = collections.OrderedDict()
        for itarget, target in enumerate(self.targets):
            ekey = (target['catalogid'], target['fiberType'],
                    target['lambda_eff'], target['delta_ra'],
                    target['delta_dec'])
            if(ekey not in self._equivindx):
                self._equivindx[ekey] = np.zeros(0, dtype=np.int32)
            self._equivindx[ekey] = np.append(self._equivindx[ekey],
                                              np.array([itarget]))
            self._equivkey[itarget] = ekey

        if(assignments is not None):
            self.assignments = np.append(self.assignments, assignments, axis=0)
            self._set_satisfied()
            self._set_count(reset_equiv=False)

        return

    def _set_holeid(self):
        if(self.field_cadence.nexp_total == 1):
            self.assignments['holeID'][:] = ' '
        else:
            self.assignments['holeID'][:, :] = ' '
        for i, assignment in enumerate(self.assignments):
            if(self.field_cadence.nexp_total == 1):
                if(assignment['robotID'][0] >= 1):
                    robotID = assignment['robotID'][0]
                    holeID = self.mastergrid.robotDict[robotID].holeID
                    self.assignments['holeID'][i] = holeID
            else:
                iexps = np.where(assignment['robotID'] >= 1)[0]
                for iexp in iexps:
                    robotID = assignment['robotID'][iexp]
                    holeID = self.mastergrid.robotDict[robotID].holeID
                    self.assignments['holeID'][i, iexp] = holeID
        return

    def tofits(self, filename=None):
        """Write field and assignments to FITS file

        Parameters:
        ----------

        filename : str
            file name to write to

        Notes:
        -----

        HDU0 header has keywords:

            RACEN
            DECCEN
            PA
            OBS
            FCADENCE (field cadence)
            RCNAME0 .. RNAMEN (required calibrations names)
            RCNUM0 .. RNUMN (required calibrations numbers)

        HDU1 has targets array
        HDU1 has assignments array
"""
        hdr = robostrategy.header.rsheader()
        hdr.append({'name':'RACEN',
                    'value':self.racen,
                    'comment':'RA J2000 center of field (deg)'})
        hdr.append({'name':'DECCEN',
                    'value':self.deccen,
                    'comment':'Dec J2000 center of field (deg)'})
        hdr.append({'name':'OBS',
                    'value':self.observatory,
                    'comment':'observatory used for field'})
        hdr.append({'name':'PA',
                    'value':self.pa,
                    'comment':'position angle (deg E of N)'})
        if(self.field_cadence is not None):
            hdr.append({'name':'FCADENCE',
                        'value':self.field_cadence.name,
                        'comment':'field cadence'})
            hdr.append({'name':'NEXP',
                        'value':self.field_cadence.nexp_total,
                        'comment':'number of exposures in cadence'})
            dmodelist = ' '.join(list(self.design_mode[self.field_cadence.epochs]))
            hdr.append({'name':'DESMODE',
                        'value':dmodelist,
                        'comment':'list of design modes'})
        else:
            hdr.append({'name':'FCADENCE',
                        'value':'none',
                        'comment':'field cadence'})
        hdr.append({'name':'CBUFFER',
                    'value':self.collisionBuffer,
                    'comment':'kaiju collision buffer'})
        hdr.append({'name':'NOCALIB',
                    'value':self.nocalib,
                    'comment':'True if this field ignores calibrations'})
        if(self.nocalib is False):
            for indx, rc in enumerate(self.required_calibrations):
                name = 'RCNAME{indx}'.format(indx=indx)
                num = 'RCNUM{indx}'.format(indx=indx)
<<<<<<< HEAD
                hdr[name] = rc
                hdr[num] = ' '.join([str(int(n)) for n in self.required_calibrations[rc]])
            for indx, ac in enumerate(self.achievable_calibrations):
                name = 'ACNAME{indx}'.format(indx=indx)
                num = 'ACNUM{indx}'.format(indx=indx)
                hdr[name] = ac
                hdr[num] = ' '.join([str(int(n)) for n in self.achievable_calibrations[ac]])
=======
                hdr.append({'name':name,
                            'value':rc,
                            'comment':'required calibration category'})
                ns = ' '.join([str(int(n)) for n in self.required_calibrations[rc]])
                hdr.append({'name':num,
                            'value':ns,
                            'comment':'number required per exposure'})
>>>>>>> 33f04c45
        fitsio.write(filename, None, header=hdr, clobber=True)
        fitsio.write(filename, self.targets, extname='TARGET')
        if(self.assignments is not None):
            self._set_holeid()
            fitsio.write(filename, self.assignments, extname='ASSIGN')
        dmarr = None
        for i, d in enumerate(self.designModeDict):
            arr = self.designModeDict[d].toarray()
            if(dmarr is None):
                dmarr = np.zeros(len(self.designModeDict), dtype=arr.dtype)
            dmarr[i] = arr
        fitsio.write(filename, dmarr, extname='DESMODE')

        if(self.assignments is not None):
            robots_dtype = [('robotID', np.int32),
                            ('holeID', np.dtype("|U15")),
                            ('hasBoss', bool),
                            ('hasApogee', bool),
                            ('rsid', np.int64, self.field_cadence.nexp_total),
                            ('itarget', np.int32, self.field_cadence.nexp_total),
                            ('catalogid', np.int64, self.field_cadence.nexp_total),
                            ('fiberType', np.dtype("|U6"),
                             self.field_cadence.nexp_total)]
            robotIDs = np.sort(np.array([r for r in self.mastergrid.robotDict],
                                        dtype=np.int32))
            robots = np.zeros(len(robotIDs), dtype=robots_dtype) 
            for indx, robotID in enumerate(robotIDs):
                robots['robotID'][indx] = robotID
                robots['holeID'][indx] = self.mastergrid.robotDict[robotID].holeID
                robots['hasBoss'][indx] = self.mastergrid.robotDict[robotID].hasBoss
                robots['hasApogee'][indx] = self.mastergrid.robotDict[robotID].hasApogee
                if(self.field_cadence.nexp_total == 1):
                    robots['rsid'][indx] = self.robotgrids[0].robotDict[robotID].assignedTargetID
                    if(robots['rsid'][indx] == -1):
                        robots['itarget'][indx] = -1
                        robots['catalogid'][indx] = -1
                        robots['fiberType'][indx] = ''
                    else:
                        robots['itarget'][indx] = self.rsid2indx[robots['rsid'][indx]]
                        robots['catalogid'][indx] = self.targets['catalogid'][robots['itarget'][indx]]
                        robots['fiberType'][indx] = self.targets['fiberType'][robots['itarget'][indx]]
                else:
                    for iexp in np.arange(self.field_cadence.nexp_total, dtype=np.int32):
                        robots['rsid'][indx, iexp] = self.robotgrids[iexp].robotDict[robotID].assignedTargetID
                        if(robots['rsid'][indx, iexp] == -1):
                            robots['itarget'][indx, iexp] = -1
                            robots['catalogid'][indx, iexp] = -1
                            robots['fiberType'][indx, iexp] = ''
                        else:
                            robots['itarget'][indx, iexp] = self.rsid2indx[robots['rsid'][indx, iexp]]
                            robots['catalogid'][indx, iexp] = self.targets['catalogid'][robots['itarget'][indx, iexp]]
                            robots['fiberType'][indx, iexp] = self.targets['fiberType'][robots['itarget'][indx, iexp]]

            fitsio.write(filename, robots, extname='ROBOTS')
                    
        return

    def _set_has_spare_calib(self):
        """Set _has_spare for each exposure"""
        self._has_spare_calib = np.zeros((len(self.required_calibrations) + 1,
                                          self.field_cadence.nexp_total),
                                         dtype=np.int32)
        for icategory, category in enumerate(self.required_calibrations):
            self._has_spare_calib[icategory + 1, :] = (self.calibrations[category] -
                                                       self.achievable_calibrations[category])
        return

    def set_assignment_status(self, status=None, isspare=None):
        if(isspare is None):
            isspare = np.zeros(len(status.iexps), dtype=bool)
        if(self.nocalib is False):
            # Get indices of assigned targets to this robot
            # and make Boolean arrays of which are assigned and not
            if(status.rsid is not None):
                indx = self.rsid2indx[status.rsid]
                epochs = self.field_cadence.epochs
                allowed = self.assignments['allowed'][indx, epochs[status.iexps]]
            else:
                allowed = True
            status.currindx = self._robot2indx[status.robotID - 1, status.iexps]
            free = (status.currindx < 0) & (allowed)
            hasspare = self._has_spare_calib[self._calibration_index[status.currindx + 1], status.iexps]
            status.spare = (hasspare > 0) & (isspare == False) & (free == False)
            status.assignable = free | status.spare
        else:
            # Consider exposures for this epoch
            status.currindx = self._robot2indx[status.robotID - 1, status.iexps]
            status.assignable = status.currindx < 0

        if(status.rsid is not None):
            for iexp in status.assignable_exposures():
                self.set_collided_status(status=status, iexp=iexp)

        return

    def set_collided_status(self, status=None, iexp=None):
        # leave alone if collisions are being ignored
        if((not self.allgrids) | (self.nocollide)):
            return
        if(status.rsid is None):
            return
        i = status.expindx[iexp]
        if(status.assignable[i] == False):
            return
        rg = self.robotgrids[iexp]
        collided, fcollided, colliders = rg.wouldCollideWithAssigned(status.robotID, status.rsid)
        colliders = np.array(colliders, dtype=np.int32)
        status.collided[i] = collided | fcollided
        if(fcollided):
            status.assignable[i] = False
        if((len(colliders) > 0) and (fcollided is False)):
            robotindx = self._robot2indx[colliders - 1, iexp]
            hasspare = self._has_spare_calib[self._calibration_index[robotindx + 1], iexp] > 0
            # If the collision is created ONLY by spare calibration targets
            # we will look at them in more detail
            if(hasspare.min() > 0):
                toremove = dict()
                for c in self.required_calibrations:
                    toremove[c] = 0
                if(status.spare[i]):
                    toremove[self.targets['category'][status.currindx[i]]] += 1
                for ri in robotindx:
                    toremove[self.targets['category'][ri]] += 1
                enough = True
                for c in self.required_calibrations:
                    excess = self.calibrations[c][iexp] - self.achievable_calibrations[c][iexp]
                    if(toremove[c] > excess):
                        enough = False
                status.assignable[i] = enough
                if(enough):
                    status.spare_colliders[i] = self.targets['rsid'][robotindx]
            else:
                status.assignable[i] = False

        return

    def unassign_assignable(self, status=None, iexp=None):
        i = status.expindx[iexp]
        if(status.assignable[i] is False):
            return

        if(status.spare[i]):
            rsid = self.targets['rsid'][self._robot2indx[status.robotID - 1, iexp]]
            self.unassign_exposure(rsid=rsid, iexp=iexp, reset_assigned=True,
                                   reset_satisfied=True, reset_has_spare=True)

        for spare_collider in status.spare_colliders[i]:
            self.unassign_exposure(rsid=spare_collider, iexp=iexp,
                                   reset_assigned=True,
                                   reset_satisfied=True, reset_has_spare=True)

        return

    def collide_robot_exposure(self):
        """TODO GET THIS BACK
        collide : bool
            True if it causes a collision, False if not

        Notes:
        -----

        If there is no RobotGrid to check collisions and/or nocollide
        is set for this object, it doesn't actually check collisions.
        However, it does report a collision if any OTHER equivalent 
        target was assigned.
"""
        if((not self.allgrids) |
           (self.nocollide)):
            indx = self.rsid2indx[rsid]
            allindxs = set(self._equivindx[self._equivkey[indx]])
            if(len(allindxs) > 1):
                allindxs.discard(indx)
                allindxs = np.array(list(allindxs), dtype=np.int32)
                if(self.assignments['robotID'][allindxs, iexp].max() >= 0):
                    return(True)
                else:
                    return(False)
            else:
                return(False)

        rg = self.robotgrids[iexp]
        return rg.wouldCollideWithAssigned(robotID, rsid)[0]

    def available_robot_epoch(self, rsid=None,
                              robotID=None, epoch=None, nexp=None,
                              isspare=None):
        """Check if a robot-epoch has enough exposures

        Parameters:
        ----------

        rsid : np.int64
            rsid (optional; will check for collisions)

        robotID : np.int64
            robotID to check

        epoch : int or np.int32
            epoch to check

        nexp : int or np.int32
            number of exposures needed

        isspare : bool
            True if this is a spare calibration target

        Returns:
        -------

        available : bool
            is it available or not?

        status : list of AssignmentStatus
            which exposures in the epoch are free?

        Comments:
        --------

        Checks if a robot is available at each exposure AND if
        assigning the robot to the given target would cause a
        collision.

        The robot is available if it is not assigned to any science
        target AND it is not assigned to a "spare" calibration
        target. A spare calibration target is one for which there are
        more than enough calibration targets of that type already.
"""
        iexpst = self.field_cadence.epoch_indx[epoch]
        iexpnd = self.field_cadence.epoch_indx[epoch + 1]
        iexps = np.arange(iexpst, iexpnd, dtype=np.int32)
        status = AssignmentStatus(rsid=rsid, robotID=robotID, iexps=iexps)

        # Checks obvious case that this epoch doesn't have enough exposures
        available = False
        cnexp = self.field_cadence.nexp[epoch]
        if(cnexp < nexp):
            status.assignable=np.zeros(len(iexps), dtype=bool)
            return available, status

        # Set assignent status
        self.set_assignment_status(status=status, isspare=isspare)

        # Count this epoch as available if there are enough free exposures
        nfree = status.assignable.sum()
        available = nfree >= nexp

        return available, status

    def available_robot_exposures(self, rsid=None, robotID=None, isspare=False):
        """Return available robot exposures for an rsid

        Parameters:
        ----------

        rsid : np.int64
            rsid

        robotID : np.int64
            robotID to check

        isspare : bool
            True if this is a spare calibration target (default False)

        Returns:
        -------

        status : AssignmentStatus for object
            for each exposure, is it available or not?

        Comments:
        --------

        Checks if a robot is available to assign at each exposure.
        The robot is available if it is not assigned to any target or
        if it is assigned to a "spare" calibration target, AND if
        assigning the target would not collide with any other robot or
        if it would collide, it would be with a "spare" calibration
        target. A spare calibration target is one for which there are
        more than enough calibration targets of that type already.

        The unassign_assignable() method can be used to unassign the
        target assignments that are standing in the way of the
        exposures deemed available.

        So to assign these spare exposures one would do something like
        the following:

        status = f.available_robot_exposures(robotID=robotID, rsid=rsid)
        iassignable = np.where(status.assignable)[0]
        for iexp in iassignable:
            f.unassign_assignable(status=status, iexp=iexp)
            f.assign_robot_exposure(robotID=robotID, rsid=rsid, iexp=iexp)

        NEED TO CHECK ALLOWABILITY

        """
        iexps = np.arange(self.field_cadence.nexp_total, dtype=np.int32)
        status = AssignmentStatus(rsid=rsid, robotID=robotID,
                                  iexps=iexps)
        self.set_assignment_status(status=status, isspare=isspare)
        return(status)

    def _is_spare(self, rsid=None, iexps=None):
        if(iexps is None):
            iexps = np.arange(self.field_cadence.nexp_total, dtype=np.int32)
        return(self._has_spare_calib[self._calibration_index[self.rsid2indx[rsid] + 1], iexps] > 0)

    def assign_robot_epoch(self, rsid=None, robotID=None, epoch=None, nexp=None,
                           reset_satisfied=True, reset_has_spare=True,
                           status=None, reset_count=True):
        """Assign an rsid to a particular robot-epoch

        Parameters:
        ----------

        rsid : np.int64
            rsid of target to assign

        robotID : np.int64
            robotID to assign to

        epoch : int or np.int32
            epoch to assign to

        nexp : int or np.int32
            number of exposures needed

        status : AssignmentStatus  object
            status for each exposure 

        reset_satisfied : bool
            if True, reset the 'satisfied' column based on this assignment
            (default True)

        reset_has_spare : bool
            if True, reset the '_has_spare' matrix based on this assignment
            (default True)

        reset_count : bool
            if True, reset the exposure and epoch counts
            (default True)

        Returns:
        --------

        success : bool
            True if successful, False otherwise

        Comments:
        --------
"""
        # Only try to assign if you can.
        if(rsid not in self.mastergrid.robotDict[robotID].validTargetIDs):
            return False

        # Get list of available exposures in the epoch
        iexpst = self.field_cadence.epoch_indx[epoch]
        iexpnd = self.field_cadence.epoch_indx[epoch + 1]
        iexps = np.arange(iexpst, iexpnd, dtype=np.int32)
        if(status is None):
            isspare = self._is_spare(rsid=rsid, iexps=iexps)
            status = AssignmentStatus(rsid=rsid, robotID=robotID, iexps=iexps)
            self.set_assignment_status(status=status, isspare=isspare)

        assignable = status.assignable_exposures()

        # Bomb if there aren't enough available
        if(len(assignable) < nexp):
            return False

        # Now actually assign (to first available exposures)
        for iexp in assignable[0:nexp]:
            self.unassign_assignable(status=status, iexp=iexp)
            self.assign_robot_exposure(robotID=robotID, rsid=rsid, iexp=iexp,
                                       reset_satisfied=False,
                                       reset_has_spare=False)

        if(reset_satisfied | reset_count):
            self._set_equiv(rsids=[rsid])

        if(reset_satisfied):
            self._set_satisfied(rsids=[rsid], reset_equiv=False)

        if(reset_count):
            self._set_count(rsids=[rsid], reset_equiv=False)

        if(reset_has_spare & (self.nocalib is False)):
            self._set_has_spare_calib()

        return True

    def _set_competing_targets(self, rsids=None):
        """Set number of competing targets for each robotID from this set

        Parameters:
        ----------

        rsids : ndarray of np.int64
            rsid values to count for each robot

        Notes:
        -----

        Sets attribute _competing_targets to an array with number of competing targets.
"""
        self._competing_targets = np.zeros(len(self.mastergrid.robotDict), dtype=np.int32)
        for rsid in rsids:
            robotIDs = np.array(self.masterTargetDict[rsid].validRobotIDs, dtype=np.int32)
            self._competing_targets[robotIDs - 1] += 1
        return

    def assign_robot_exposure(self, robotID=None, rsid=None, iexp=None,
                              reset_satisfied=True, reset_has_spare=True,
                              reset_count=True):
        """Assign an rsid to a particular robot-exposure

        Parameters:
        ----------

        rsid : np.int64
            rsid of target to assign

        robotID : np.int64
            robotID to assign to

        iexp : int or np.int32
            exposure to assign to

        reset_satisfied : bool
            if True, reset the 'satisfied' column based on this assignment
            (default True)

        reset_has_spare : bool
            if True, reset the '_has_spare' matrix
            (default True)

        reset_count : bool
            if True, reset the 'nexp' and 'nepochs' columns
            (default True)

        Returns:
        --------

        success : bool
            True if successful, False otherwise
"""
        itarget = self.rsid2indx[rsid]

        if(self.assignments['robotID'][itarget, iexp] >= 0):
            self.unassign_exposure(rsid=rsid, iexp=iexp, reset_assigned=True,
                                   reset_satisfied=True, reset_has_spare=True)

        if(self._robot2indx[robotID - 1, iexp] >= 0):
            rsid_unassign = self.targets['rsid'][self._robot2indx[robotID - 1,
                                                                  iexp]]
            self.unassign_exposure(rsid=rsid_unassign, iexp=iexp,
                                   reset_assigned=True, reset_satisfied=True,
                                   reset_has_spare=True)

        self.assignments['robotID'][itarget, iexp] = robotID
        self._robot2indx[robotID - 1, iexp] = itarget
        epoch = self.field_cadence.epochs[iexp]
        self._robotnexp[robotID - 1, epoch] = self._robotnexp[robotID - 1, epoch] - 1
        if(self.targets['category'][itarget] == 'science'):
            self._robotnexp_max[robotID - 1, epoch] = self._robotnexp_max[robotID - 1, epoch] - 1
        self.assignments['assigned'][itarget] = 1

        # If this is a calibration target, update calibration target tracker
        if(self.nocalib is False):
            if(self._is_calibration[itarget]):
                category = self.targets['category'][itarget]
                self.calibrations[category][iexp] = self.calibrations[category][iexp] + 1

        if(self.allgrids):
            rg = self.robotgrids[iexp]
            rg.assignRobot2Target(robotID, rsid)

        if(reset_satisfied | reset_count):
            self._set_equiv(rsids=[rsid])

        if(reset_satisfied):
            self._set_satisfied(rsids=[rsid], reset_equiv=False)

        if(reset_count):
            self._set_count(rsids=[rsid], reset_equiv=False)

        if(reset_has_spare & (self.nocalib is False)):
            self._set_has_spare_calib()

        return

    def assign_exposures(self, rsid=None, iexps=None, reset_satisfied=True,
                         reset_has_spare=True):
        """Assign an rsid to particular exposures

        Parameters:
        ----------

        rsid : np.int64
            rsid of target to assign

        iexps : ndarray of np.int32
            exposures to assign to

        reset_satisfied : bool
            if True, reset the 'satisfied' column based on this assignment
            (default True)

        reset_has_spare : bool
            if True, reset the '_has_spare' matrix
            (default True)

        Returns:
        --------

        success : ndarray of bool
            for each exposure, True if successful, False otherwise
"""
        validRobotIDs = self.masterTargetDict[rsid].validRobotIDs
        validRobotIDs = np.array(validRobotIDs, dtype=np.int32)
        hasApogee = np.array([self.mastergrid.robotDict[x].hasApogee
                              for x in validRobotIDs], dtype=bool)
        validRobotIDs = validRobotIDs[np.argsort(hasApogee)]
        done = np.zeros(len(iexps), dtype=bool)
        # will not work if iexps is not all exposures!
        for robotID in validRobotIDs:
            cexps = iexps[np.where(done == False)[0]]
            if(len(cexps) == 0):
                break
            status = AssignmentStatus(rsid=rsid, robotID=robotID, iexps=cexps)
            self.set_assignment_status(status=status)
            for iexp in status.assignable_exposures():
                self.unassign_assignable(status=status, iexp=iexp)
                self.assign_robot_exposure(rsid=rsid, robotID=robotID, iexp=iexp,
                                           reset_satisfied=False,
                                           reset_has_spare=False)
                iorig = np.where(iexps == iexp)[0]
                done[iorig] = True

        if(reset_satisfied):
            self._set_satisfied(rsids=[rsid])

        if(reset_has_spare & (self.nocalib is False)):
            self._set_has_spare_calib()

        return done

    def _set_assigned(self, itarget=None):
        if(itarget is None):
            print("Must specify a target.")
        self.assignments['assigned'][itarget] = (self.assignments['robotID'][itarget, :] >= 0).sum() > 0
        return

    def unassign_exposure(self, rsid=None, iexp=None, reset_assigned=True,
                          reset_satisfied=True, reset_has_spare=True,
                          reset_count=True):
        """Unassign an rsid from a particular exposure

        Parameters:
        ----------

        rsid : np.int64
            rsid of target to unassign

        iexp : int or np.int32
            exposure to unassign from

        reset_assigned : bool
            if True, reset the 'assigned' flag after unassignment
            (default True)

        reset_satisfied : bool
            if True, reset the 'satisfied' flag after unassignment
            (default True)

        reset_count : bool
            if True, reset the exposures and epochs count
            (default True)

        reset_has_spare : bool
            if True, reset the '_has_spare' matrix after unassignment
            (default True)
"""
        itarget = self.rsid2indx[rsid]
        category = self.targets['category'][itarget]
        robotID = self.assignments['robotID'][itarget, iexp]
        if(robotID >= 1):
            if(self.allgrids):
                rg = self.robotgrids[iexp]
                rg.unassignTarget(rsid)
            self.assignments['robotID'][itarget, iexp] = -1
            self._robot2indx[robotID - 1, iexp] = -1
            epoch = self.field_cadence.epochs[iexp]
            self._robotnexp[robotID - 1, epoch] = self._robotnexp[robotID - 1, epoch] + 1
            if(self.targets['category'][itarget] == 'science'):
                self._robotnexp_max[robotID - 1, epoch] = self._robotnexp_max[robotID - 1, epoch] + 1
            if(self.nocalib is False):
                if(self._is_calibration[itarget]):
                    self.calibrations[category][iexp] = self.calibrations[category][iexp] - 1

        if(reset_assigned == True):
            self._set_assigned(itarget=itarget)

        if(reset_satisfied | reset_count):
            self._set_equiv(rsids=[rsid])

        if(reset_satisfied):
            self._set_satisfied(rsids=[rsid], reset_equiv=False)

        if(reset_count):
            self._set_count(rsids=[rsid], reset_equiv=False)

        if(reset_has_spare & (self.nocalib is False)):
            self._set_has_spare_calib()

        return

    def unassign_epoch(self, rsid=None, epoch=None, reset_assigned=True,
                       reset_satisfied=True, reset_has_spare=True,
                       reset_count=True):
        """Unassign an rsid from a particular epoch

        Parameters:
        ----------

        rsid : np.int64
            rsid of target to unassign

        epoch : int or np.int32
            epoch to unassign from

        reset_assigned : bool
            if True, reset the 'assigned' flag after unassignment
            (default True)

        reset_satisfied : bool
            if True, reset the 'satisfied' flag after unassignment
            (default True)

        reset_count : bool
            if True, reset the epoch and exposure counts
            (default True)

        reset_has_spare : bool
            if True, reset the '_has_spare' matrix after unassignment
            (default True)

        Returns:
        -------

        status : int
            0 if the target had been assigned and was successfully removed
"""
        iexpst = self.field_cadence.epoch_indx[epoch]
        iexpnd = self.field_cadence.epoch_indx[epoch + 1]
        for iexp in np.arange(iexpst, iexpnd):
            self.unassign_exposure(rsid=rsid, iexp=iexp, reset_assigned=False,
                                   reset_satisfied=False, reset_has_spare=False)

        if(reset_assigned):
            self._set_assigned(itarget=self.rsid2indx[rsid])

        if(reset_satisfied | reset_count):
            self._set_equiv(rsids=[rsid])

        if(reset_satisfied):
            self._set_satisfied(rsids=[rsid], reset_equiv=False)

        if(reset_count):
            self._set_count(rsids=[rsid], reset_equiv=False)

        if(reset_has_spare & (self.nocalib is False)):
            self._set_has_spare_calib()

        return 0

    def unassign(self, rsids=None, reset_assigned=True, reset_satisfied=True,
                 reset_has_spare=True, reset_count=True):
        """Unassign a set of rsids entirely

        Parameters:
        ----------

        rsids : ndarray of np.int64
            rsids of targets to unassign

        reset_assigned : bool
            if True, resets assigned flag for this rsid (default True)

        reset_satisfied : bool
            if True, resets satified flag for this catalogid (default True)

        reset_count : bool
            if True, resets exposure and epoch count (default True)

        reset_has_spare : bool
            if True, reset the '_has_spare' matrix after unassignment
            (default True)
"""
        if(len(rsids) == 0):
            return

        for rsid in rsids:
            for epoch in range(self.field_cadence.nepochs):
                self.unassign_epoch(rsid=rsid, epoch=epoch, reset_assigned=False,
                                    reset_satisfied=False, reset_has_spare=False)

        if(reset_assigned):
            for rsid in rsids:
                self._set_assigned(itarget=self.rsid2indx[rsid])

        if(reset_satisfied | reset_count):
            self._set_equiv(rsids=[rsid])

        if(reset_satisfied):
            self._set_satisfied(rsids=[rsid], reset_equiv=False)

        if(reset_count):
            self._set_count(rsids=[rsid], reset_equiv=False)

        if(reset_has_spare & (self.nocalib is False)):
            self._set_has_spare_calib()

        return

    def _merge_epochs(self, epochs=None, nexps=None):
        """Merge epoch list to combine repeats

        Parameters:
        ----------

        epochs : ndarray of np.int32
            epochs to assign to (default all)

        nexps : ndarray of np.int32
            number of exposures needed

        Returns:
        -------

        epochs_merged : ndarray of np.int32
            new merged epochs

        nexps_merged : ndarray of np.int32
            number of exposures in merged epochs
"""
        epochs_merged, epochs_inverse = np.unique(epochs, return_inverse=True)
        nexps_merged = np.zeros(len(epochs_merged), dtype=np.int32)
        for i, nexp in zip(epochs_inverse, nexps):
            nexps_merged[i] = nexps_merged[i] + nexp

        return(epochs_merged, nexps_merged)

    def available_epochs(self, rsid=None, epochs=None, nexps=None,
                         first=False, strict=False):
        """Find robots available for each epoch

        Parameters:
        ----------

        rsid : np.int64
            rsid of target to assign

        epochs : ndarray of np.int32
            epochs to assign to (default all)

        nexps : ndarray of np.int32
            number of exposures needed (default 1 per epoch)

        first : bool
            if set, just return the first available robot

        strict : bool
            if set, first check if epoch request is possible, and
            return nothing if the full request cannot be fulfilled

        Returns:
        --------

        available : dictionary, with key value pairs below
            'available' : bool
                is the overall ask available

            'nAvailableRobotIDs' : ndarray of int32
                how many available robotIDs at each epoch

            'availableRobotIDs' : list of lists
                for each epoch, list of available robotIDs sorted by robotID

            'statuses' : list of list of AssignmentStatus
                for each epoch, and each available robotID, status
                regarding whether each exposure is "free"
"""
        if(epochs is None):
            epochs = np.arange(self.field_cadence.nepochs, dtype=np.int32)
        if(nexps is None):
            nexps = np.ones(len(epochs))

        nAvailableRobotIDs = np.zeros(len(epochs), dtype=np.int32)
        availableRobotIDs = [[]] * len(epochs)
        statuses = [[]] * len(epochs)

        bad = (self.assignments['allowed'][self.rsid2indx[rsid], epochs] == 0)
        if(bad.max() > 0):
            available = dict()
            available['available'] = False
            available['nAvailableRobotIDs'] = nAvailableRobotIDs
            available['availableRobotIDs'] = availableRobotIDs
            available['statuses'] = statuses
            return(available)

        validRobotIDs = self.masterTargetDict[rsid].validRobotIDs
        validRobotIDs = np.array(validRobotIDs, dtype=np.int32)

        if(len(validRobotIDs) == 0):
            available = dict()
            available['available'] = False
            available['nAvailableRobotIDs'] = nAvailableRobotIDs
            available['availableRobotIDs'] = availableRobotIDs
            available['statuses'] = statuses
            return(available)

        # Prefer BOSS-only robots if they are available
        hasApogee = np.array([self.mastergrid.robotDict[x].hasApogee
                              for x in validRobotIDs])
        validRobotIDs = validRobotIDs[hasApogee.argsort()]

        if(self.nocalib is False):
            isspare = self._is_spare(rsid=rsid)
        else:
            isspare = np.zeros(self.field_cadence.nexp_total, dtype=bool)

        for iepoch, epoch in enumerate(epochs):
            nexp = nexps[iepoch]
            iexpst = self.field_cadence.epoch_indx[epoch]
            iexpnd = self.field_cadence.epoch_indx[epoch + 1]
            iexps = np.arange(iexpst, iexpnd, dtype=np.int32)
            arlist = []
            slist = []
            for robotID in validRobotIDs:
                ok, status = self.available_robot_epoch(rsid=rsid,
                                                        robotID=robotID,
                                                        epoch=epoch,
                                                        nexp=nexp,
                                                        isspare=isspare[iexps])

                if(ok):
                    arlist.append(robotID)
                    slist.append(status)
                    # If this robot was good, then let's just return it
                    if(first):
                        break
            availableRobotIDs[iepoch] = arlist
            nAvailableRobotIDs[iepoch] = len(arlist)
            statuses[iepoch] = slist

        available = dict()
        available['available'] = nAvailableRobotIDs.min() > 0
        available['nAvailableRobotIDs'] = nAvailableRobotIDs
        available['availableRobotIDs'] = availableRobotIDs
        available['statuses'] = statuses
        return(available)

    def assign_epochs(self, rsid=None, epochs=None, nexps=None):
        """Assign target to robots in a set of epochs

        Parameters:
        ----------

        rsid : np.int64
            rsid of target to assign

        epochs : ndarray of np.int32
            epochs to assign to

        nexps : ndarray of np.int32
            number of exposures needed

        method : str
            method to use to pick which robot ('first')

        Returns:
        --------

        success : bool
            True if successful, False otherwise
"""
        if(self.methods['assign_epochs'] == 'first'):
            first = True
        else:
            first = False

        available = self.available_epochs(rsid=rsid, epochs=epochs,
                                          nexps=nexps,
                                          strict=True, first=first)
        availableRobotIDs = available['availableRobotIDs']
        statuses = available['statuses']

        # Check if there are robots available
        nRobotIDs = np.array([len(x) for x in availableRobotIDs])
        if(nRobotIDs.min() < 1):
            if(self.veryverbose):
                print("rsid={r}: no robots available".format(r=rsid))
            return False

        # Assign to each epoch
        for iepoch, epoch in enumerate(epochs):
            currRobotIDs = np.array(availableRobotIDs[iepoch], dtype=np.int32)
            if(self.methods['assign_epochs'] == 'first'):
                irobot = 0
            if(self.methods['assign_epochs'] == 'fewestcompeting'):
                irobot = np.argmin(self._competing_targets[currRobotIDs - 1])
            robotID = currRobotIDs[irobot]
            status = statuses[iepoch][irobot]
            nexp = nexps[iepoch]

            if(self.veryverbose):
                print("rsid={r}: assigning robotID {robotID}".format(r=rsid,
                                                                     robotID=robotID))

            self.assign_robot_epoch(rsid=rsid, robotID=robotID, epoch=epoch,
                                    nexp=nexp, status=status,
                                    reset_satisfied=False,
                                    reset_has_spare=False,
                                    reset_count=False)

        self._set_satisfied(rsids=[rsid])
        self._set_count(rsids=[rsid], reset_equiv=False)
        if(self.nocalib is False):
            self._set_has_spare_calib()

        return True

    def assign_cadence(self, rsid=None):
        """Assign target to robots according to its cadence

        Parameters:
        ----------

        rsid : np.int64
            rsid of target to assign

        Returns:
        --------

        success : bool
            True if successful, False otherwise

        Coments
"""
        indx = self.rsid2indx[rsid]
        target_cadence = self.targets['cadence'][indx]

        ok, epochs_list, nexps_list = clist.cadence_consistency(target_cadence,
                                                                self.field_cadence.name,
                                                                return_solutions=True,
                                                                epoch_level=True,
                                                                merge_epochs=True)

        if(ok == False):
            if(self.veryverbose):
                print("rsid={r} does not fit field cadence".format(r=rsid))
            return False

        # Check for all potential epochs whether they can accomodate at
        # least the minimum number of exposures; if not we can eliminate
        # them.
        if(len(epochs_list) > 100):
            epochs = np.arange(self.field_cadence.nepochs, dtype=np.int32)
            nexps = (np.zeros(self.field_cadence.nepochs, dtype=np.int32) + 
                     clist.cadences[target_cadence].nexp.min())
        else:
            epochs = np.unique(np.array([e for es in epochs_list for e in es]))
            nexps = np.zeros(len(epochs), dtype=np.int32) + np.array([ne for nes in nexps_list for ne in nes], dtype=np.int32).min()
            
        available = self.available_epochs(rsid, epochs=epochs, nexps=nexps,
                                          strict=False, first=True)
        ibad = np.where(available['nAvailableRobotIDs'] == 0)[0]
        epoch_bad = np.zeros(self.field_cadence.nepochs, dtype=bool)
        epoch_bad[epochs[ibad]] = True

        if(self.veryverbose):
            print("rsid={r}: note epoch_bad=".format(r=rsid) + str(epoch_bad)) 
        
        for indx, epochs in enumerate(epochs_list):
            if(epoch_bad[epochs].max() == False):
                if(self.veryverbose):
                    print("rsid={r}: trying epochs: ".format(r=rsid) + str(epochs))
                nexps = nexps_list[indx]
                if(self.assign_epochs(rsid=rsid, epochs=epochs, nexps=nexps)):
                    return True

        if(self.veryverbose):
            print("rsid={r}: no epochs worked".format(r=rsid))
                
        return False

    def _set_equiv(self, rsids=None):
        """Set equivRobotID to reflect any compatible observations with this rsid

        Parameters:
        ----------

        rsids : ndarray of int64
            rsids to update (default all currently assigned)

        Notes:
        -----

        This finds ALL entries with the same:

            catalogid
            fiberType
            lambda_eff
            delta_ra
            delta_dec

        and sets the robotIDs for all of them.
"""
        if(rsids is None):
            iassigned = np.where(self.assignments['assigned'])[0]
            rsids = self.targets['rsid'][iassigned]

        for rsid in rsids:
            indx = self.rsid2indx[rsid]
            allindxs = self._equivindx[self._equivkey[indx]]

            for iexp in np.arange(self.field_cadence.nexp_total, dtype=int):
                robotIDs = self.assignments['robotID'][allindxs, iexp]
                robotIDs = robotIDs[robotIDs >= 0]
                if(len(robotIDs) > 0):
                    if(len(robotIDs) > 1):
                        print("Inconsistency: multiple equivalent rsids with robots assigned")
                        return
                    self.assignments['equivRobotID'][allindxs, iexp] = robotIDs[0]
                else:
                    self.assignments['equivRobotID'][allindxs, iexp] = -1

        return
            
    def _set_satisfied(self, rsids=None, reset_equiv=True):
        """Set satisfied flag based on assignments

        Parameters:
        ----------

        rsids : ndarray of np.int64
            rsids to set (defaults to apply to all targets)

        reset_equiv : bool
            whether to reset equivRobotID before assessing (default True)

        Notes:
        -----

        'satisfied' means that the exposures obtained satisfy
        the cadence for an rsid and the right instrument.

        Uses equivRobotID to assess whether the conditions are
        satisfied.

        Only set reset_equiv=False if you have already just run
        _set_equiv() for these rsids (or all of them). Doing so 
        will save doing that twice.
"""
        if(reset_equiv):
            self._set_equiv(rsids=rsids)

        if(rsids is None):
            set_rsids = self.targets['rsid']
        else:
            set_rsids = set(rsids)
            for rsid in rsids:
                indx = self.rsid2indx[rsid]
                for eindx in self._equivindx[self._equivkey[indx]]:
                    set_rsids.add(self.targets['rsid'][eindx])
            set_rsids = np.array(list(set_rsids), dtype=np.int64)

        for rsid in set_rsids:
            indx = self.rsid2indx[rsid]
            iexp = np.where(self.assignments['equivRobotID'][indx, :] >= 0)[0]
            if(self.targets['cadence'][indx] != ''):
                sat = clist.exposure_consistency(self.targets['cadence'][indx],
                                                 self.field_cadence.name, iexp)
                self.assignments['satisfied'][indx] = sat
            else:
                self.assignments['satisfied'][indx] = 0

        return

    def _set_count(self, rsids=None, reset_equiv=True):
        """Set exposure and epochs based on assignments

        Parameters:
        ----------

        rsids : ndarray of np.int64
            rsids to set (defaults to apply to all targets)

        reset_equiv : bool
            whether to reset equivRobotID before assessing (default True)

        Notes:
        -----

        Sets nexps, nepochs for each target, based on equivRobotID.

        Only set reset_equiv=False if you have already just run
        _set_equiv() for these rsids (or all of them). Doing so 
        will save doing that twice.
"""
        if(reset_equiv):
            self._set_equiv(rsids=rsids)

        if(rsids is None):
            set_rsids = self.targets['rsid']
            indxs = np.arange(len(self.targets), dtype=int)
        else:
            set_rsids = set(rsids)
            for rsid in rsids:
                indx = self.rsid2indx[rsid]
                for eindx in self._equivindx[self._equivkey[indx]]:
                    set_rsids.add(self.targets['rsid'][eindx])
            set_rsids = np.array(list(set_rsids), dtype=np.int64)
            indxs = np.array([self.rsid2indx[x] for x in set_rsids], dtype=int)

        self.assignments['nexps'][indxs] = (self.assignments['equivRobotID'][indxs, :] >= 0).sum(axis=1)
        self.assignments['nepochs'][indxs] = 0
        icheck = np.where(self.assignments['nexps'][indxs] > 0)
        for indx in indxs[icheck]:
            iexp = np.where(self.assignments['equivRobotID'][indx, :] >= 0)[0]
            epochs = np.unique(self.field_cadence.epochs[iexp])
            self.assignments['nepochs'][indx] = len(epochs)

        return

    def _assign_one_by_one(self, rsids=None, check_satisfied=True):
        """Assign a set of targets to robots

        Parameters:
        ----------

        rsids : ndarray of np.int64
            rsids of targets to assign

        check_satisfied : bool
            if True, do not try to reassign targets that are already satisfied

        Returns:
        --------

        success : ndarray of bool
            True if successful, False otherwise

        Notes:
        -----

        Performs assigment in order given
"""
        success = np.zeros(len(rsids), dtype=bool)
        for i, rsid in enumerate(rsids):
            # Perform the assignment
            if((check_satisfied == False) |
               (self.assignments['satisfied'][self.rsid2indx[rsid]] == 0)):
                success[i] = self.assign_cadence(rsid=rsid)
        return(success)

    def assign_cadences(self, rsids=None, check_satisfied=True):
        """Assign a set of targets to robots

        Parameters:
        ----------

        rsids : ndarray of np.int64
            rsids of targets to assign

        check_satisfied : bool
            if True, do not try to reassign targets that are already satisfied

        Returns:
        --------

        success : ndarray of bool
            True if successful, False otherwise

        Notes:
        -----

        Sorts cadences by priority for assignment.
"""
        success = np.zeros(len(rsids), dtype=bool)
        indxs = np.array([self.rsid2indx[r] for r in rsids], dtype=np.int32)

        # Find single bright cases
        cadences = np.unique(self.targets['cadence'][indxs])
        singlebright = np.zeros(len(self.targets), dtype=bool)
        multibright = np.zeros(len(self.targets), dtype=bool)
        for cadence in cadences:
            if(clist.cadence_consistency(cadence, '_field_single_1x1',
                                         return_solutions=False)):
                icad = np.where(self.targets['cadence'][indxs] == cadence)[0]
                singlebright[indxs[icad]] = True
            elif(clist.cadence_consistency(cadence, '_field_single_12x1',
                                           return_solutions=False)):
                icad = np.where(self.targets['cadence'][indxs] == cadence)[0]
                multibright[indxs[icad]] = True

        priorities = np.unique(self.targets['priority'][indxs])
        for priority in priorities:
            if(self.verbose):
                print("fieldid {fid}: Assigning priority {p}".format(p=priority, fid=self.fieldid), flush=True)
            iormore = np.where((self.targets['priority'][indxs] >= priority) &
                               (self._is_calibration[indxs] == False))[0]
            self._set_competing_targets(rsids[iormore])

            iassign = np.where((singlebright[indxs] == False) &
                               (multibright[indxs] == False) &
                               (self.assignments['satisfied'][indxs] == 0) &
                               (self.targets['priority'][indxs] == priority))[0]

            if(self.verbose):
                iall = np.where((self.assignments['satisfied'][indxs] == 0) &
                               (self.targets['priority'][indxs] == priority))[0]

                outstr = "fieldid {fid}: Includes cadences ".format(fid=self.fieldid)
                pcads = np.unique(self.targets['cadence'][indxs[iall]])
                for pcad in pcads:
                    outstr = outstr + pcad + " "
                print(outstr, flush=True)

                outstr = "fieldid {fid}: Includes cartons ".format(fid=self.fieldid)
                pcarts = np.unique(self.targets['carton'][indxs[iall]])
                for pcart in pcarts:
                    outstr = outstr + pcart + " "
                print(outstr, flush=True)
            
            if(len(iassign) > 0):
                if(self.verbose):
                    print("fieldid {fid}:  - {n} assigning one-by-one".format(n=len(iassign), fid=self.fieldid), flush=True)
                    
                success[iassign] = self._assign_one_by_one(rsids=rsids[iassign],
                                                           check_satisfied=check_satisfied)  
                    
                if(self.verbose):
                    print("fieldid {fid}:    (assigned {n})".format(n=success[iassign].sum(), fid=self.fieldid), flush=True)

            # It is always affordable to run through the single bright
            # cases twice. Why does it matter? Because when they displace
            # calibration targets on the first cycle, that can change the
            # collision situation on the second round. This is a 1% effect.
            # A second cycle might be worth doing for one-by-one cases, but
            # it is more expensive in that case in terms of run-time.
            for icycle in range(2):
                isinglebright = np.where(singlebright[indxs] &
                                         (self.assignments['satisfied'][indxs] == 0) &
                                         (self.targets['priority'][indxs] == priority))[0]
                if(len(isinglebright) > 0):
                    if(self.verbose):
                        print("fieldid {fid}:  - {n} assigning as single bright (cycle {i})".format(n=len(isinglebright), i=icycle, fid=self.fieldid), flush=True)
                    self._assign_singlebright(indxs=indxs[isinglebright])
                    success[isinglebright] = self.assignments['satisfied'][indxs[isinglebright]]

                    if(self.verbose):
                        print("fieldid {fid}:    (assigned {n})".format(n=success[isinglebright].sum(), fid=self.fieldid), flush=True)

            for icycle in range(1):
                imultibright = np.where(multibright[indxs] &
                                        (self.assignments['satisfied'][indxs] == 0) &
                                        (self.targets['priority'][indxs] == priority))[0]
                if(len(imultibright) > 0):
                    if(self.verbose):
                        print("fieldid {fid}:  - {n} assigning as multi bright (cycle {i})".format(n=len(imultibright), i=icycle, fid=self.fieldid), flush=True)
                    self._assign_multibright(indxs=indxs[imultibright])
                    success[imultibright] = self.assignments['satisfied'][indxs[imultibright]]

                    if(self.verbose):
                        print("fieldid {fid}:    (assigned {n})".format(n=success[imultibright].sum(), fid=self.fieldid), flush=True)

            self._competing_targets = None

        return(success)

    def _assign_singlebright(self, indxs=None):
        """Assigns 1x1 bright targets en masse

        Parameters
        ----------

        indxs : ndarray of np.int32
            indices into self.targets of targets to assign
"""
        rsids = self.targets['rsid'][indxs]
        iexps = np.arange(self.field_cadence.nexp_total, dtype=np.int32)
        epochs = self.field_cadence.epochs

        tdict = self.mastergrid.targetDict

        inotsat = np.where(self.assignments['satisfied'][indxs] == 0)[0]
        for rsid in rsids[inotsat]:
            indx = self.rsid2indx[rsid]
            robotIDs = np.array(tdict[rsid].validRobotIDs)
            hasApogee = np.array([self.mastergrid.robotDict[x].hasApogee
                                  for x in robotIDs], dtype=bool)
            robotIDs = robotIDs[np.argsort(hasApogee)]

            statusDict = dict()
            for robotID in robotIDs:
                s = AssignmentStatus(rsid=rsid, robotID=robotID, iexps=iexps)
                self.set_assignment_status(status=s)
                cexps = s.assignable_exposures()
                if(len(cexps) > 0):
                    self.unassign_assignable(status=s, iexp=cexps[0])
                    self.assign_robot_exposure(robotID=robotID,
                                               rsid=rsid,
                                               iexp=cexps[0],
                                               reset_satisfied=False,
                                               reset_has_spare=True)
                    break

        self._set_satisfied(rsids=rsids[inotsat])
        return

    def _assign_multibright(self, indxs=None):
        """Assigns nx1 bright targets en masse

        Parameters
        ----------

        indxs : ndarray of np.int32
            indices into self.targets of targets to assign
"""
        rsids = self.targets['rsid'][indxs]
        iexpsall = np.arange(self.field_cadence.nexp_total, dtype=np.int32)
        epochs = self.field_cadence.epochs

        tdict = self.mastergrid.targetDict

        inotsat = np.where(self.assignments['satisfied'][indxs] == 0)[0]
        for rsid in rsids[inotsat]:
            indx = self.rsid2indx[rsid]
            nexp_cadence = clist.cadences[self.targets['cadence'][indx]].nexp_total
            robotIDs = np.array(tdict[rsid].validRobotIDs)
            hasApogee = np.array([self.mastergrid.robotDict[x].hasApogee
                                  for x in robotIDs], dtype=bool)
            robotIDs = robotIDs[np.argsort(hasApogee)]

            statusDict = dict()
            expList = [[] for _ in range(self.field_cadence.nexp_total)]
            nexp = np.zeros(self.field_cadence.nexp_total, dtype=np.int32)
            for robotID in robotIDs:
                s = AssignmentStatus(rsid=rsid, robotID=robotID, iexps=iexpsall)
                self.set_assignment_status(status=s)
                statusDict[robotID] = s
                for iexp in s.assignable_exposures():
                    expList[iexp].append(robotID)
                    nexp[iexp] = nexp[iexp] + 1

            # if number of exposures with at least one free robot is high
            # enough, go ahead
            iexps = np.where(nexp > 0)[0]
            if(len(iexps) >= nexp_cadence):

                for iexp in iexps[0:nexp_cadence]:
                    robotID = expList[iexp][0]
                    status = statusDict[robotID]
                    self.unassign_assignable(status=status, iexp=iexp)
                    self.assign_robot_exposure(robotID=robotID,
                                               rsid=rsid,
                                               iexp=iexp,
                                               reset_satisfied=True,
                                               reset_has_spare=True)

        return

    def _assign_cp_model(self, rsids=None, robotIDs=None, check_collisions=True):
        """Assigns using CP-SAT to optimize number of targets

        Parameters
        ----------

        rsids : ndarray of np.int64
            [N] rsids of targets to assign

        robotIDs : ndarray of np.int32
            robots which are available to assign

        check_collisions : bool
            if set, check for collisions (default True)

        Returns:
        -------

        assignedRobotIDs : ndarray of np.int32
            [N] robots to assign to

        Notes:
        -----

        Doesn't yet limit to robotIDs input

        Plan to also allow certain rsids to be guaranteed
"""
        rg = self.mastergrid
        for r in rg.robotDict:
            rg.unassignRobot(r)
            rg.homeRobot(r)

        # Initialize Model
        model = cp_model.CpModel()

        # Add variables; one for each robot-target pair
        # Make a dictionary to organize them as wwrt[robotID][rsid],
        # and one to organize them as wwtr[rsid][robotID], and
        # also a flattened list
        wwrt = dict()
        wwtr = dict()
        for robotID in rg.robotDict:
            r = rg.robotDict[robotID]
            for rsid in interlist(r.validTargetIDs, rsids):
                name = 'ww[{r}][{c}]'.format(r=robotID, c=rsid)
                if(rsid not in wwtr):
                    wwtr[rsid] = dict()
                if(robotID not in wwrt):
                    wwrt[robotID] = dict()
                wwrt[robotID][rsid] = model.NewBoolVar(name)
                wwtr[rsid][robotID] = wwrt[robotID][rsid]
        ww_list = [wwrt[y][x] for y in wwrt for x in wwrt[y]]

        # Constrain to use only one target per robot
        wwsum_robot = dict()
        for robotID in wwrt:
            rlist = [wwrt[robotID][c] for c in wwrt[robotID]]
            wwsum_robot[robotID] = cp_model.LinearExpr.Sum(rlist)
            model.Add(wwsum_robot[robotID] <= 1)

        # Constrain to use only one robot per target
        wwsum_target = dict()
        for rsid in wwtr:
            tlist = [wwtr[rsid][r] for r in wwtr[rsid]]
            wwsum_target[rsid] = cp_model.LinearExpr.Sum(tlist)
            model.Add(wwsum_target[rsid] <= 1)

        # Do not allow collisions
        if(check_collisions):

            # Find potention collisions
            collisions = []
            for robotID1 in rg.robotDict:
                r1 = rg.robotDict[robotID1]
                for rsid1 in r1.validTargetIDs:
                    rg.assignRobot2Target(robotID1, rsid1)
                    for robotID2 in r1.robotNeighbors:
                        r2 = rg.robotDict[robotID2]
                        for rsid2 in r2.validTargetIDs:
                            if(rsid1 != rsid2):
                                rg.assignRobot2Target(robotID2, rsid2)
                                if(rg.isCollidedWithAssigned(robotID1)[0]):
                                    collisions.append((robotID1,
                                                       rsid1,
                                                       robotID2,
                                                       rsid2))
                                rg.homeRobot(robotID2)
                    rg.homeRobot(robotID1)

            # Now add constraint that collisions can't occur
            for robotID1, rsid1, robotID2, rsid2 in collisions:
                ww1 = wwrt[robotID1][rsid1]
                ww2 = wwrt[robotID2][rsid2]
                tmp_collision = cp_model.LinearExpr.Sum([ww1, ww2])
                model.Add(tmp_collision <= 1)

        # Maximize the total sum
        wwsum_all = cp_model.LinearExpr.Sum(ww_list)
        model.Maximize(wwsum_all)

        model.AddDecisionStrategy(ww_list,
                                  cp_model.CHOOSE_FIRST,
                                  cp_model.SELECT_MAX_VALUE)

        solver = cp_model.CpSolver()
        solver.parameters.num_search_workers = 16
        status = solver.Solve(model)

        assignedRobotIDs = np.zeros(len(rsids), dtype=np.int32) - 1
        if status == cp_model.OPTIMAL:
            for robotID in wwrt:
                for rsid in wwrt[robotID]:
                    assigned = solver.Value(wwrt[robotID][rsid])
                    if(assigned):
                        irsid = np.where(rsids == rsid)[0]
                        assignedRobotIDs[irsid] = robotID

        return(assignedRobotIDs)

    def assign_full_cp_model(self, rsids=None):
        """Assigns rsids exactly matching field cadence using the CP-SAT module

        Parameters:
        ----------

        rsids : ndarray of np.int64
            rsids of targets to assign

        Returns:
        --------

        success : ndarray of bool
            True if successful, False otherwise

        Notes:
        -----

        Assigns only the ones matching the field cadence
"""
        # Weeds out ones not in field cadence
        keep = np.ones(len(rsids), dtype=np.int32)
        for i, rsid in enumerate(rsids):
            if(self.targets['cadence'][self.rsid2indx[rsid]] != self.field_cadence.name):
                keep[i] = 0
        ikeep = np.where(keep)[0]
        rsids = rsids[ikeep]

        robotIDs = self._assign_cp_model(rsids=rsids)

        for rsid, robotID in zip(rsids, robotIDs):
            if(robotID >= 1):
                for epoch in range(self.field_cadence.nepochs):
                    nexp = self.field_cadence.nexp[epoch]
                    self.assign_robot_epoch(rsid=rsid, robotID=robotID, epoch=epoch, nexp=nexp)

        success = (robotIDs >= 1)
        return(success)

    def decollide_unassigned(self):
        """Decollide all unassigned robots"""
        if(not self.allgrids):
            return

        for iexp, rg in enumerate(self.robotgrids):
            for robotID in rg.robotDict:
                if(rg.robotDict[robotID].isAssigned() == False):
                    rg.decollideRobot(robotID)
        return

    def assign_calibrations(self):
        """Assign all calibration targets

        Notes
        -----

        This assigns all targets with 'category' set to one of 
        the required calibrations for this Field and with 'rsassign' 
        set to 1.

        It calls assign_cadences(), which will assign the targets
        in order of their priority value. The order of assignment is
        randomized within each priority value. The random seed is 
        set according to the fieldid.
"""
        if(self.nocalib):
            return

        if(self.verbose):
            print("fieldid {fid}: Assigning calibrations".format(fid=self.fieldid), flush=True)
        
        icalib = np.where(self._is_calibration &
                          (self.targets['rsassign'] != 0))[0]
        self.assign_cadences(rsids=self.targets['rsid'][icalib])
        self._set_has_spare_calib()
        if(self.verbose):
            print("fieldid {fid}:   (done assigning calibrations)".format(fid=self.fieldid), flush=True)
        return

    def assign_science(self, rsassign=1):
        """Assign all science targets
        
        Parameters:
        ----------

        rsassign : int, np.int32
            value of rsassign for selecting targets (default 1)

        Notes
        -----

        This assigns all targets with 'category' set to 'science'
        and with 'rsassign' set to selected value

        It calls assign_cadences(), which will assign the targets
        in order of their priority value. The order of assignment is
        randomized within each priority value. The random seed is 
        set according to the fieldid.
"""
        if(self.verbose):
            print("fieldid {fid}: Assigning science".format(fid=self.fieldid), flush=True)

        iscience = np.where((self.targets['category'] == 'science') &
                            (self.targets['incadence']) &
                            (self.target_duplicated == 0) &
                            (self.targets['rsassign'] == rsassign))[0]
        np.random.seed(self.fieldid)
        random.seed(self.fieldid)
        np.random.shuffle(iscience)
        self.assign_cadences(rsids=self.targets['rsid'][iscience])

        if(self.verbose):
            print("fieldid {fid}:   (done assigning science)".format(fid=self.fieldid), flush=True)
        return

    def assign_science_and_calibs(self, coordinated_targets=None):
        """Assign all science targets and calibrations

        Parameters:
        ----------

        coordinated_targets : dict
            dictionary of coordinated targets (keys are rsids, values are bool)


        Notes:
        -----

        Does not try to assign any targets for which
        coordinated_targets[rsid] is True.
"""
        if(self.verbose):
            print("fieldid {fid}: Assigning science".format(fid=self.fieldid), flush=True)

        # Deal with any targets duplicated
        self.target_duplicated[:] = 0
        if(coordinated_targets is not None):
            for id_idx, rsid in enumerate(self.targets['rsid']):
                if rsid in coordinated_targets.keys():
                    if coordinated_targets[rsid]:
                        self.target_duplicated[id_idx] = 1

        # Assign calibration to one exposure to determine achievable
        # requirements and then unassign
        if(self.verbose):
            print("Assigning calibrations to determine achievable")
        for iexp in np.arange(self.field_cadence.nexp_total, dtype=np.int32):
            for c in self.required_calibrations:
                icalib = np.where(self.targets['category'] != 'science')[0]
                isort = np.argsort(self.targets['priority'][icalib])
                icalib = icalib[isort]
                for i in icalib:
                    self.assign_exposures(rsid=self.targets['rsid'][i],
                                          iexps=np.array([iexp],
                                                         dtype=np.int32))
                for c in self.required_calibrations:
                    if(self.calibrations[c][iexp] <
                       self.required_calibrations[c][iexp]):
                        self.achievable_calibrations[c][iexp] = self.calibrations[c][iexp]
                    else:
                        self.achievable_calibrations[c][iexp] = self.required_calibrations[c][iexp]
        iassigned = np.where(self.assignments['assigned'])[0]
        self.unassign(rsids=self.targets['rsid'][iassigned])

        iscience = np.where((self.targets['category'] == 'science') &
                            (self.targets['incadence']) &
                            (self.target_duplicated == 0) &
                            (self.targets['rsassign'] != 0))[0]
        np.random.seed(self.fieldid)
        random.seed(self.fieldid)
        np.random.shuffle(iscience)

        assigned_exposure_calib = collections.OrderedDict()
        for c in self.required_calibrations:
            assigned_exposure_calib[c] = np.zeros(self.field_cadence.nexp_total,
                                                  dtype=bool)

        priorities = np.unique(self.targets['priority'][iscience])
        for priority in priorities:

            # Assign science
            ipriority = np.where(self.targets['priority'][iscience] == priority)[0]
            ipriority = iscience[ipriority]
            self.assign_cadences(rsids=self.targets['rsid'][ipriority])

            # For exposures without assigned calibrations in
            # some category, assign the calibs just in those exposures
            if(self.verbose):
                print("Checking calibrations for each exposure")
            for c in self.required_calibrations:
                if(self.verbose):
                    print("   ... {c}".format(c=c))
                iexps = np.where(assigned_exposure_calib[c] == False)[0]
                icalib = np.where((self.targets['category'] == c) &
                                  (self.targets['rsassign'] != 0))[0]
                for i in icalib:
                    self.assign_exposures(rsid=self.targets['rsid'][i], iexps=iexps)

            # If any exposure didn't get the achievable calibrations
            # in any category, remove all science targets, assign the
            # calibrations for those exposures and categories, and then
            # reassign the science. Mark exposure and category as having
            # assigned calibrations.
            shortfalls = collections.OrderedDict()
            anyshortfall = False
            for c in self.required_calibrations:
                shortfalls[c] = []
                for iexp in np.arange(self.field_cadence.nexp_total, dtype=np.int32):
                    if(self.calibrations[c][iexp] < self.achievable_calibrations[c][iexp]):
                        shortfalls[c].append(iexp)
                        anyshortfall = True
            if(anyshortfall):
                if(self.verbose):
                    print("fieldid {fid}: Found a shortfall".format(fid=self.fieldid), flush=True)
                    print("fieldid {fid}: Unassigning science".format(fid=self.fieldid), flush=True)
                self.unassign(rsids=self.targets['rsid'][ipriority])
                if(self.verbose):
                    print("fieldid {fid}: Assigning calibs in shortfall exposures".format(fid=self.fieldid), flush=True)
                for c in self.required_calibrations:
                    if(self.verbose):
                        print("   ... {c}".format(c=c))
                    icalib = np.where((self.targets['category'] == c) &
                                      (self.targets['rsassign'] != 0))[0]
                    for i in icalib:
                        self.assign_exposures(rsid=self.targets['rsid'][i], iexps=iexps)
                    assigned_exposure_calib[c][iexps] = True
                self.assign_cadences(rsids=self.targets['rsid'][ipriority])

            # For all exposures that did not get assigned
            # calibrations, remove the calibration targets.
            # UNLESS this is the last priority
            if(priority != priorities[-1]):
                if(self.verbose):
                    print("fieldid {fid}: Unassigning temporary calibs".format(fid=self.fieldid), flush=True)
                for iexp in np.arange(self.field_cadence.nexp_total, dtype=np.int32):
                    for c in self.required_calibrations:
                        if(assigned_exposure_calib[c][iexp] == False):
                            icalib = np.where(self.targets['category'] == c)[0]
                            for i in icalib:
                                self.unassign_exposure(rsid=self.targets['rsid'][i], iexp=iexp)
                            
        if(self.verbose):
            print("fieldid {fid}: Decolliding unassigned".format(fid=self.fieldid), flush=True)
        self.decollide_unassigned()

        if(self.verbose):
            print("fieldid {fid}:   (done assigning science and calib)".format(fid=self.fieldid), flush=True)
        return

    def assign(self, coordinated_targets=None):
        """Assign all targets

        Parameters:
        ----------

        coordinated_targets : dict
            dictionary of coordinated targets (keys are rsids, values are bool)


        Notes:
        -----

        Does not try to assign any targets for which
        coordinated_targets[rsid] is True.
"""

        # Deal with any targets duplicated
        self.target_duplicated[:] = 0
        if(coordinated_targets is not None):
            for id_idx, rsid in enumerate(self.targets['rsid']):
                if rsid in coordinated_targets.keys():
                    if coordinated_targets[rsid]:
                        self.target_duplicated[id_idx] = 1

        self.assign_calibrations()
        self.assign_science()
        self.decollide_unassigned()
        for itarget in np.arange(len(self.assignments), dtype=np.int32):
            self._set_assigned(itarget=itarget)
        self._set_satisfied()
        self._set_count(reset_equiv=False)
        return

    def assess(self):
        """Assess the current results of assignment in field

        Parameters
        ----------

        Returns
        -------

        results : str
            String describing results
"""
        out = ""

        out = out + "Field cadence: {fc}\n".format(fc=self.field_cadence.name)

        if(self.nocalib is False):
            out = out + "\n"
            out = out + "Calibration targets:\n"
            for c in self.required_calibrations:
                tmp = " {c}:"
                out = out + tmp.format(c=c)
                for cn, rcn in zip(self.calibrations[c], self.required_calibrations[c]):
                    out = out + " {cn}/{rcn}".format(cn=cn, rcn=int(rcn))
                out = out + "\n"
        else:
            out = out + "No calibrations\n"

        out = out + "\n"
        out = out + "Science targets:\n"
        iboss = np.where((self.targets['fiberType'] == 'BOSS') &
                         (self.assignments['assigned']) &
                         (self._is_calibration == False))[0]
        out = out + " BOSS targets assigned: {n}\n".format(n=len(iboss))
        iapogee = np.where((self.targets['fiberType'] == 'APOGEE') &
                           (self.assignments['assigned']) &
                           (self._is_calibration == False))[0]
        out = out + " APOGEE targets assigned: {n}\n".format(n=len(iapogee))

        perepoch = np.zeros(self.field_cadence.nepochs, dtype=np.int32)
        out = out + " Targets per epoch:"
        for epoch in range(self.field_cadence.nepochs):
            iexpst = self.field_cadence.epoch_indx[epoch]
            iexpnd = self.field_cadence.epoch_indx[epoch + 1]
            rids = np.where(((self.assignments['robotID'][:, iexpst:iexpnd] >= 1).sum(axis=1) > 0) &
                            (self._is_calibration == False))[0]
            perepoch[epoch] = len(rids)
            out = out + " {p}".format(p=perepoch[epoch])
        out = out + "\n"
        out = out + "\n"

        out = out + "Robots used:\n"
        hasApogee = np.array([self.mastergrid.robotDict[x + 1].hasApogee
                              for x in range(500)], dtype=bool)
        out = out + " BOSS-only:"
        for iexp in range(self.field_cadence.nexp_total):
            iused_boss = np.where((self._robot2indx[:, iexp] >= 0) &
                                  (hasApogee == False))[0]
            out = out + " {p}".format(p=len(iused_boss))
        out = out + "\n"
        out = out + " APOGEE-BOSS:"
        for iexp in range(self.field_cadence.nexp_total):
            iused_apogee = np.where((self._robot2indx[:, iexp] >= 0) &
                                    (hasApogee == True))[0]
            out = out + " {p}".format(p=len(iused_apogee))
        out = out + "\n"

        out = out + "\nCarton completion:\n"
        cartons = np.unique(self.targets['carton'])
        for carton in cartons:
            isscience = (self.targets['category'] == 'science')
            incarton = (self.targets['carton'] == carton)
            issatisfied = (self.assignments['satisfied'] > 0)
            icarton = np.where(incarton & isscience)[0]
            igot = np.where(incarton & issatisfied & isscience)[0]
            if(len(icarton) > 0):
                tmp = " {carton}: {ngot} of {ncarton}\n".format(carton=carton,
                                                                ngot=len(igot),
                                                                ncarton=len(icarton))
                out = out + tmp 
        out = out + "\n"

        return(out)

    def validate(self):
        """Validate a field solution

        Parameters:
        -------

        Returns:
        -------

        nproblems : int
            Number of problems discovered

        Comments:
        --------

        Prints nature of problems identified to stdout

        Checks self-consistency between the robotGrid assignments and
        the assignments array in the object.

        Checks self-consistency between the calibrations dictionary
        and the number of actually assigned calibration targets.

        Checks that there are no collisions.
"""
        nproblems = 0

        if(not self.allgrids):
            print("allgrids is False, so no collisions are accounted for")
            nproblems = nproblems + 1

        if(self.nocalib is False):
            test_calibrations = dict()
            for c in self.required_calibrations:
                test_calibrations[c] = np.zeros(self.field_cadence.nexp_total,
                                                dtype=np.int32)

            for target, assignment in zip(self.targets, self.assignments):
                if(target['category'] in self.required_calibrations):
                    for iexp, robotID in enumerate(assignment['robotID']):
                        if(robotID >= 1):
                            test_calibrations[target['category']][iexp] += 1

        for indx, target in enumerate(self.targets):
            assignment = self.assignments[indx]
            isassigned = assignment['robotID'].max() >= 0
            if((isassigned) != (assignment['assigned'])):
                print("rsid={rsid} : assigned misclassification (assigned is set to {assigned}, category is {cat})".format(rsid=target['rsid'], assigned=assignment['assigned'], cat=target['category']))
                nproblems += 1

        # Check that the number of calibrators has been tracked right
        if(self.nocalib is False):
            for c in self.required_calibrations:
                for iexp in range(self.field_cadence.nexp_total):
                    if(test_calibrations[c][iexp] != self.calibrations[c][iexp]):
                        print("number of {c} calibrators tracked incorrectly ({nc} found instead of {nct})".format(c=c, nc=test_calibrations[c][iexp], nct=self.calibrations[c][iexp]))

        # Check that assignments and _robot2indx agree with each other
        for itarget, assignment in enumerate(self.assignments):
            for iexp, robotID in enumerate(assignment['robotID']):
                if(robotID >= 1):
                    if(itarget != self._robot2indx[robotID - 1, iexp]):
                        rsid = self.targets['rsid'][itarget]
                        print("assignments['robotID'] for rsid={rsid} and iexp={iexp} is robotID={robotID}, but _robot2indx[robotID, iexp] is {i}, meaning rsid={rsidtwo}".format(rsid=rsid, iexp=iexp, robotID=robotID, i=self._robot2indx[robotID - 1, iexp], rsidtwo=self.targets['rsid'][self._robot2indx[robotID - 1, iexp]]))
                        nproblems = nproblems + 1

        # Check that _robot2indx and _robotnexp agree with each other
        for robotID in self.mastergrid.robotDict:
            nn = self.field_cadence.nexp.copy()
            for iexp in np.arange(self.field_cadence.nexp_total,
                                  dtype=np.int32):
                if(self._robot2indx[robotID - 1, iexp] >= 0):
                    epoch = self.field_cadence.epochs[iexp]
                    nn[epoch] = nn[epoch] - 1
            for epoch in np.arange(self.field_cadence.nepochs, dtype=np.int32):
                if(nn[epoch] != self._robotnexp[robotID - 1, epoch]):
                    print("_robotnexp for robotID={robotID} and epoch={epoch} is {rnexp}, but should be {nn}".format(robotID=robotID, epoch=epoch, rnexp=self._robotnexp[robotID - 1, epoch], nn=nn[epoch]))
                    nproblems = nproblems + 1

        for robotID in self.mastergrid.robotDict:
            for iexp in np.arange(self.field_cadence.nexp_total,
                                  dtype=np.int32):
                itarget = self._robot2indx[robotID - 1, iexp]
                if(itarget >= 0):
                    if(robotID != self.assignments['robotID'][itarget, iexp]):
                        print("_robot2indx is {i} for robotID=robotID and iexp={iexp} but assignments['robotID'] for itarget={i} is robotID={robotID}".format(iexp=iexp, robotID=robotID, i=itarget))
                        nproblems = nproblems + 1

        if(self.allgrids):
            # Check for collisions
            for iexp, rg in enumerate(self.robotgrids):
                for robotID in rg.robotDict:
                    c = rg.isCollided(robotID)
                    if(c):
                        if(rg.robotDict[robotID].isAssigned()):
                            print("robotID={robotID} iexp={iexp} : collision of assigned robot".format(robotID=robotID, iexp=iexp))
                        else:
                            print("robotID={robotID} iexp={iexp} : collision of unassigned robot".format(robotID=robotID, iexp=iexp))
                        nproblems = nproblems + 1

            # Check _robot2indx, assignments is tracking things correctly
            for iexp, rg in enumerate(self.robotgrids):
                for robotID in rg.robotDict:
                    if(rg.robotDict[robotID].isAssigned()):
                        tid = rg.robotDict[robotID].assignedTargetID
                        itarget = self.rsid2indx[tid]
                    else:
                        itarget = -1
                    if(self._robot2indx[robotID - 1, iexp] != itarget):
                        print("robotID={robotID} iexp={iexp} : expected {i1} in _robot2indx got {i2}".format(robotID=robotID, iexp=iexp, i1=itarget, i2=self._robot2indx[robotID - 1, iexp]))
                        nproblems = nproblems + 1

                    if(itarget != -1):
                        if(self.assignments['robotID'][itarget, iexp] !=
                           robotID):
                            print("rsid={rsid} iexp={iexp} : expected {robotID} in assignments['robotID'], got {actual}".format(rsid=tid, iexp=iexp, robotID=robotID, actual=self.assignments['robotID'][itarget, iexp]))
                            nproblems = nproblems + 1

            # Check assignments is tracking things correctly
            for iexp, rg in enumerate(self.robotgrids):
                for itarget, assignment in enumerate(self.assignments):
                    if(assignment['robotID'][iexp] >= 0):
                        if(rg.robotDict[assignment['robotID'][iexp]].assignedTargetID != 
                           self.targets['rsid'][itarget]):
                            print("robotID={robotID} iexp={iexp} : expected {rsid} in assignedTargetID, got {actual}".format(rsid=self.targets['rsid'][itarget], iexp=iexp, robotID=robotID, actual=rg.robotDict[assignment['robotID'][iexp]].assignedTargetID))
                            nproblems = nproblems + 1

        return(nproblems)

    def validate_cadences(self):
        """Validate the cadences

        Parameters:
        -------

        Returns:
        -------

        nproblems : int
            Number of problems discovered

        Comments:
        --------

        Prints nature of problems identified to stdout

        Checks that assigned targets got the right number and type of epochs.
"""
        nproblems = 0
        for indx, target in enumerate(self.targets):
            target_cadence = clist.cadences[target['cadence']]
            nepochs = 0
            for epoch in range(self.field_cadence.nepochs):
                iexpst = self.field_cadence.epoch_indx[epoch]
                iexpnd = self.field_cadence.epoch_indx[epoch + 1]
                nexp = (assignment['robotID'][iexpst:iexpnd] >= 0).sum()
                if(nexp > 0):
                    if(self.nocalib is False):
                        if(target['category'] in self.required_calibrations):
                            for iexp in range(iexpst, iexpnd):
                                test_calibrations[target['category']][iexp] += 1

                    # Check that the number of exposures assigned is right for this epoch
                    if(target_cadence.nexp[nepochs] != nexp):
                        print("rsid={rsid} epoch={epoch} : nexp mismatch".format(rsid=target['rsid'],
                                                                                 epoch=epoch))
                        nproblems += 1

                    # Check that the skybrightness is right for this epoch
                    if(target_cadence.skybrightness[nepochs] < self.field_cadence.skybrightness[epoch]):
                        print("rsid={rsid} epoch={epoch} : skybrightness mismatch".format(rsid=target['rsid'],
                                                                                          epoch=epoch))
                        nproblems += 1

                    # Check that the right number of exposures have this robotID assignment
                    nexpr = 0
                    for iexp in range(iexpst, iexpnd):
                        rg = self.robotgrids[iexp]
                        robotID = assignment['robotID'][iexp]
                        if(robotID >= 1):
                            if(rg.robotDict[robotID].assignedTargetID == target['rsid']):
                                nexpr = nexpr + 1
                    if(nexpr != target_cadence.nexp[nepochs]):
                        print("rsid={rsid} epoch={epoch} : robots not assigned ({ne} out of {nt})".format(rsid=target['rsid'],
                                                                                                          epoch=epoch, ne=nexp, nt=target_cadence.nexp[nepochs]))
                        nproblems += 1
                    nepochs = nepochs + 1

            # Check that if the target is assigned, it has the right number of epochs
            if((nepochs > 0) & (nepochs != target_cadence.nepochs) &
               (self._is_calibration[indx] == False)):
                print("rsid={rsid} : target assigned with wrong nepochs".format(rsid=target['rsid']))
                nproblems += 1


    def _plot_robot(self, robot, color=None, ax=None):
        """Plot a single robot

        Parameters
        ----------

        robot : Robot object
            instance of robot to plot

        color : str
            color to make beta arm

        ax : Axes object
            matplotlib Axes object to plot on
"""
        xr = robot.xPos
        yr = robot.yPos
        xa = xr + _alphaLen * np.cos(robot.alpha / 180. * np.pi)
        ya = yr + _alphaLen * np.sin(robot.alpha / 180. * np.pi)
        xb = xa + _betaLen * np.cos((robot.alpha + robot.beta) / 180. * np.pi)
        yb = ya + _betaLen * np.sin((robot.alpha + robot.beta) / 180. * np.pi)
        ax.plot(np.array([xr, xa]), np.array([yr, ya]), color=color, alpha=0.5)
        ax.plot(np.array([xa, xb]), np.array([ya, yb]), color=color, linewidth=3)

    def plot(self, iexp=None, robotID=False, catalogid=False):
        """Plot assignments of robots to targets for field

        Parameters
        ----------

        iexp : int or np.int32
            index of exposure to plot

        robotID : bool
            if True, plot the robotID for each robot (default False)

        catalogid : bool
            if True, plot to catalogid for each target (default False)
"""
        if(not self.allgrids):
            print("Cannot plot if allgrids is False")
            return

        target_cadences = np.sort(np.unique(self.targets['cadence']))

        colors = ['black', 'green', 'blue', 'cyan', 'purple', 'red',
                  'magenta', 'grey']

        fig = plt.figure(figsize=(10 * 0.7, 7 * 0.7))
        axfig = fig.add_axes([0., 0., 0.7, 1.])
        axleg = fig.add_axes([0.71, 0., 0.26, 1.])

        if(self.assignments is not None):
            target_got = np.zeros(len(self.targets), dtype=np.int32)
            target_robotid = np.zeros(len(self.targets), dtype=np.int32)
            itarget = np.where(self.assignments['robotID'][:, iexp] >= 1)[0]
            target_got[itarget] = 1
            target_robotid[itarget] = self.assignments['robotID'][itarget, iexp]
            for indx in np.arange(len(target_cadences)):
                itarget = np.where((target_got > 0) & (self.targets['cadence'] ==
                                                       target_cadences[indx]))[0]

                axfig.scatter(self.targets['x'][itarget],
                              self.targets['y'][itarget], s=4)

                icolor = indx % len(colors)
                for i in itarget:
                    robot = self.robotgrids[iexp].robotDict[target_robotid[i]]
                    self._plot_robot(robot, color=colors[icolor], ax=axfig)

        for indx in np.arange(len(target_cadences)):
            itarget = np.where(self.targets['cadence'] == target_cadences[indx])[0]
            icolor = indx % len(colors)
            axfig.scatter(self.targets['x'][itarget],
                          self.targets['y'][itarget], s=2, color=colors[icolor],
                          label=target_cadences[indx])
            axleg.plot(self.targets['x'][itarget],
                       self.targets['y'][itarget], linewidth=4, color=colors[icolor],
                       label=target_cadences[indx])

        xcen = np.array([self.robotgrids[iexp].robotDict[r].xPos
                         for r in self.robotgrids[iexp].robotDict],
                        dtype=np.float32)
        ycen = np.array([self.robotgrids[iexp].robotDict[r].yPos
                         for r in self.robotgrids[iexp].robotDict],
                        dtype=np.float32)
        robotid = np.array([str(r)
                            for r in self.robotgrids[iexp].robotDict])
        axfig.scatter(xcen, ycen, s=6, color='grey', label='Used robot')
        axleg.plot(xcen, ycen, linewidth=4, color='grey', label='Used robot')

        if(robotID):
            for cx, cy, cr in zip(xcen, ycen, robotid):
                plt.text(cx, cy, cr, color='grey', fontsize=8,
                         clip_on=True)

        if(catalogid):
            for cx, cy, ct in zip(self.target_x, self.target_y,
                                  self.target_catalogid):
                plt.text(cx, cy, ct, fontsize=8, clip_on=True)

        used = (self._robot2indx[:, iexp] >= 0)

        inot = np.where(used == False)[0]
        axfig.scatter(xcen[inot], ycen[inot], s=20, color='grey',
                      label='Unused robot')
        axleg.plot(xcen[inot], ycen[inot], color='grey',
                   linewidth=4, label='Unused robot')
        for i in robotid[inot]:
            self._plot_robot(self.robotgrids[iexp].robotDict[int(i)],
                            color='grey', ax=axfig)

        plt.xlim([-370., 370.])
        plt.ylim([-370., 370.])

        h, ell = axleg.get_legend_handles_labels()
        axleg.clear()
        axleg.legend(h, ell, loc='upper left')
        axleg.axis('off')


class FieldSpeedy(Field):
    """FieldSpeedy class

    Parameters:
    ----------

    filename : str
        if set, reads from file (ignores other inputs)

    fieldid : np.int32
        field ID number

    racen : np.float64
        boresight RA, J2000 deg

    deccen : np.float64
        boresight Dec, J2000 deg

    pa : np.float32
        position angle of field (deg E of N)

    observatory : str
        observatory field observed from, 'apo' or 'lco' (default 'apo')

    field_cadence : str
        field cadence (default 'none')

    nocalib : bool
        if True, do not account for calibrations (default False)

    speedy : bool
        if True, perform approximations for speed up (default False)

    Attributes:
    ----------

    racen : np.float64
        boresight RA, J2000 deg

    deccen : np.float64
        boresight Dec, J2000 deg

    pa : np.float32
        position angle of field (deg E of N)

    observatory : str
        observatory field observed from ('apo' or 'lco')

    field_cadence : Cadence object
        cadence associated with field

    collisionBuffer : float
        collision buffer for kaiju (in mm)

    radius : np.float32
        distance from racen, deccen to search for for targets (deg);
        set to 1.5 for observatory 'apo' and 0.95 for observatory 'lco'

    flagdict : Dict
        dictionary of assignment flag values

    rsid2indx : Dict
        dictionary linking rsid (key) to index of targets and assignments arrays.
        (values). E.g. targets['rsid'][f.rsid2indx[rsid]] == rsid

    targets : ndarray
        array of targets, including 'ra', 'dec', 'x', 'y', 'within',
        'priority', 'category', 'cadence', 'catalogid', 'rsid', 'fiberType'

    assignments : ndarray or None
        [len(targets)] array with 'assigned', 'satisfied', 
          'robotID', 'rsflags', 'fiberType'
        for each target; set to None prior to definition of field_cadence

    required_calibrations : OrderedDict
        dictionary with numbers of required calibration sources specified
        for 'sky_boss', 'standard_boss', 'sky_apogee', 'standard_apogee'

    calibrations : OrderedDict
        dictionary of lists with numbers of calibration sources assigned
        for each epoch for 'sky_boss', 'standard_boss', 'sky_apogee',
        'standard_apogee'

    _robot2indx : ndarray of int32 or None
        [nrobots, nexp_total] array of indices into targets

    _robotnexp : ndarray of int32 or None
        [nrobots, nepochs] array of number of exposures available per epoch

    _is_calibration : ndarray of bool
        [len(targets)] list of whether the target is a calibration target

    Notes:
    -----

    This class internally assumes that robotIDs are sequential integers starting at 1.

    Relative to Field, this class behaves as follows: 
     * nocalib is set True, so calibrations are skipped, which allows a
       a substantial simplification.
     * Any 1x1 bright cadences are performed en masse
     * Any cadences consistent with 12x1 bright cadences are performed en masse
"""
    def __init__(self, filename=None, racen=None, deccen=None, pa=0.,
                 observatory='apo', field_cadence='none', collisionBuffer=2.,
                 fieldid=1, verbose=False):
        super().__init__(filename=filename, racen=racen, pa=pa,
                         observatory=observatory, field_cadence=field_cadence,
                         collisionBuffer=collisionBuffer, fieldid=fieldid,
                         verbose=verbose,
                         nocalib=True, nocollide=True, allgrids=False)
        return

    def assign_cadences(self, rsids=None, check_satisfied=True):
        """Assign a set of targets to robots

        Parameters:
        ----------

        rsids : ndarray of np.int64
            rsids of targets to assign

        check_satisfied : bool
            if True, do not try to reassign targets that are already satisfied

        Returns:
        --------

        success : ndarray of bool
            True if successful, False otherwise

        Notes:
        -----

        Sorts cadences by priority for assignment.
"""
        success = np.zeros(len(rsids), dtype=bool)
        indxs = np.array([self.rsid2indx[r] for r in rsids], dtype=np.int32)

        # Find single bright cases
        cadences = np.unique(self.targets['cadence'][indxs])
        singlebright = np.zeros(len(self.targets), dtype=bool)
        for cadence in cadences:
            if(clist.cadence_consistency(cadence, '_field_single_1x1',
                                         return_solutions=False)):
                icad = np.where(self.targets['cadence'][indxs] == cadence)[0]
                singlebright[indxs[icad]] = True

        # Find multiple single exposure bright cases
        multibright = np.zeros(len(self.targets), dtype=bool)
        for cadence in cadences:
            if(clist.cadence_consistency(cadence, '_field_single_12x1',
                                         return_solutions=False)):
                icad = np.where((self.targets['cadence'][indxs] == cadence) &
                                (singlebright[indxs] == False))[0]
                multibright[indxs[icad]] = True

        priorities = np.unique(self.targets['priority'][indxs])
        for priority in priorities:
            iormore = np.where((self.targets['priority'][indxs] >= priority) &
                               (self._is_calibration[indxs] == False))[0]
            self._set_competing_targets(rsids[iormore])

            # Since we are in speedy mode, skip the single-bright and
            # multibright cases
            iassign = np.where((singlebright[indxs] == False) &
                               (multibright[indxs] == False) &
                               (self.targets['priority'][indxs] == priority))[0]

            success[iassign] = self._assign_one_by_one(rsids=rsids[iassign],
                                                       check_satisfied=check_satisfied)

            imultibright = np.where(multibright[indxs] &
                                    (self.assignments['satisfied'][indxs] == 0) &
                                    (self.targets['priority'][indxs] == priority))[0]
            if(len(imultibright) > 0):
                self._assign_multibright(indxs=indxs[imultibright])

            isinglebright = np.where(singlebright[indxs] &
                                     (self.assignments['satisfied'][indxs] == 0) &
                                     (self.targets['priority'][indxs] == priority))[0]
            if(len(isinglebright) > 0):
                self._assign_singlebright(indxs=indxs[isinglebright])

            self._competing_targets = None

        return(success)<|MERGE_RESOLUTION|>--- conflicted
+++ resolved
@@ -1274,23 +1274,24 @@
             for indx, rc in enumerate(self.required_calibrations):
                 name = 'RCNAME{indx}'.format(indx=indx)
                 num = 'RCNUM{indx}'.format(indx=indx)
-<<<<<<< HEAD
-                hdr[name] = rc
-                hdr[num] = ' '.join([str(int(n)) for n in self.required_calibrations[rc]])
-            for indx, ac in enumerate(self.achievable_calibrations):
-                name = 'ACNAME{indx}'.format(indx=indx)
-                num = 'ACNUM{indx}'.format(indx=indx)
-                hdr[name] = ac
-                hdr[num] = ' '.join([str(int(n)) for n in self.achievable_calibrations[ac]])
-=======
                 hdr.append({'name':name,
                             'value':rc,
-                            'comment':'required calibration category'})
+                            'comment':'calibration category'})
                 ns = ' '.join([str(int(n)) for n in self.required_calibrations[rc]])
                 hdr.append({'name':num,
                             'value':ns,
                             'comment':'number required per exposure'})
->>>>>>> 33f04c45
+            for indx, ac in enumerate(self.achievable_calibrations):
+                name = 'ACNAME{indx}'.format(indx=indx)
+                num = 'ACNUM{indx}'.format(indx=indx)
+                hdr.append({'name':name,
+                            'value':ac,
+                            'comment':'calibration category'})
+                ns = ' '.join([str(int(n)) for n in self.achievable_calibrations[ac]])
+                hdr.append({'name':num,
+                            'value':ns,
+                            'comment':'number achievable per exposure'})
+
         fitsio.write(filename, None, header=hdr, clobber=True)
         fitsio.write(filename, self.targets, extname='TARGET')
         if(self.assignments is not None):
