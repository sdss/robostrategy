#!/usr/bin/env python
# -*- coding:utf-8 -*-

# @Filename: field.py
# @License: BSD 3-clause (http://www.opensource.org/licenses/BSD-3-Clause)

# TODO:
#   can_offset
#   offset only on bright?


import os
import re
import random
import datetime
import jinja2
import numpy as np
import fitsio
import collections
import matplotlib.pyplot as plt
import ortools.sat.python.cp_model as cp_model
import astropy.coordinates
import astropy.units
import PyAstronomy.pyasl as pyasl
import roboscheduler
import roboscheduler.cadence
import kaiju
import kaiju.robotGrid
import mugatu.designmode
import robostrategy
import robostrategy.targets
import robostrategy.header
import robostrategy.obstime as obstime
import robostrategy.params as params
import robostrategy.standards
import coordio.time
import coordio.utils
import sdss_access.path


sdss_path = sdss_access.path.Path(release='sdss5', preserve_envvars=True)

# Default collision buffer
defaultCollisionBuffer = 2.

# Default epoch to assume the catalog table has
default_catalog_epoch = 2015.5
<<<<<<< HEAD
=======

>>>>>>> a5036ca2

# intersection of lists
def interlist(list1, list2):
    return(list(set(list1).intersection(list2)))


# Type for targets array
targets_dtype = robostrategy.targets.target_dtype
targets_dtype = targets_dtype + [('x', np.float64),
                                 ('y', np.float64),
                                 ('z', np.float64),
                                 ('zone', np.int32),
                                 ('fiber_ra', np.float64),
                                 ('fiber_dec', np.float64),
                                 ('within', np.int32)]
                                 

design_status_dtype = np.dtype([('fieldid', np.int32),
                                ('designid', np.int32),
                                ('status', np.compat.unicode, 20)])

# Dictionary defining meaning of flags
_flagdict = {'STAGE_IS_NONE':1,
             'NOT_SCIENCE':2,
             'NOT_INCADENCE': 4,
             'NOT_COVERED': 8,
             'NONE_ALLOWED': 16,
             'NO_AVAILABILITY': 32,
             'ALREADY_ASSIGNED': 64}

_expflagdict = {'FIXED':1,
                'SRD':2,
                'REASSIGN':4,
                'OPEN':8,
                'FILLER':16,
                'COMPLETE':32,
                'OTHER':64}

_offsetdict = {'TOO_FAINT':1,
               'NO_FLUX':2,
               'TOO_CLOSE_FOR_MODE':4,
               'TOO_DARK':8,
               'NO_CAN_OFFSET':16,
               'TOO_BRIGHT':32}

__all__ = ['Field', 'read_field', 'read_cadences', 'AssignmentStatus']


"""Field module class.
"""

# Establish access to the CadenceList singleton
clist = roboscheduler.cadence.CadenceList(skybrightness_only=True)


def read_cadences(plan=None, observatory=None, unpickle=False,
                  stage='srd'):
    """Convenience function to read a run's cadence list

    Parameters
    ----------

    plan : str
        plan name

    observatory : str
        observatory name ('apo' or 'lco')

    stage : str
        stage desired (default 'srd')

    Returns 
    -------

    clist : CadenceList
        CadenceList object with caden#ces (singleton)

    Notes
    -----

    stage only matters if set to 'Final', in which 
    case the final set of cadences is read
"""
    cadences_file = sdss_path.full('rsCadences', plan=plan,
                                   observatory=observatory)
    if(stage.capitalize() == 'Final'):
        cadences_file = cadences_file.replace('rsCadences',
                                              'final/rsCadencesFinal')
    clist.fromfits(filename=cadences_file, unpickle=unpickle)
    return clist


def read_field(plan=None, observatory=None, fieldid=None,
               stage='', targets=False, speedy=False,
               verbose=False, unpickle=False, oldmag=False,
               reset_bright=False, offset_min_skybrightness=None):
    """Convenience function to read a field object

    Parameters
    ----------

    plan : str
        plan name

    observatory : str
        observatory name ('apo' or 'lco')

    fieldid : int
        field id

    oldmag : bool
        if True, read in file with [N, 7] magnitude array (default False)

    reset_bright : bool
        if True, ignore bright star list in file, reload from db (default False)

    stage : str
        stage of assignments ('', 'Open', 'Filler', 'Reassign', 'Complete', 'Final')

    targets : bool
        if True, read rsFieldTargets file, do not set cadence (default False)

    speedy : bool
        if True, return a FieldSpeedy object (default False)

    unpickle : bool
        if set, read in pickled cadence_consistency cache  (default False)

    verbose : bool
        if set, be verbose (default False)

    Returns
    -------

    field : Field object
        field object read in
"""
    untrim_cadence_version = None

    rsParams = params.RobostrategyParams(plan=plan)

    cadence_version = None
    if('CadenceVersions' in rsParams.cfg):
        if('version' in rsParams.cfg['CadenceVersions']):
            cadence_version = rsParams.cfg.get('CadenceVersions', 'version')

    cadences_file = sdss_path.full('rsCadences', plan=plan,
                                   observatory=observatory)

    base = 'rsFieldAssignments'
    if(targets):
        base = 'rsFieldTargets'

    field_file = sdss_path.full(base,
                                plan=plan, observatory=observatory,
                                fieldid=fieldid)
    if(stage.capitalize() == 'Reassign'):
        field_file = field_file.replace('rsFieldAssignments',
                                        'rsFieldReassignments')
    if(stage.capitalize() == 'Open'):
        field_file = field_file.replace(base, base + 'Open')
    if(stage.capitalize() == 'Filler'):
        field_file = field_file.replace(base, base + 'Filler')
    if(stage.capitalize() == 'Complete'):
        field_file = field_file.replace(base, base + 'Complete')
    if(stage.capitalize() == 'Final'):
        field_file = field_file.replace('targets/' + base,
                                        'final/' + base + 'Final')
        cadences_file = cadences_file.replace('rsCadences',
                                              'final/rsCadencesFinal')
        untrim_cadence_version = cadence_version

    clist.fromfits(filename=cadences_file, unpickle=unpickle)

    if(speedy):
        f = FieldSpeedy(filename=field_file, fieldid=fieldid,
                        verbose=verbose, oldmag=oldmag, reset_bright=reset_bright)
    else:
        f = Field(filename=field_file, fieldid=fieldid, verbose=verbose,
                  untrim_cadence_version=untrim_cadence_version, oldmag=oldmag,
                  reset_bright=reset_bright,
                  offset_min_skybrightness=offset_min_skybrightness)

    return(f)

class AssignmentStatus(object):
    """Status of a prospective assignment for a set of exposures

    Parameters
    ----------

    rsid : np.int64
        prospective target

    robotID : np.int32
        prospective robotID

    iexps : ndarray of np.int32
        prospective exposure numbers

    Attributes
    ----------

    already : ndarray of bool
        does the rsid already have an equivalent observation this exposure?

    assignable : ndarray of bool
        is the fiber free to assign and uncollided in exposure? 
        (initialized to True)

    bright_neighbor_allowed : ndarray of bool
        is this free of a bright neighbor (initialized to True)

    collided : ndarray of bool
        is the fiber collided in exposure? (initialized to False)

    expindx : ndarray of np.int32
        mapping of iexp (exposure within field cadence) to index of iexps array

    iexps : ndarray of np.int32
        prospective exposure numbers

    robotID : np.int32
        prospective robotID

    rsid : np.int64
        prospective target

    spare : ndarray of bool
        is fiber already assigned a spare calibration target in exposure?
        (initialized to False)

    spare_colliders : list of ndarrays of np.int32
        array of spare calibration targets that assignment collides with
        (initialized to list of empty arrays)

    Notes
    -----

    These objects are used to track information about prospective
    assignments. They only make sense in the context of the Field
    class, which has several methods to manipulate these objects.

    bright_neighbor checks both the APOGEE and BOSS fibers on the 
    robot.
"""
    def __init__(self, rsid=None, robotID=None, iexps=None):
        if(rsid is not None):
            self.rsid = np.int64(rsid)
        else:
            self.rsid = None
        self.robotID = np.int32(robotID)
        self.iexps = iexps
        self.expindx = np.zeros(iexps.max() + 1, dtype=np.int32) - 1
        self.expindx[iexps] = np.arange(len(iexps), dtype=np.int32)
        self.assignable = np.ones(len(self.iexps), dtype=bool)
        self.already = np.zeros(len(self.iexps), dtype=bool)
        self.collided = np.zeros(len(self.iexps), dtype=bool)
        self.bright_neighbor_allowed = np.ones(len(self.iexps), dtype=bool)
        self.spare = np.zeros(len(self.iexps), dtype=bool)
        self.spare_colliders = [np.zeros(0, dtype=np.int64)] * len(self.iexps)
        return

    def assignable_exposures(self):
        """List of assignable exposures
        
        Returns
        -------
        
        iexps : ndarray of np.int32
            list of assignable exposures
"""
        return(self.iexps[np.where(self.assignable)[0]])


class Field(object):
    """Field class

    Parameters
    ----------

    filename : str
        if set, reads from file (ignores other inputs)

    fieldid : np.int32
        field ID number (default 1)

    racen : np.float64
        boresight RA, J2000 deg

    deccen : np.float64
        boresight Dec, J2000 deg

    pa : np.float32
        position angle of field (deg E of N) (default 0)

    observatory : str
        observatory field observed from, 'apo' or 'lco' (default 'apo')
    
    field_cadence : str
        field cadence (default 'none')

    nocalib : bool
        if True, do not account for calibrations (default False)

    allgrids : bool
        if True, keep track of all robotgrids (default True); if False
        automatically sets nocollide to True

    reload_design_mode : bool
        if True, will reload design mode dictionary from targetdb (default False)

    input_design_mode : designModeDict
        used this as design mode dict

    nocollide : bool
        if True,  do not check collisions (default False)
    
    bright_neighbors : bool
        if True, check bright neighbor conditions (default False)

    reset_bright : bool
        if True, doesn't read bright stars with fromfits() (default False)

    verbose : bool
        if True, issue a lot of output statements (default False)

    veryverbose : bool
        if True, really issue a lot of output statements (default False)

    Attributes
    ----------

    achievable_calibrations : OrderedDict
        dictionary of lists with number of achievable calibration
        sources for each exposure specified for 'sky_boss',
        'standard_boss', 'sky_apogee', 'standard_apogee' (i.e. equal to
        required_calibrations if they all can be achieved even without
        science targets, or the maximum possible if less than that).

    allgrids : bool
        if True, keep track of all robotgrids (default True); if False
        automatically sets nocollide to True

    assignments_dtype : dtype
        structure for assignments array (depends on field cadence)

    assignments : ndarray or None
        [len(targets)] array; set to None prior to set_field_cadence() call

    bright_neighbors : bool
        True if checking for bright neighbor

    bright_stars : OrderedDict
        dictionary with keys (designmode, instrument), and 
        values which are ndarrays with bright star information

    bright_stars_coords : OrderedDict
        dictionary with keys (design_mode, fiberType), and 
        values which are SkyCoord objects with bright stars coords

    bright_stars_rmax : OrderedDict
        dictionary with keys (design_mode, fiberType), and 
        values which are the maximum exclusion radius in 
        the corresponding bright_stars entry

    bright_neighbor_cache : Dict
        dictionary with keys (rsid, robotID, design_mode) caching
        whether the given combination is allowed

    calibrations : OrderedDict
        dictionary of lists with numbers of calibration sources assigned
        for each epoch for 'sky_boss', 'standard_boss', 'sky_apogee',
        'standard_apogee'

    calibration_order : ndarray of str
        Ordering of calibrations to perform assignment; note that spares
        are preferentially assigned to the later listed; default is
        ['sky_apogee', 'sky_boss', 'standard_apogee', 'standard_boss']

    collisionBuffer : float
        collision buffer for kaiju (in mm) IGNORED

    deccen : np.float64
        boresight Dec, J2000 deg

    designModeDict : dict of DesignMode objects
        possible design modes

    design_mode : np.array of str
        keys to DesignModeDict for each epoch

    expflagdict : Dict
        dictionary of exposure flag values

    field_cadence : Cadence object
        cadence associated with field (set to None prior to set_field_cadence()

    flagdict : Dict
        dictionary of assignment flag values

    methods : Dict
        dictionary to set methods within assignment (not to be used)

    mastergrid : RobotGrid object
        robotGrid used to inquire about robots & targets (not for assignment)

    nocalib : bool
        if True, do not account for calibrations

    nocollide : bool
        if True,  do not check collisions

    observatory : str
        observatory field observed from ('apo' or 'lco')

    obstime : coordio Time object
        nominal time of observation to use for calculating x/y

    pa : np.float32
        position angle of field (deg E of N)

    racen : np.float64
        boresight RA, J2000 deg

    radius : np.float32
        distance from racen, deccen to search for for targets (deg);
        set to 1.5 for observatory 'apo' and 0.95 for observatory 'lco'

    reset_bright : bool
        if True, will not load bright stars in fromfits()

    reload_design_mode : bool
        if True, will reload design mode dictionary from targetdb

    input_design_mode : designModeDict
        used this as design mode dict

    required_calibrations : OrderedDict
        dictionary with numbers of required calibration sources specified
        for each exposure, for 'sky_boss', 'standard_boss', 'sky_apogee',
        'standard_apogee'

    required_calibrations_per_zone : OrderedDict
        dictionary with numbers of required calibrations per zone
        'sky_boss', 'standard_boss', 'sky_apogee', 'standard_apogee'

    robotIDs : ndarray of np.int32
        robotID values in order given by RobotGrid object's robotDict dictionary

    robotID2indx : Dict
        for each key robotID, the value is its 0-indexed position in robotDict
        (i.e. inverse of robotIDs)

    robotgrids : list of RobotGrid objects
        robotGrids associated with each exposure

    robotHasApogee : ndarray of bool
        whether each robotID has an APOGEE fiber

    rsid2indx : Dict
        dictionary linking rsid (key) to index of targets and assignments arrays.
        (values). E.g. targets['rsid'][f.rsid2indx[rsid]] == rsid

    stage : str
        current stage (used for setting bits)

    targets : ndarray
        array of targets

    target_duplicated : ndarray of np.int32
        [len(targets)] initially 0s; set in assign() if there are
        coordinated targets which have already been assigned

    verbose : bool
        if True, issue a lot of output statements

    veryverbose : bool
        if True, really issue a lot of output statements

    _calibration_index : ndarray of np.int32
        [len(targets)] indicates which type of calibration target this object
        is; 0 for a science target, and 1..4 for each of the required_calibration
        categories in order.

    _competing_targets : ndarray of np.int32
        [nrobots] count of how many targets are competing for a given
        robot; used only in certain methods of assignment.

    _equivindx : OrderedDict
        keys are tuples (catalogid, fiberType, lambda_eff, delta_ra, 
        delta_dec), values are ndarray of np.int32, with 0-indexed 
        positions in targets of all targets with those settings

    _equivkey : OrderedDict
        keys are 0-indexed positions in targets, values are tuples of
        that target's (catalogid, fiberType, lamdda_eff, delta_ra,
        delta_dec), to quickly reference _equivindx

    _has_spare_calib : 2D ndarray of bool
        [5, nexp_total] indicates whether there are spare calibrations
        in any category target in this exposure. The first axis is
        in the order 'science' and then the calibrations as specified
        in calibration_order

    _is_calibration : ndarray of bool
        [len(targets)] list of whether the target is a calibration target

    _ot : ObsTime object
        observing time object for convenience

    _robot2indx : ndarray of int32 or None
        [nrobots, nexp_total] array of indices into targets from robots

    _robotnexp : ndarray of int32 or None
        [nrobots, nepochs] array of number of exposures unused per epoch

    _robotnexp_max : ndarray of int32 or None
        [nrobots, nepochs] array of number of exposures unused by science
        fibers in each epoch

    _unique_catalogids : ndarray of np.int64
        list of unique catalogids for convenience

    Notes
    -----

    Before creating a field object, you will typically need to
    instantiate the singleton CadenceList through roboscheduler, and
    make sure it has the cadences in it that the field will need.

    Instantiating a field will create (or replace) cadences
    _field_single_1x1 and _field_single_12x1 in CadenceList. These
    dummy cadences are used to identify target cadences that are just
    strings of unrelated exposures.

"""
    def __init__(self, filename=None, racen=None, deccen=None, pa=0.,
                 observatory='apo', field_cadence='none', collisionBuffer=None,
                 fieldid=1, allgrids=True, nocalib=False, nocollide=False,
                 bright_neighbors=True, verbose=False, veryverbose=False,
                 trim_cadence_version=False, untrim_cadence_version=None,
                 noassign=False, oldmag=False, reload_design_mode=False,
                 input_design_mode=None, reset_bright=False,
                 offset_min_skybrightness=None):
        self.calibration_order = np.array(['sky_apogee', 'sky_boss',
                                           'standard_boss', 'standard_apogee'])
        self._add_dummy_cadences()
<<<<<<< HEAD
        self.offset_min_skybrightness = offset_min_skybrightness
=======
        self.design_status = None
>>>>>>> a5036ca2
        self.stage = None
        self.verbose = verbose
        self.oldmag = oldmag
        self.veryverbose = veryverbose
        self._trim_cadence_version = trim_cadence_version  # trims field cadence
        self._untrim_cadence_version = untrim_cadence_version  # adds version to target cadence
        self.fieldid = fieldid
        self.nocalib = nocalib
        self.nocollide = nocollide
        self.allgrids = allgrids
        self.reload_design_mode = reload_design_mode
        self.input_design_mode = input_design_mode
        self.reset_bright = reset_bright
        self.bright_neighbors = bright_neighbors
        if(self.bright_neighbors):
            self.bright_stars = collections.OrderedDict()
            self.bright_stars_coords = collections.OrderedDict()
            self.bright_stars_rmax = collections.OrderedDict()
            self.bright_neighbor_cache = dict()
        if(self.bright_neighbors):
            self.fmagloss = coordio.utils.Moffat2dInterp()
        else:
            self.fmagloss = None
        self.robotHasApogee = None
        self.collisionBuffer = collisionBuffer
        if(self.allgrids is False):
            self.nocollide = True
        if(self.nocollide):
            self.allgrids = False
        if(self.allgrids):
            self.robotgrids = []
        else:
            self.robotgrids = None
        self.assignments = None
        self._has_spare_calib = None
        self.rsid2indx = dict()
        self.targets = np.zeros(0, dtype=targets_dtype)
        self.target_duplicated = np.zeros(0, dtype=np.int32)
        self._is_calibration = np.zeros(0, dtype=bool)
        self._is_good_calibration = np.zeros(0, dtype=bool)
        self._calibration_index = np.zeros(1, dtype=bool)
        self._unique_catalogids = None
        if(filename is not None):
            if(self.verbose):
                print("fieldid {fid}: Reading from {f}".format(f=filename, fid=self.fieldid), flush=True)
            self.fromfits(filename=filename, noassign=noassign)
        else:
            self.racen = racen
            self.deccen = deccen
            self.pa = pa
            self.observatory = observatory
            self._ot = obstime.ObsTime(observatory=self.observatory)
            self.obstime = coordio.time.Time(self._ot.nominal(lst=self.racen))
            if(self.collisionBuffer is None):
                self.collisionBuffer = defaultCollisionBuffer
            self._set_masterGrid()
            self.robotIDs = np.array([x for x in self.mastergrid.robotDict.keys()],
                                     dtype=int)
            self.robotID2indx = dict()
            for indx, robotID in enumerate(self.robotIDs):
                self.robotID2indx[robotID] = indx
            self.designModeDict = mugatu.designmode.allDesignModes() 
            if(self.designModeDict is None):
                print("Using default design modes.")
                default_dm_file= os.path.join(os.getenv('ROBOSTRATEGY_DIR'),
                                              'data',
                                              'default_designmodes.fits')
                mugatu.designmode.allDesignModes(filename=default_dm_file)
            if(self.nocalib is False):
                self.required_calibrations = collections.OrderedDict()
                for n in self.calibration_order:
                    self.required_calibrations[n] = np.zeros(0, dtype=np.int32)
                self.required_calibrations_per_zone = np.zeros(len(self.calibration_order) + 1, dtype=int) - 1
                for i, n in enumerate(self.calibration_order):
                    self.required_calibrations_per_zone[i + 1] = -1
                self.calibrations_per_zone = np.zeros((len(self.calibration_order) + 1,
                                                       0, robostrategy.standards.nzone),
                                                      dtype=np.int32)
                self.achievable_calibrations_per_zone = np.zeros((len(self.calibration_order) + 1,
                                                                  0, robostrategy.standards.nzone),
                                                                 dtype=np.int32)
                self.calibrations = collections.OrderedDict()
                for n in self.calibration_order:
                    self.calibrations[n] = np.zeros(0, dtype=np.int32)
                self.achievable_calibrations = collections.OrderedDict()
                for n in self.calibration_order:
                    self.achievable_calibrations[n] = self.required_calibrations[n].copy()
            self.set_field_cadence(field_cadence)
        self._set_radius()
        self.flagdict = _flagdict
        self.expflagdict = _expflagdict
        self._competing_targets = None
        self.methods = dict()
        self.methods['assign_epochs'] = 'first'
        return

    def set_stage(self, stage=None):
        self.stage = stage
        if(self.verbose):
            print("fieldid {fid}: Setting stage {stage}".format(fid=self.fieldid, stage=stage), flush=True)
        return

    def query_bright_stars(self, design_mode=None,
                           fiberType=None):
        """Retrieve bright stars to avoid

        Parameters
        ----------

        design_mode : str
            name of design mode

        fiberType : str
            fiber type ('APOGEE' or 'BOSS')

        Returns
        -------

        bright_stars : ndarray
            array of bright stars, with columns 'ra', 'dec', 'mag',
            'catalogid', 'r_exclude'

        Notes
        -----

        r_exclude is the radius of the exclusion zone for each star
"""
        bright = 'bright' in design_mode
        if(bright):
            lunation = 'bright'
        else:
            lunation = 'dark'
        mag_lim = self._mag_lim(design_mode=design_mode,
                                fiberType=fiberType)
        mag_limits = self._mag_limits(design_mode=design_mode,
                                      fiberType=fiberType)

        db_query = mugatu.designmode.build_brigh_neigh_query('designmode',
                                                             fiberType,
                                                             mag_lim,
                                                             self.racen,
                                                             self.deccen)

        bright_stars_dtype = np.dtype([('catalog_ra', np.float64),
                                       ('catalog_dec', np.float64),
                                       ('ra', np.float64),
                                       ('dec', np.float64),
                                       ('pmra', np.float32),
                                       ('pmdec', np.float32),
                                       ('mag', np.float32),
                                       ('pmra', np.float32),
                                       ('pmdec', np.float32),
                                       ('catalogid', np.int64),
                                       ('r_exclude', np.float32)])

        if len(db_query) > 0:
            if isinstance(db_query, tuple):
                ras, decs, mags, catalogids, pmra, pmdec = db_query
            else:
                ras, decs, mags, catalogids, pmra, pmdec = map(list, zip(*list(db_query.tuples())))

<<<<<<< HEAD
            r_exclude, dummy = coordio.utils.offset_definition(mags,
                                                               mag_limits,
                                                               lunation,
                                                               fiberType.capitalize(),
                                                               safety_factor=0.,
                                                               fmagloss=self.fmagloss)
            
=======
            if(bright):
                r_exclude = mugatu.designmode.bright_neigh_exclusion_r(mags,
                                                                       mag_lim,
                                                                       lunation='bright')
            else:
                r_exclude = mugatu.designmode.bright_neigh_exclusion_r(mags,
                                                                       mag_lim,
                                                                       lunation='dark')

>>>>>>> a5036ca2
            bright_stars = np.zeros(len(ras), dtype=bright_stars_dtype)

            bright_stars['catalog_ra'] = ras
            bright_stars['catalog_dec'] = decs
<<<<<<< HEAD
=======
            bright_stars['pmra'] = pmra
            bright_stars['pmdec'] = pmdec
            badpm = ((np.isfinite(bright_stars['pmra']) == False) |
                     (np.isfinite(bright_stars['pmdec']) == False))
            bright_stars['pmra'][badpm] = 0.
            bright_stars['pmdec'][badpm] = 0.
>>>>>>> a5036ca2
            bright_stars['mag'] = mags
            bright_stars['pmra'] = pmra
            bright_stars['pmdec'] = pmdec
            badpm = ((bright_stars['pmra'] != bright_stars['pmra']) |
                     (bright_stars['pmdec'] != bright_stars['pmdec']))  # check for NaNs
            bright_stars['pmra'][badpm] = 0.
            bright_stars['pmdec'][badpm] = 0.
            bright_stars['catalogid'] = catalogids
            bright_stars['r_exclude'] = r_exclude

            epoch = (np.zeros(len(bright_stars), dtype=np.float32) +
                     default_catalog_epoch)
            x, y, z = self.radec2xyz(ra=bright_stars['catalog_ra'],
                                     dec=bright_stars['catalog_dec'],
                                     epoch=epoch,
                                     pmra=bright_stars['pmra'],
                                     pmdec=bright_stars['pmdec'],
                                     fiberType=fiberType)
            (bright_stars['ra'], 
             bright_stars['dec']) = self.xy2radec(x=x, y=y, fiberType=fiberType)

        else:
            bright_stars = np.zeros(0, dtype=bright_stars_dtype)

        return(bright_stars)

    def set_bright_stars(self, design_mode=None,
                         fiberType=None,
                         bright_stars=None,
                         reset=False):
        """Records in attributes which bright stars to avoid

        Parameters
        ----------

        design_mode : str
            design mode

        fiberType : str
            fiber type ('APOGEE' or 'BOSS')

        bright_stars : ndarray
            bright stars, if setting explicitly (default None) 

        reset : bool
            force a reset if dictionary element already set

        Notes
        -----

        Adds an element to dictionaries bright_stars, 
        bright_stars_coords, and bright_stars_rmax, corresponding
        to this design_mode and fiberType

        If an element with the key (design_mode, fiberType) already
        exists, will only reset it if reset=True; otherwise it just 
        leaves it alone.

        If the input bright_stars is None, the method query_bright_stars() 
        is used to retrieve bright stars from targetdb and put into a 
        value in the bright_stars dictionary. If the input bright_stars is 
        not None, it will be used as that value instead.

        The SkyCoord version of the coordinates and the maximum r_exclude
        are stored in the bright_stars_coords and bright_stars_rmax
        dictionaries.
"""
        if(((design_mode, fiberType) in self.bright_stars.keys()) &
           (reset is False)):
            if(self.verbose):
                print("fieldid {fid}: Already got bright stars for {d}, {f}".format(d=design_mode, f=fiberType, fid=self.fieldid), flush=True)
            return

        if(self.verbose):
            print("fieldid {fid}: Getting bright stars for {d}, {f}".format(fid=self.fieldid, d=design_mode, f=fiberType), flush=True)

        if(bright_stars is None):
            print("fieldid {f}: Start bright star queries {t}".format(f=self.fieldid, t=datetime.datetime.today()), flush=True)
            bright_stars = self.query_bright_stars(design_mode=design_mode,
                                                   fiberType=fiberType)
            print("fieldid {f}: Finish bright star queries {t}".format(f=self.fieldid, t=datetime.datetime.today()), flush=True)

        if(self.verbose):
            print("fieldid {fid}: found {n} bright stars".format(fid=self.fieldid, n=len(bright_stars)), flush=True)

        if(len(bright_stars) > 0):
            bright_stars_coords = astropy.coordinates.SkyCoord(bright_stars['ra'],
                                                               bright_stars['dec'],
                                                               frame='icrs',
                                                               unit='deg')
            bright_stars_rmax = bright_stars['r_exclude'].max()
        else:
            bright_stars_coords = None
            bright_stars_rmax = None

        self.bright_stars[(design_mode, fiberType)] = bright_stars
        self.bright_stars_coords[(design_mode, fiberType)] = bright_stars_coords
        self.bright_stars_rmax[(design_mode, fiberType)] = bright_stars_rmax
        return

    def _bright_allowed_direct(self, design_mode=None, targets=None,
                               assignments=None):
        """Report which input targets are not too close to a bright neighbor

        Parameters
        ----------

        design_mode : str
            design mode to make determination for

        targets : ndarray
            some elements of the targets ndarray

        assignments : ndarray
            some elements of the assignments ndarray

        Returns
        -------

        bright_allowed : ndarray of bool
            for each element of targets, True if allowed, False otherwise

        Notes
        -----

        This bright allowance only checks the fiber used for the target.
        This method is appropriate to use to check targets before they 
        are assigned a specific robot. Once a specific robotID is under
        consideration, the other fiber on the robot needs to be checked
        too (with _bright_allowed_robot).
"""
        bright_allowed = np.ones(len(targets), dtype=bool)
        target_coords = astropy.coordinates.SkyCoord(assignments['fiber_ra'],
                                                     assignments['fiber_dec'],
                                                     frame='icrs',
                                                     unit='deg')
        for fiberType in ['APOGEE', 'BOSS']:
            bright = self.bright_stars[(design_mode, fiberType)]
            if(len(bright) > 0):
                rmax = self.bright_stars_rmax[(design_mode, fiberType)]
                bright_coords = self.bright_stars_coords[(design_mode, fiberType)]
                itype = np.where(targets['fiberType'] == fiberType)[0]
                ibright, itargets, d2d, d3d = astropy.coordinates.search_around_sky(bright_coords, target_coords[itype], rmax * astropy.units.arcsec)
                itooclose = np.where(d2d < bright['r_exclude'][ibright] *
                                     astropy.units.arcsec)[0]

                #if(self.field_cadence.nexp_total == 1):
                    #isame = np.where((bright['catalogid'][ibright[itooclose]] ==
                                      #targets['catalogid'][itype[itargets[itooclose]]]) &
                                     #(assignments['offset_allowed'][itype[itargets[itooclose]]] > 0))[0]
                #else:
                    #iexp = np.where(self.design_mode == design_mode)[0][0]
                    #isame = np.where((bright['catalogid'][ibright[itooclose]] ==
                                      #targets['catalogid'][itype[itargets[itooclose]]]) &
                                     #(assignments['offset_allowed'][itype[itargets[itooclose]], iexp] > 0))[0]
                #if(len(isame) > 0):
                #    print("YUH YOH!!!")
                #    print(d2d[itooclose[isame]])
                #    print(bright['r_exclude'][ibright[itooclose[isame]]])
                #    import sys
                #    sys.exit()
                bright_allowed[itype[itargets[itooclose]]] = 0
        return(bright_allowed)

    def _bright_allowed_robot(self, rsid=None, robotID=None,
                              design_mode=None):
        """Reports if bright neighbor considerations allow an assignment

        Parameters
        ----------

        rsid : np.int64
            rsid of target in assignment
        
        robotID : int
            robotID of robot in assignment

        design_mode : str
            design mode to consider

        Returns
        -------

        allowed : bool
            True if the assignment is allowed by bright neighbor considerations
            and False if not
"""
        self.mastergrid.assignRobot2Target(robotID, rsid)
        x = dict()
        y = dict()
        
        x['BOSS'] = self.mastergrid.robotDict[robotID].bossWokXYZ[0]
        y['BOSS'] = self.mastergrid.robotDict[robotID].bossWokXYZ[1]
        x['APOGEE'] = self.mastergrid.robotDict[robotID].apWokXYZ[0]
        y['APOGEE'] = self.mastergrid.robotDict[robotID].apWokXYZ[1]

        for fiberType in ['APOGEE', 'BOSS']:
            bright = self.bright_stars[(design_mode, fiberType)]
            if(len(bright) > 0):
                ra_robo, dec_robo = self.xy2radec(x=np.array([x[fiberType],
                                                              x[fiberType]]),
                                                  y=np.array([y[fiberType],
                                                              y[fiberType]]),
                                                  fiberType=fiberType)
                sep = pyasl.getAngDist(ra_robo[0], dec_robo[0],
                                       bright['ra'],
                                       bright['dec']) * 3600.
                itooclose = np.where(sep < bright['r_exclude'])[0]
                if(len(itooclose) > 0):
                    self.mastergrid.unassignTarget(rsid)
                    return(False)
            
        self.mastergrid.unassignTarget(rsid)
        return(True)
        
    def _add_dummy_cadences(self): 
        """Adds some dummy cadences for singlebright and multibright"""
        clist.add_cadence(name='_field_single_1x1',
                          nepochs=1,
                          skybrightness=[1.],
                          delta=[-1.],
                          delta_min=[-1.],
                          delta_max=[-1.],
                          nexp=[1],
                          max_length=[9999999.],
                          min_moon_sep=15.,
                          min_deltav_ks91=-2.5,
                          min_twilight_ang=8.,
                          max_airmass=2.)
        clist.add_cadence(name='_field_single_12x1',
                          nepochs=12,
                          skybrightness=[1.] * 12,
                          delta=[-1.] * 12,
                          delta_min=[-1.] * 12,
                          delta_max=[-1.] * 12,
                          nexp=[1] * 12,
                          max_length=[9999999.] * 12,
                          min_moon_sep=[15.] * 12,
                          min_deltav_ks91=[-2.5] * 12,
                          min_twilight_ang=[8.] * 12,
                          max_airmass=[2.] * 12)
        clist.add_cadence(name='_field_dark_single_1x1',
                          nepochs=1,
                          skybrightness=[0.35],
                          delta=[-1.],
                          delta_min=[-1.],
                          delta_max=[-1.],
                          nexp=[1],
                          max_length=[9999999.],
                          min_moon_sep=[35.],
                          min_deltav_ks91=[-1.5],
                          min_twilight_ang=[15.],
                          max_airmass=[1.6])
        clist.add_cadence(name='_field_dark_single_12x1',
                          nepochs=12,
                          skybrightness=[0.35] * 12,
                          delta=[-1.] * 12,
                          delta_min=[-1.] * 12,
                          delta_max=[-1.] * 12,
                          nexp=[1] * 12,
                          max_length=[9999999.] * 12,
                          min_moon_sep=[35.] * 12,
                          min_deltav_ks91=[-1.5] * 12,
                          min_twilight_ang=[15.] * 12,
                          max_airmass=[1.6] * 12)
        return

    def fromfits(self, filename=None, noassign=False):
        """Read field from FITS file

        Parameters
        ----------

        filename : str
            name of file to read in

        noassign : bool
            if True, do not apply assignments in file (default False)

        Notes
        -----

        Expects header keywords:
       
          * FIELDID
          * RACEN
          * DECCEN
          * PA
          * OBS

        If NOCALIB is in header and the nocalib attribute is 
        False, nocalib will be set according to the keyword.

        If FCADENCE is not 'none', field cadence will be set

        Required calibrations are stored in RCNAME# and RCNUM#
        keywords. Each RCNAME# (RCNAME0, RCNAME1, etc) will have 
        the names of the calibration type. Each RCNUM# will have 
        a set of white-space-separated numbers with the number 
        of required calibrations for each exposure.

        IF ACNAME# and ACNUM# are set in header (and HDU named
        ASSIGN is present) these are interpreted as the "achievable 
        calibrations" and stored in achievable_calibrations.

        Expects HDUs named as follows:

         * TARGET : has the targets array (usable by targets_fromarray())
         * ASSIGN : if it exists, has the assignments array with assignments for each target and exposure
         * DESMODE : if it exists, has the definitions of design modes
         * BS# : bright stars for neighbor checks (with DESMODE & FIBERTY specified in header)

        This method does not copy the assignments table directly, it adds 
        the assignments using assign_robot_exposure(), so all columns in 
        that HDU other than 'robotID' and 'rsflags' are ignored.

        In the context of a robostrategy run, this method can read in
        an rsFieldTargets file (i.e. the input files to assignment)
        or an rsFieldAssignments file (i.e. the output files from
        assignment).
"""
        f = fitsio.FITS(filename)
        hdr = f[0].read_header()
        if('FIELDID' in hdr):
            self.fieldid = np.int32(hdr['FIELDID'])
        self.racen = np.float64(hdr['RACEN'])
        self.deccen = np.float64(hdr['DECCEN'])
        self.pa = np.float32(hdr['PA'])
        self.observatory = hdr['OBS']
        if('BRIGHTN' in hdr):
            self.bright_neighbors = np.bool(hdr['BRIGHTN'])
        if(self.bright_neighbors):
            self.bright_stars = collections.OrderedDict()
            self.bright_stars_coords = collections.OrderedDict()
            self.bright_stars_rmax = collections.OrderedDict()
            self.bright_neighbor_cache = dict()
        if(self.collisionBuffer is None):
            self.collisionBuffer = hdr['CBUFFER']
        if(('NOCALIB' in hdr) & (self.nocalib == False)):
            self.nocalib = np.bool(hdr['NOCALIB'])
        if(('OFFMINSKY' in hdr) & (self.offset_min_skybrightness is None)):
            self.offset_min_skybrightness = np.float32(hdr['OFFMINSKY'])
            if(self.offset_min_skybrightness != self.offset_min_skybrightness):
                self.offset_min_skybrightness = None
        self._set_masterGrid()
        self.robotIDs = np.array([x for x in self.mastergrid.robotDict.keys()],
                                 dtype=int)
        self.robotID2indx = dict()
        for indx, robotID in enumerate(self.robotIDs):
            self.robotID2indx[robotID] = indx
        self._ot = obstime.ObsTime(observatory=self.observatory)
        self.obstime = coordio.time.Time(self._ot.nominal(lst=self.racen))
        field_cadence = hdr['FCADENCE']
        if(self._untrim_cadence_version is not None):
            if(field_cadence != 'none'):
                if(field_cadence.split('_')[-1] != self._untrim_cadence_version):
                    field_cadence = field_cadence + '_' + self._untrim_cadence_version
        if(self._trim_cadence_version):
            w = field_cadence.split('_')
            if(w[-1][0] == 'v'):
                field_cadence = '_'.join(w[:-1])
        if(self.nocalib is False):
            self.required_calibrations = collections.OrderedDict()
            for name in hdr:
                m = re.match('^RCNAME([0-9]*)$', name)
                if(m is not None):
                    num = 'RCNUM{d}'.format(d=m.group(1))
                    if(num in hdr):
                        if(hdr[num].strip() != ''):
                            self.required_calibrations[hdr[name]] = np.array([np.int32(np.float32(x)) for x in hdr[num].split()], dtype=np.int32)
                        else:
                            self.required_calibrations[hdr[name]] = np.zeros(0, dtype=np.int32)
            self.required_calibrations_per_zone = np.zeros(len(self.calibration_order) + 1, dtype=int) - 1
            for name in hdr:
                m = re.match('^CPZNAME([0-9]*)$', name)
                if(m is not None):
                    num = 'CPZNUM{d}'.format(d=m.group(1))
                    if(num in hdr):
                        ireq = list(self.calibration_order).index(hdr[name]) + 1
                        if(hdr[num].strip() != ''):
                            self.required_calibrations_per_zone[ireq] = np.int32(hdr[num])
                        else:
                            self.required_calibrations_per_zone[ireq] = -1
            self.calibrations_per_zone = np.zeros((len(self.calibration_order) + 1,
                                                   0, robostrategy.standards.nzone),
                                                  dtype=np.int32)
            self.achievable_calibrations_per_zone = np.zeros((len(self.calibration_order) + 1,
                                                              0, robostrategy.standards.nzone),
                                                             dtype=np.int32)
            self.calibrations = collections.OrderedDict()
            for n in self.calibration_order:
                self.calibrations[n] = np.zeros(0, dtype=np.int32)
            self.achievable_calibrations = collections.OrderedDict()
            for n in self.calibration_order:
                self.achievable_calibrations[n] = self.required_calibrations[n].copy()

        if(self.input_design_mode is not None):
            if(self.verbose):
                print("fieldid {fid}: Design mode from input".format(fid=self.fieldid), flush=True)
            self.designModeDict = self.input_design_mode
        elif(self.reload_design_mode):
            if(self.verbose):
                print("fieldid {fid}: Design mode from targetdb".format(fid=self.fieldid), flush=True)
            self.designModeDict = mugatu.designmode.allDesignModes() 
        else:
            try:
                if(self.verbose):
                    print("fieldid {fid}: Design mode from field file".format(fid=self.fieldid), flush=True)
                self.designModeDict = mugatu.designmode.allDesignModes(filename,
                                                                       ext='DESMODE')

            except:
                if(self.verbose):
                    print("fieldid {fid}: Design mode from defaults file", flush=True)
                default_dm_file= os.path.join(os.getenv('ROBOSTRATEGY_DIR'),
                                              'data',
                                              'default_designmodes.fits')
                self.designModeDict = mugatu.designmode.allDesignModes(default_dm_file)

        if((self.reset_bright is False) & (self.bright_neighbors is True)):
            nbs = 0
            while('bs{n}'.format(n=nbs) in f.hdu_map):
                nbs = nbs + 1
            for ibs in range(nbs):
                key = 'BS{ibs}'.format(ibs=ibs)
                bshdr = f[key].read_header()
                bs = f[key].read()
                design_mode = bshdr['DESMODE']
                fiberType = bshdr['FIBERTY']
                self.set_bright_stars(design_mode=design_mode,
                                      fiberType=fiberType,
                                      bright_stars=bs)

        self.set_field_cadence(field_cadence)

        if('status' in f.hdu_map):
            design_status = f['status'].read()
            self.set_design_status(design_status=design_status)
        else:
            self.set_design_status()
            
        targets = f['TARGET'].read()
        self.targets_fromarray(target_array=targets)
        if(('assign' in f.hdu_map) & (noassign is False)):
            assignments = f['ASSIGN'].read()
        else:
            assignments = None
        if(assignments is not None):
            self.achievable_calibrations = collections.OrderedDict()
            for n in self.calibration_order:
                self.achievable_calibrations[n] = self.required_calibrations[n].copy()
            for name in hdr:
                m = re.match('^ACNAME([0-9]*)$', name)
                if(m is not None):
                    num = 'ACNUM{d}'.format(d=m.group(1))
                    if(num in hdr):
                        if(hdr[num].strip() != ''):
                            self.achievable_calibrations[hdr[name]] = np.array([np.int32(np.float32(x)) for x in hdr[num].split()], dtype=np.int32)
                        else:
                            self.achievable_calibrations[hdr[name]] = np.zeros(0, dtype=np.int32)

            if(self.field_cadence.nexp_total == 1):
                iassigned = np.where(assignments['robotID'] >= 1)
                for itarget in iassigned[0]:
                    self.assign_robot_exposure(robotID=assignments['robotID'][itarget],
                                               rsid=targets['rsid'][itarget],
                                               iexp=0, reset_satisfied=False,
                                               reset_has_spare=False,
                                               reset_count=False,
                                               set_expflag=False)
            else:
                iassigned = np.where(assignments['robotID'] >= 1)
                for itarget, iexp in zip(iassigned[0], iassigned[1]):
                    self.assign_robot_exposure(robotID=assignments['robotID'][itarget, iexp],
                                               rsid=targets['rsid'][itarget],
                                               iexp=iexp,
                                               reset_satisfied=False,
                                               reset_has_spare=False,
                                               reset_count=False,
                                               set_expflag=False)

            hasexpflag = ('expflag' in assignments.dtype.names)
            for assignment, target in zip(assignments, targets):
                indx = self.rsid2indx[target['rsid']]
                self.assignments['rsflags'][indx] = assignment['rsflags']
                if(hasexpflag):
                    self.assignments['expflag'][indx] = assignment['expflag']
            self._set_masterGrid()
            self._set_has_spare_calib()
            self._set_satisfied()
            self._set_satisfied(science=True)
            self._set_count(reset_equiv=False)
            self.decollide_unassigned()

        self.decollide_unassigned()
        
        return

    def clear_assignments(self):
        """Clear the assignments for this field

        Notes
        -----

        Uses unassign() to unassign every target.
"""
        if(self.assignments is not None):
            iassigned = np.where(self.assignments['assigned'])[0]
            self.assignments['expflag'] = 0
            self.assignments['rsflags'] = 0
            self.unassign(self.targets['rsid'][iassigned])
            self.assignments['assigned'] = 0
            self.assignments['satisfied'] = 0
        return

    def clear_field_cadence(self):
        """Resets the field cadence to 'none' and clears all the ancillary data

        Notes
        -----

        Calls the clear_assignments() method, deletes all the
        robotGrids in the robotgrids array, sets field_cadence to
        None, resets the calibration counts to zero, and resets all
        the internal tracking variables.

        Used in rs_assign to avoid having to read in the same field
        over and over when testing multiple cadences.
"""
        if(self.verbose):
            print("fieldid {fid}: Clearing field cadence".format(fid=self.fieldid), flush=True)
        if(self.assignments is not None):
            self.clear_assignments()

        if(self.allgrids):
            for i in range(self.field_cadence.nexp_total):
                self.robotgrids[i] = None
            self.robotgrids = []
        self._robot2indx = None
        self._robotnexp = None
        self._robotnexp_max = None
        self.field_cadence = None
        self.assignments_dtype = None
        self.assignments = None
        self.design_mode = None
        if(self.nocalib is False):
            self.calibrations_per_zone = np.zeros((len(self.calibration_order) + 1,
                                                   0,
                                                   robostrategy.standards.nzone), dtype=np.int32)
            self.achievable_calibrations_per_zone = np.zeros((len(self.calibration_order) + 1,
                                                              0,
                                                              robostrategy.standards.nzone), dtype=np.int32)
            for n in self.calibration_order:
                self.calibrations[n] = np.zeros(0, dtype=np.int32)
                self.required_calibrations[n] = np.zeros(0, dtype=np.int32)
                self.achievable_calibrations[n] = self.required_calibrations[n].copy()

        if(self.verbose):
            print("fieldid {fid}:  (done clearing field cadence)".format(fid=self.fieldid), flush=True)

        return

    def _arrayify(self, quantity=None, dtype=np.float64):
        """Cast quantity as ndarray of numpy.float64"""
        try:
            length = len(quantity)
        except TypeError:
            length = 1
        return np.zeros(length, dtype=dtype) + quantity

    def _robotGrid(self):
        """Return a RobotGridAPO or RobotGridLCO instance

        Notes
        -----

        Sets all robots to home position.

        When first called, sets robotHasApogee attribute.
"""
        if(self.observatory == 'apo'):
            rg = kaiju.robotGrid.RobotGridAPO(stepSize=0.05)
        if(self.observatory == 'lco'):
            rg = kaiju.robotGrid.RobotGridLCO(stepSize=0.05)
        for k in rg.robotDict.keys():
            rg.homeRobot(k)
        if(self.robotHasApogee is None):
            self.robotHasApogee = np.array([rg.robotDict[x].hasApogee
                                            for x in rg.robotDict.keys()],
                                           dtype=bool)
        return(rg)

    def _set_radius(self):
        """Set radius limit in deg depending on observatory"""
        if(self.observatory == 'apo'):
            self.radius = 1.5
        if(self.observatory == 'lco'):
            self.radius = 0.95
        return

    def set_field_cadence(self, field_cadence='none'):
        """Set the field cadence, and set up robotgrids and assignments output

        Parameters
        ----------

        field_cadence : str
            Name of field cadence

        Notes
        -----

        Sets the field cadence. 

        If the object is instantiated with parameters including 
        field_cadence, this routine is called in the initialization. 
        If the object is instantiated with a file name, if the file 
        header has the FCADENCE keyword set to anything but 'none', 
        this routine will be called.

        The cadence must be one in the CadenceList singleton. Upon
        setting the field cadence with this routine, the robotgrids,
        assignments_dtype, assignments, calibrations, and
        field_cadence attributes are configured.

        You can reset the field cadence, but first you must call
        clear_field_cadence(). Obviously this deletes all the assignments.
"""
        if(self.allgrids):
            if(len(self.robotgrids) > 0):
                print("Cannot reset field_cadence")
                return
        if(field_cadence != 'none'):
            if(self.verbose):
                print("fieldid {fid}: Setting field cadence".format(fid=self.fieldid), flush=True)
            self.field_cadence = clist.cadences[field_cadence]
            if(self.allgrids):
                for i in range(self.field_cadence.nexp_total):
                    self.robotgrids.append(self._robotGrid())
            self._robot2indx = np.zeros((len(self.mastergrid.robotDict),
                                         self.field_cadence.nexp_total),
                                        dtype=np.int32) - 1
            self._robotnexp = np.zeros((len(self.mastergrid.robotDict),
                                        self.field_cadence.nepochs),
                                       dtype=np.int32)
            self._robotnexp_max = np.zeros((len(self.mastergrid.robotDict),
                                            self.field_cadence.nepochs),
                                           dtype=np.int32)
            for i, n in enumerate(self.field_cadence.nexp):
                self._robotnexp[:, i] = n
                self._robotnexp_max[:, i] = n
            self.assignments_dtype = np.dtype([('assigned', np.int32),
                                               ('satisfied', np.int32),
                                               ('science_satisfied', np.int32),
                                               ('extra', np.int32),
                                               ('nexps', np.int32),
                                               ('nepochs', np.int32),
                                               ('x', np.float64),
                                               ('y', np.float64),
                                               ('z', np.float64),
                                               ('fiber_ra', np.float64),
                                               ('fiber_dec', np.float64),
                                               ('delta_ra', np.float32),
                                               ('delta_dec', np.float32),
                                               ('incadence', bool),
                                               ('allowed', bool,
                                                (self.field_cadence.nepochs,)),
                                               ('mags_allowed', bool,
                                                (self.field_cadence.nepochs,)),
                                               ('bright_allowed', bool,
                                                (self.field_cadence.nepochs,)),
                                               ('offset_allowed', bool,
                                                (self.field_cadence.nepochs,)),
                                               ('offset_flag', np.int32,
                                                (self.field_cadence.nepochs,)),
                                               ('robotID', np.int32,
                                                (self.field_cadence.nexp_total,)),
                                               ('holeID', np.dtype("|U15"), (self.field_cadence.nexp_total)),
                                               ('equivRobotID', np.int32,
                                                (self.field_cadence.nexp_total,)),
                                               ('scienceRobotID', np.int32,
                                                (self.field_cadence.nexp_total,)),
                                               ('target_skybrightness', np.float32,
                                                (self.field_cadence.nexp_total,)),
                                               ('field_skybrightness', np.float32,
                                                (self.field_cadence.nexp_total,)),
                                               ('fiberType', np.unicode_, 10),
                                               ('rsflags', np.int32),
                                               ('expflag', np.int32,
                                                (self.field_cadence.nexp_total,))])
            self.assignments = np.zeros(0, dtype=self.assignments_dtype)

            try:
                obsmode_pk = self.field_cadence.obsmode_pk
            except AttributeError:
                obsmode_pk = np.array([''] * self.field_cadence.nexp_total)

            if(obsmode_pk[0] != ''):
                if(self.verbose):
                    print("fieldid {f}: obsmode_pk has been set".format(f=self.fieldid), flush=True)
                if((type(obsmode_pk) == list) |
                   (type(obsmode_pk) == np.ndarray)):
                    self.design_mode = np.array(obsmode_pk)
                else:
                    self.design_mode = np.array([obsmode_pk])
            else:
                if(self.verbose):
                    print("fieldid {f}: Using heuristics for obsmode_pk".format(f=self.fieldid), flush=True)
                self.design_mode = np.array([''] *
                                            self.field_cadence.nepochs)
                for epoch in np.arange(self.field_cadence.nepochs):
                    if(self.field_cadence.skybrightness[epoch] >= 0.5):
                        self.design_mode[epoch] = 'bright_time'
                    else:
                        if(('dark_100x8' in self.field_cadence.name) |
                           ('dark_174x8' in self.field_cadence.name)):
                            self.design_mode[epoch] = 'dark_rm'
                        elif(('dark_10x4' in self.field_cadence.name) |
                             ('dark_2x4' in self.field_cadence.name) |
                             ('dark_3x4' in self.field_cadence.name)):
                            self.design_mode[epoch] = 'dark_monit'
                        elif(('dark_1x1' in self.field_cadence.name) |
                             ('dark_1x2' in self.field_cadence.name) |
                             ('dark_2x1' in self.field_cadence.name) |
                             ('mixed2' in self.field_cadence.name)):
                            self.design_mode[epoch] = 'dark_plane'
                        else:
                            self.design_mode[epoch] = 'dark_faint'
                    
            if(self.nocalib is False):
                dms = self.design_mode[self.field_cadence.epochs]
                for c in self.calibration_order:
                    if(c == 'standard_boss'):
                        self.required_calibrations[c] = np.array([self.designModeDict[d].n_stds_min['BOSS'] for d in dms], dtype=np.int32)
                    elif(c == 'standard_apogee'):
                        self.required_calibrations[c] = np.array([self.designModeDict[d].n_stds_min['APOGEE'] for d in dms], dtype=np.int32)
                    elif(c == 'sky_boss'):
                        self.required_calibrations[c] = np.array([self.designModeDict[d].n_skies_min['BOSS'] for d in dms], dtype=np.int32)
                    elif(c == 'sky_apogee'):
                        self.required_calibrations[c] = np.array([self.designModeDict[d].n_skies_min['APOGEE'] for d in dms], dtype=np.int32)
                self.calibrations_per_zone = np.zeros((len(self.calibration_order) + 1,
                                                       self.field_cadence.nexp_total,
                                                       robostrategy.standards.nzone),
                                                      dtype=np.int32)
                self.achievable_calibrations_per_zone = np.zeros((len(self.calibration_order) + 1,
                                                                  self.field_cadence.nexp_total,
                                                                  robostrategy.standards.nzone),
                                                                 dtype=np.int32)
                for c in self.calibration_order:
                    self.calibrations[c] = np.zeros(self.field_cadence.nexp_total,
                                                    dtype=np.int32)
                for c in self.calibration_order:
                    self.achievable_calibrations[c] = self.required_calibrations[c].copy()

            if(self.bright_neighbors):
                if(self.verbose):
                    print("fieldid {fieldid}: Find bright stars".format(fieldid=self.fieldid), flush=True)
                umode = np.unique(self.design_mode)
                for design_mode in umode:
                    for fiberType in ['APOGEE', 'BOSS']:
                        self.set_bright_stars(design_mode=design_mode,
                                              fiberType=fiberType)

            if(self.verbose):
                print("fieldid {fieldid}: Setup assignments".format(fieldid=self.fieldid), flush=True)
            self.assignments = self._setup_assignments_for_cadence(self.targets)

            self._set_masterGrid()
            
            if(self.nocalib is False):
                self._set_has_spare_calib()

            self.set_design_status()
            
            if(self.verbose):
                print("fieldid {fid}:   (done setting field cadence)".format(fid=self.fieldid), flush=True)
        else:
            self.field_cadence = None
            self.design_status = None
            if(self.allgrids):
                self.robotgrids = []
            else:
                self.robotgrids = None
            self.assignments_dtype = None
            self._has_spare_calib = None
        return

    def set_design_status(self, design_status=None):
        """Set design_status, with assumed status for each design
        
        Parameters
        ----------

        design_status : ndarray
            [nexp_total] array, with 'designid' and 'status' elements

        Notes
        -----

        If design_status is none, sets all status to default; designid=-1
        and status='not started'
"""
        if(design_status is None):
            if(self.field_cadence is not None):
                self.design_status = np.zeros(self.field_cadence.nexp_total,
                                              dtype=design_status_dtype)
                self.design_status['fieldid'] = self.fieldid
                self.design_status['designid'] = -1
                self.design_status['status'] = 'not started'
            else:
                self.design_status = None
            return
        if(len(design_status) != self.field_cadence.nexp_total):
            raise Exception('design_status must exist for each exposure')
        if('designid' not in design_status.dtype.names):
            raise Exception('"designid" must be specified by design_status')
        if('status' not in design_status.dtype.names):
            raise Exception('"status" must be specified by design_status')
        self.design_status = design_status
        return

    def set_flag(self, rsid=None, flagname=None):
        """Set a bitmask flag for a target

        Parameters
        ----------

        rsid : np.int64
            IDs of the target-cadence

        flagname : str
            name of flag to set
"""
        indxs = np.array([self.rsid2indx[r] for r in self._arrayify(rsid)], dtype=int)
        self.assignments['rsflags'][indxs] = (self.assignments['rsflags'][indxs] | self.flagdict[flagname])
        return

    def check_flag(self, rsid=None, flagname=None):
        """Check a bitmask flag for a target

        Parameters
        ----------

        rsid : np.int64 or ndarray
            IDs of the target-cadence

        flagname : str
            name of flag to set

        Returns
        -------

        setornot : ndarray of bool
            True if flag is set, flag otherwise
"""
        indxs = np.array([self.rsid2indx[r] for r in self._arrayify(rsid)], dtype=int)
        setornot = ((self.assignments['rsflags'][indxs] & self.flagdict[flagname]) != 0)
        return(setornot)

    def get_flag_names(self, flagval=None):
        """Return names associated with flag

        Parameters
        ----------

        flagval : np.int32
            flag

        Returns
        -------

        flagnames : list
            strings corresponding to each set bit
"""
        flagnames = []
        for fn in self.flagdict:
            if(flagval & self.flagdict[fn]):
                flagnames.append(fn)
        return(flagnames)

    def set_expflag(self, rsid=None, iexp=None, flagname=None):
        """Set a bitmask flag for a target's exposure

        Parameters
        ----------

        rsid : np.int64
            IDs of the target-cadence

        iexp : np.int32
            exposure

        flagname : str
            name of flag to set
"""
        indxs = np.array([self.rsid2indx[r] for r in self._arrayify(rsid)], dtype=int)
        self.assignments['expflag'][indxs, iexp] = (self.assignments['expflag'][indxs, iexp] | self.expflagdict[flagname])
        return

    def check_expflag(self, rsid=None, iexp=None, flagname=None):
        """Check a bitmask flag for a target

        Parameters
        ----------

        rsid : np.int64 or ndarray
            ID of the target-cadence

        iexp : np.int32
            exposure

        flagname : str
            name of flag to set

        Returns
        -------

        setornot : ndarray of bool
            True if flag is set, flag otherwise
"""
        indx = self.rsid2indx[rsid]
        setornot = ((self.assignments['expflag'][indx, iexp] & self.expflagdict[flagname]) != 0)
        return(setornot)

    def get_expflag_names(self, flagval=None):
        """Return names associated with exposure flag

        Parameters
        ----------

        flagval : np.int32
            flag

        Returns
        -------

        flagnames : list
            strings corresponding to each set bit
"""
        flagnames = []
        for fn in self.expflagdict:
            if(flagval & self.expflagdict[fn]):
                flagnames.append(fn)
        return(flagnames)

    def _offset_radec(self, ra=None, dec=None, delta_ra=0., delta_dec=0.):
        """Offsets ra and dec according to specified amount
        
        Parameters
        ----------

        ra : np.float64 or ndarray of np.float64
        right ascension, deg

        dec : np.float64 or ndarray of np.float64
            declination, deg

        delta_ra : np.float64 or ndarray of np.float64
            right ascension direction offset, arcsec

        delta_dec : np.float64 or ndarray of np.float64
            declination direction offset, arcsec

        Returns
        -------

        offset_ra : np.float64 or ndarray of np.float64
            offset right ascension, deg

        offset_dec : np.float64 or ndarray of np.float64
            offset declination, deg

        Notes
        -----

        Assumes that delta_ra, delta_dec are in proper coordinates; i.e.
        an offset of delta_ra=1 arcsec represents the same angular separation 
        on the sky at any declination.

        Carefully offsets in the local directions of ra, dec based on
        the local tangent plane (i.e. does not just scale delta_ra by
        1/cos(dec))
"""
        deg2rad = np.pi / 180.
        arcsec2rad = np.pi / 180. / 3600.
        x = np.cos(dec * deg2rad) * np.cos(ra * deg2rad)
        y = np.cos(dec * deg2rad) * np.sin(ra * deg2rad)
        z = np.sin(dec * deg2rad)
        ra_x = - np.sin(ra * deg2rad)
        ra_y = np.cos(ra * deg2rad)
        ra_z = 0.
        dec_x = - np.sin(dec * deg2rad) * np.cos(ra * deg2rad)
        dec_y = - np.sin(dec * deg2rad) * np.sin(ra * deg2rad)
        dec_z = np.cos(dec * deg2rad)
        xoff = x + (ra_x * delta_ra + dec_x * delta_dec) * arcsec2rad
        yoff = y + (ra_y * delta_ra + dec_y * delta_dec) * arcsec2rad
        zoff = z + (ra_z * delta_ra + dec_z * delta_dec) * arcsec2rad
        offnorm = np.sqrt(xoff**2 + yoff**2 + zoff**2)
        xoff = xoff / offnorm
        yoff = yoff / offnorm
        zoff = zoff / offnorm
        decoff = np.arcsin(zoff) / deg2rad
        raoff = ((np.arctan2(yoff, xoff) / deg2rad) + 360.) % 360.
        return(raoff, decoff)

    # This is a bit fragile, since choice must match coordio.utils.offset_definition
    def _mag_lim(self, fiberType=None, design_mode=None):
        """Return the bright limit used by offset()"""
        dm = self.designModeDict[design_mode]
        bright = 'bright' in design_mode
        if fiberType == 'BOSS':
            # grab r_sdss limit for boss
            if(bright): 
                mag_lim = dm.bright_limit_targets['BOSS'][5][0]
            else:
                mag_lim = dm.bright_limit_targets['BOSS'][1][0]
        else:
            # grab h 2mass mag for limit
            mag_lim = dm.bright_limit_targets['APOGEE'][8][0]
        return(mag_lim)

    def _mag_limits(self, fiberType=None, design_mode=None):
        """Return the bright limits in all bands used by offset()"""
        dm = self.designModeDict[design_mode]
        if fiberType == 'BOSS':
            mag_limits = dm.bright_limit_targets['BOSS'][:, 0]
        else:
            mag_limits = dm.bright_limit_targets['APOGEE'][:, 0]
        return(mag_limits)

    def offset(self, targets=None, design_mode=None):
        """Returns appropriate offsets for each target given design mode

        Parameters
        ----------

        targets : ndarray
            target information
        
        design_mode : str
            key to designModeDict

        Returns
        -------

        delta_ra : ndarray of np.float64
            offset in RA (proper angular distance)

        delta_dec : ndarray of np.float64
            offset in Dec (proper angular distance)
"""
        if('bright' in design_mode):
            lunation = 'bright'
            skybrightness = 1.0
        if('dark' in design_mode):
            lunation = 'dark'
            skybrightness = 0.35
        mags = np.zeros(len(targets), dtype=np.float32)
        boss = targets['fiberType'] == 'BOSS'
        apogee = targets['fiberType'] == 'APOGEE'
        mags[boss] = targets['magnitude'][boss, 5]
        mags[apogee] = targets['magnitude'][apogee, 8]

        delta_ra = np.zeros(len(targets), dtype=np.float64)
        delta_dec = np.zeros(len(targets), dtype=np.float64)
        offset_flag = np.zeros(len(targets), dtype=np.int32)

        iboss = np.where(boss)[0]
        if(len(iboss) > 0):
            mag_limits = self._mag_limits(design_mode=design_mode, fiberType='BOSS')
            tmp_delta_ra, tmp_delta_dec, tmp_offset_flag = coordio.utils.object_offset(mags[iboss],
                                                                                       mag_limits,
                                                                                       lunation,
                                                                                       'Boss',
                                                                                       fmagloss=self.fmagloss,
                                                                                       can_offset=targets['can_offset'][iboss],
                                                                                       skybrightness=skybrightness,
                                                                                       offset_min_skybrightness=self.offset_min_skybrightness)
            delta_ra[iboss] = tmp_delta_ra
            delta_dec[iboss] = tmp_delta_dec
            offset_flag[iboss] = tmp_offset_flag

        iapogee = np.where(apogee)[0]
        if(len(iapogee) > 0):
            mag_limits = self._mag_limits(design_mode=design_mode, fiberType='APOGEE')
            tmp_delta_ra, tmp_delta_dec, tmp_offset_flag = coordio.utils.object_offset(mags[iapogee],
                                                                                       mag_limits,
                                                                                       lunation,
                                                                                       'Apogee',
                                                                                       fmagloss=self.fmagloss,
                                                                                       can_offset=targets['can_offset'][iapogee],
                                                                                       skybrightness=skybrightness,
                                                                                       offset_min_skybrightness=self.offset_min_skybrightness)
            delta_ra[iapogee] = tmp_delta_ra
            delta_dec[iapogee] = tmp_delta_dec
            offset_flag[iapogee] = tmp_offset_flag

        return(delta_ra, delta_dec, offset_flag)

    def radec2xyz(self, ra=None, dec=None, epoch=None, pmra=None,
                  pmdec=None, delta_ra=0., delta_dec=0., fiberType=None):
        """Converts ra and dec to wok x, y, and z

        Parameters
        ----------

        ra : ndarray of np.float64
            right ascensions in J2000 deg

        dec : ndarray of np.float64
            declinations in J2000 deg

        epoch : ndarray of np.float32
            epoch of ra and dec in years (e.g. 2015.5)

        pmra : ndarray of np.float32
            RA proper motion in mas/year

        pmdec : ndarray of np.float32
            Dec proper motion in mas/year

        delta_ra : ndarray of np.float32
            RA offset to apply for fibers in arcsec (default 0)

        delta_dec : ndarray of np.float32
            Dec offset to apply for fibers in arcsec (default 0)

        fiberType : str, list of str, or ndarray of str
            fiber type ('APOGEE' or 'BOSS')

        Returns
        -------

        x : ndarray of np.float64
            X position in wok (mm)

        y : ndarray of np.float64
            Y position in wok (mm)

        z : ndarray of np.float64
            Z position in wok (mm)

        Notes
        -----

        delta_ra and delta_dec are proper angular distances.

        Z is just returned as a constant value (equal to 
        coordio.defaults.POSITIONER_HEIGHT).
"""
        if(isinstance(fiberType, str)):
            wavename = fiberType.capitalize()
        else:
            wavename = np.array([x.capitalize() for x in fiberType])
        if(epoch is not None):
            epoch_jd = np.zeros(len(epoch), dtype=np.float64)
            oneday = datetime.timedelta(days=1)
            for i, e in enumerate(epoch):
                epoch_year = int(e)
                epoch_frac = e - int(e)
                epoch_year_dt = datetime.datetime(epoch_year, 1, 1)
                epoch_dt = epoch_year_dt + oneday * epoch_frac * 365.25
                epoch_jd[i] = coordio.time.Time(epoch_dt).jd
        else:
            epoch_jd = None
        raoff, decoff = self._offset_radec(ra=ra, dec=dec, delta_ra=delta_ra,
                                           delta_dec=delta_dec)
        radVel = np.zeros(len(raoff), dtype=np.float64) + 1.e-4
        parallax = np.zeros(len(raoff), dtype=np.float64) + 1.e-4
        x, y, warn, ha, pa = coordio.utils.radec2wokxy(raoff, decoff, epoch_jd,
                                                       wavename,
                                                       self.racen, self.deccen,
                                                       self.pa,
                                                       self.observatory.upper(),
                                                       self.obstime.jd,
                                                       pmra=pmra,
                                                       pmdec=pmdec,
                                                       parallax=parallax,
                                                       radVel=radVel)
        z = coordio.defaults.POSITIONER_HEIGHT
        return(x, y, z)

    def xy2radec(self, x=None, y=None, fiberType=None):
        """X and Y back to RA, Dec, without proper motions or deltas

        Parameters
        ----------

        x : ndarray of np.float64
            X position in wok (mm)

        y : ndarray of np.float64
            Y position in wok (mm)

        fiberType : str, list of str, or ndarray of str
            fiber type ('APOGEE' or 'BOSS')

        Returns
        -------

        ra : ndarray of np.float64
            right ascensions in J2000 deg

        dec : ndarray of np.float64
            declinations in J2000 deg
"""
        if(isinstance(fiberType, str)):
            wavename = fiberType.capitalize()
        else:
            wavename = np.array([t.capitalize() for t in fiberType])
        xa = self._arrayify(x, dtype=np.float64)
        ya = self._arrayify(y, dtype=np.float64)
        ra, dec, warn = coordio.utils.wokxy2radec(xa, ya,
                                                  wavename,
                                                  self.racen, self.deccen,
                                                  self.pa,
                                                  self.observatory.upper(),
                                                  self.obstime.jd)
        return(ra, dec)

    def targets_fromfits(self, filename=None):
        """Read in targets from FITS file

        Parameters
        ----------

        filename : str
            file name to read from

        Notes
        -----

        Just reads extension 1. Then calls targets_fromarray()
"""
        t = fitsio.read(filename, ext=1)
        self.targets_fromarray(t)
        return

    def _mags_allowed(self, targets=None, designMode=None):
        """Report whether magnitude limits allow targets

        Parameters
        ----------

        targets : ndarray
            elements of targets array

        designMode : DesignMode object
            design mode to test against

        Returns
        -------

        allowed : ndarray of bool
            For each target, True if magnitude limits allow, False otherwise
"""
        fiberTypes = ['BOSS', 'APOGEE']
        categories = ['science', 'standard']
        target_category = np.array([x.split('_')[0]
                                    for x in targets['category']])
        target_allowed = np.ones(len(targets), dtype=bool)
        for fiberType in fiberTypes:
            for category in categories:
                icurr = np.where((targets['fiberType'] == fiberType) &
                                 (target_category == category))[0]
                mags = targets['magnitude'][icurr, :]
                if(category == 'science'):
                    limits = designMode.bright_limit_targets[fiberType]
                if(category == 'standard'):
                    limits = designMode.stds_mags[fiberType]
                ok = np.ones(len(icurr), dtype=bool)
                for i in np.arange(limits.shape[0], dtype=np.int32):
                    icheck = np.where((np.isnan(mags[:, i]) == False) &
                                      (mags[:, i] != 0.) &
                                      (mags[:, i] != 99.9) &
                                      (mags[:, i] != 999.) &
                                      (mags[:, i] != - 999.) &
                                      (mags[:, i] != - 9999.))[0]
                    if(limits[i, 0] != - 999.):
                        ok[icheck] = ok[icheck] & (mags[icheck, i] > limits[i, 0])
                    if(limits[i, 1] != - 999.):
                        ok[icheck] = ok[icheck] & (mags[icheck, i] < limits[i, 1])
                target_allowed[icurr] = ok
        return(target_allowed)

    def _targets_to_robotgrid(self, targets=None, assignments=None,
                              robotgrid=None):
        """Assign targets to a RobotGrid object

        Parameters
        ----------

        targets : ndarray
            targets array

        assignments : ndarray
            assignments array (delta_ra, delta_dec here)

        robotgrid : RobotGrid object
            robot grid to assign to
"""
        for indx, target in enumerate(targets):
            if(target['fiberType'] == 'APOGEE'):
                fiberType = kaiju.cKaiju.ApogeeFiber
            else:
                fiberType = kaiju.cKaiju.BossFiber
            if(assignments is not None):
                xyzWok = [assignments['x'][indx],
                          assignments['y'][indx],
                          assignments['z'][indx]]
            else:
                xyzWok = [target['x'], target['y'], target['z']]
            robotgrid.addTarget(targetID=target['rsid'],
                                xyzWok=xyzWok,
                                priority=np.float64(target['priority']),
                                fiberType=fiberType)
        return

    def _setup_assignments_for_cadence(self, targets=None,
                                       assignment_array=None):
        """Sets up the assignments array for a given cadence

        Parameters
        ----------

        targets : ndarray
            array of targets

        assignments : ndarray
            assignments array

        Returns
        -------

        assignments : ndarray
            adjusted assignments array

        Notes
        -----
        
        Using field cadence, appropriately sets:

          field_skybrightness
          mags_allowed (is it allowed by magnitude limits)
          bright_allowed (is it allowed by bright neighbor limits)
          offset_allowed (is it allowed because of its offset)
          allowed
          incadence
"""
        if(targets is None):
            return(None)

        # Set up outputs
        assignments = np.zeros(len(targets),
                               dtype=self.assignments_dtype)

        field_skybrightness = self.field_cadence.skybrightness[self.field_cadence.epochs]
        assignments['field_skybrightness'] = np.outer(np.ones(len(targets)),
                                                      field_skybrightness)

        # Determine if it is within the field cadence
        if(self.verbose):
            print("fieldid {fieldid}: Check cadences".format(fieldid=self.fieldid), flush=True)
        for itarget, target_cadence in enumerate(targets['cadence']):
            if(self.veryverbose):
                  print("fieldid {fieldid}: Checking {rsid} with cadence {c}".format(fieldid=self.fieldid, rsid=targets['rsid'][itarget], c=targets['cadence'][itarget]))
                  
            if(target_cadence in clist.cadences):
                ok, solns = clist.cadence_consistency(target_cadence,
                                                      self.field_cadence.name)
                assignments['incadence'][itarget] = ok
        
        if(self.verbose):
            print("fieldid {fieldid}: Setup allowed".format(fieldid=self.fieldid), flush=True)
        umode = np.unique(self.design_mode)

        # Now find minimum offset among all modes; use this offset; for
        # any modes where the offset is larger, exclude these. The idea
        # is that (a) probably we don't want to mix these offsets; (b)
        # we don't want to take an unnecessarily large offset when an
        # epoch will allow it to be smaller; (c) this makes life much
        # simpler.
        delta_ra_all = np.zeros((len(umode), len(targets)), dtype=np.float32)
        delta_dec_all = np.zeros((len(umode), len(targets)), dtype=np.float32)
        offset_flag_all = np.zeros((len(umode), len(targets)), dtype=np.int32)
        for imode, mode in enumerate(umode):
            tmp_delta_ra, tmp_delta_dec, tmp_offset_flag = self.offset(targets=targets,
                                                                       design_mode=mode)
            delta_ra_all[imode, :] = tmp_delta_ra
            delta_dec_all[imode, :] = tmp_delta_dec
            offset_flag_all[imode, :] = tmp_offset_flag
        delta_all = np.sqrt(delta_ra_all**2 + delta_dec_all**2)
        idelta = np.argmin(delta_all, axis=0)
        delta_ra = delta_ra_all[idelta, np.arange(len(targets), dtype=int)]
        delta_dec = delta_dec_all[idelta, np.arange(len(targets), dtype=int)]
        delta = np.sqrt(delta_ra**2 + delta_dec**2)
        offset_allowed = dict()
        offset_flag = dict()
        for imode, mode in enumerate(umode):
            offset_flag[mode] = offset_flag_all[imode, :]
            offset_allowed[mode] = (delta_all[imode, :] <= delta) & (offset_flag[mode] == 0)
            inot = np.where(offset_allowed[mode] == False)[0]
            offset_flag[mode][inot] = offset_flag[mode][inot] | _offsetdict['TOO_CLOSE_FOR_MODE']

        assignments['delta_ra'] = delta_ra
        assignments['delta_dec'] = delta_dec

        # Set offset allowed so we can double check in _bright_allowed_direct
        for epoch, mode in enumerate(self.design_mode):
            assignments['offset_allowed'][:, epoch] = offset_allowed[mode]
            assignments['offset_flag'][:, epoch] = offset_flag[mode]

        # Following are accounted for in object_offset() now
        # Totally disallow for epochs with skybrightness < offset_min_skybrightness
        #if(self.offset_min_skybrightness is not None):
            #for epoch, sb in enumerate(self.field_cadence.skybrightness):
                #toodark = (sb <= self.offset_min_skybrightness)
                #if(toodark):
                    #assignments['offset_allowed'][:, epoch] = False
                    #assignments['offset_flag'][:, epoch] = assignments['offset_flag'][:, epoch] | _offsetdict['TOO_DARK']

        # Do not offset if can_offset is False for the target
        #icantoffset = np.where(targets['can_offset'] == False)[0]
        #assignments['offset_allowed'][icantoffset, :] = False
        #assignments['offset_flag'][icantoffset, :] = assignments['offset_flag'][icantoffset, :] | _offsetdict['NO_CAN_OFFSET']

        (assignments['x'],
         assignments['y'],
         assignments['z']) = self.radec2xyz(ra=targets['ra'],
                                            dec=targets['dec'],
                                            epoch=targets['epoch'],
                                            pmra=targets['pmra'],
                                            pmdec=targets['pmdec'],
                                            delta_ra=assignments['delta_ra'],
                                            delta_dec=assignments['delta_dec'],
                                            fiberType=targets['fiberType'])

        # Convert back to RA/Dec
        (assignments['fiber_ra'],
         assignments['fiber_dec']) = self.xy2radec(x=assignments['x'],
                                                   y=assignments['y'],
                                                   fiberType=targets['fiberType'])

        # Check for each mode whether each target is allowed
        mags_allowed = dict()
        bright_allowed = dict()
        for mode in umode:
            dm = self.designModeDict[mode]
            mags_allowed[mode] = self._mags_allowed(designMode=dm,
                                                    targets=targets)
            if(self.bright_neighbors):
                bright_allowed[mode] = self._bright_allowed_direct(design_mode=mode,
                                                                   targets=targets,
                                                                   assignments=assignments)
            else:
                bright_allowed[mode] = np.ones(len(targets), dtype=bool)

        # Set allowed in assignments; note offset_allowed was already
        # set above.
        for epoch, mode in enumerate(self.design_mode):
            assignments['mags_allowed'][:, epoch] = mags_allowed[mode]
            assignments['bright_allowed'][:, epoch] = bright_allowed[mode]
            assignments['allowed'][:, epoch] = ((mags_allowed[mode] |
                                                 offset_allowed[mode]) &
                                                bright_allowed[mode])

        if(self.allgrids):
            if(self.verbose):
                print("fieldid {fieldid}: Setup all grids".format(fieldid=self.fieldid), flush=True)

            for iexp, rg in enumerate(self.robotgrids):
                epoch = self.field_cadence.epochs[iexp]
                self._targets_to_robotgrid(targets=targets,
                                           assignments=assignments,
                                           robotgrid=rg)

        if(self.verbose):
            print("fieldid {fieldid}: assign inputs".format(fieldid=self.fieldid), flush=True)
        if(assignment_array is None):
            assignments['fiberType'] = targets['fiberType']
            assignments['robotID'] = -1
            assignments['equivRobotID'] = -1
            assignments['scienceRobotID'] = -1
            assignments['target_skybrightness'] = -1.
        else:
            for n in self.assignments_dtype.names:
                listns = ['robotID', 'equivRobotID', 'scienceRobotID',
                          'target_skybrightness', 'field_skybrightness']
                if((n in listns) & (self.field_cadence.nexp_total == 1)):
                    assignments[n][:, 0] = assignment_array[n]
                else:
                    assignments[n] = assignment_array[n]
        return(assignments)

    def _set_masterGrid(self):
        """Reset the master grid and associated information"""
        self.mastergrid = self._robotGrid()
        self._targets_to_robotgrid(targets=self.targets,
                                   assignments=self.assignments,
                                   robotgrid=self.mastergrid)
        self.masterTargetDict = self.mastergrid.targetDict
        for itarget, rsid in enumerate(self.targets['rsid']):
            t = self.masterTargetDict[rsid]
            self.targets['within'][itarget] = len(t.validRobotIDs) > 0
        return

    def targets_fromarray(self, target_array=None, assignment_array=None):
        """Read in targets from ndarray

        Parameters
        ----------

        target_array : ndarray
            array with target information

        assignment_array : ndarray
            if not None, array with assignment information (default None)
"""
        # Read in
        targets = np.zeros(len(target_array), dtype=targets_dtype)
        for n in targets.dtype.names:
            if(n in target_array.dtype.names):
                if(self.oldmag & (n == 'magnitude')):
                    magmap = [0, 1, 2, 4, 5, 6, 8]
                    for imag, imagmap in enumerate(magmap):
                        targets[n][:, imagmap] = target_array[n][:, imag]
                    continue
                targets[n] = target_array[n]

        # Deal with unusual use case where we need to reference a cadence version
        if(self._untrim_cadence_version is not None):
            for itarget, tc in enumerate(targets['cadence']):
                if(tc.split('_')[-1] != self._untrim_cadence_version):
                    targets['cadence'][itarget] = tc + '_' + self._untrim_cadence_version

        # Default values for priority, value, and stage
        if('value' not in target_array.dtype.names):
            targets['value'] = 1.
        if('priority' not in target_array.dtype.names):
            targets['priority'] = 1.
        if('stage' not in target_array.dtype.names):
            targets['stage'] = 'srd'

        # Convert ra/dec to x/y
        if(self.verbose):
            print("fieldid {f}: Convert targets coords to x/y".format(f=self.fieldid), flush=True)
        (targets['x'],
         targets['y'],
         targets['z']) = self.radec2xyz(ra=targets['ra'],
                                        dec=targets['dec'],
                                        epoch=targets['epoch'],
                                        pmra=targets['pmra'],
                                        pmdec=targets['pmdec'],
                                        delta_ra=targets['delta_ra'],
                                        delta_dec=targets['delta_dec'],
                                        fiberType=targets['fiberType'])

        # Convert back to RA/Dec
        targets['fiber_ra'], targets['fiber_dec'] = self.xy2radec(x=targets['x'],
                                                                  y=targets['y'],
                                                                  fiberType=targets['fiberType'])

        # Set zone
        targets['zone'] = robostrategy.standards.standard_zone(x=targets['x'],
                                                               y=targets['y'])

        # Add targets to robotGrids
        if(self.verbose):
            print("fieldid {f}: Assign targets to robot grid".format(f=self.fieldid), flush=True)
        self._targets_to_robotgrid(targets=targets,
                                   robotgrid=self.mastergrid)

        # Determine if within
        if(self.verbose):
            print("fieldid {f}: Check whether targets are within grid".format(f=self.fieldid), flush=True)
        self.masterTargetDict = self.mastergrid.targetDict
        for itarget, rsid in enumerate(targets['rsid']):
            t = self.masterTargetDict[rsid]
            targets['within'][itarget] = len(t.validRobotIDs) > 0

        # Create internal look-up of whether it is a calibration target
        _is_calibration = np.zeros(len(targets), dtype=bool)
        _is_good_calibration = np.zeros(len(targets), dtype=bool)
        _calibration_index = np.zeros(len(targets), dtype=np.int32)

        if(self.nocalib is False):
            for icategory, category in enumerate(self.required_calibrations):
                icat = np.where(targets['category'] == category)[0]
                _is_calibration[icat] = True
                _is_good_calibration[icat] = True
                _calibration_index[icat] = icategory + 1
        else:
            inotsci = np.where(targets['category'] != 'science')[0]
            _is_calibration[inotsci] = True
            _is_good_calibration[inotsci] = True
            _calibration_index[inotsci] = 1

        # Connect rsid with index of list
        for itarget, t in enumerate(targets):
            if(t['rsid'] in self.rsid2indx.keys()):
                print("Cannot replace identical rsid={rsid}. Will not add array.".format(rsid=t['rsid']))
                return
            else:
                self.rsid2indx[t['rsid']] = len(self.targets) + itarget

        # If field_cadence is set, set up potential outputs
        if(self.field_cadence is not None):
            if(self.verbose):
                print("fieldid {fieldid}: Setup assignments".format(fieldid=self.fieldid), flush=True)
            assignments = self._setup_assignments_for_cadence(targets,
                                                              assignment_array)
        else:
            assignments = None

        target_duplicated = np.zeros(len(targets), dtype=np.int32)

        self.targets = np.append(self.targets, targets)
        self.target_duplicated = np.append(self.target_duplicated,
                                           target_duplicated)
        self._is_calibration = np.append(self._is_calibration,
                                         _is_calibration)
        self._is_good_calibration = np.append(self._is_good_calibration,
                                              _is_good_calibration)
        self._calibration_index = np.append(self._calibration_index,
                                            _calibration_index)

        self._unique_catalogids = np.unique(self.targets['catalogid'])

        self.irancalib = np.arange(len(self.targets), dtype=int)
        np.random.shuffle(self.irancalib)

        # Set up lists of equivalent observation conditions, meaning
        # that for each target we can look up all of the other targets
        # whose catalog, fiberType, lambda_eff, delta_ra, delta_dec 
        # are the same
        self._equivindx = collections.OrderedDict()
        self._equivindx_science = collections.OrderedDict()
        self._equivkey = collections.OrderedDict()
        for itarget, target in enumerate(self.targets):
            ekey = (target['catalogid'], target['fiberType'],
                    target['lambda_eff'], target['delta_ra'],
                    target['delta_dec'])
            if(ekey not in self._equivindx):
                self._equivindx[ekey] = np.zeros(0, dtype=np.int32)
            if(ekey not in self._equivindx_science):
                self._equivindx_science[ekey] = np.zeros(0, dtype=np.int32)
            self._equivkey[itarget] = ekey
            self._equivindx[ekey] = np.append(self._equivindx[ekey],
                                              np.array([itarget], dtype=int))
            if(self.targets['category'][itarget] == 'science'):
                self._equivindx_science[ekey] = np.append(self._equivindx_science[ekey],
                                                          np.array([itarget],
                                                                   dtype=int))

        if(assignments is not None):
            self.assignments = np.append(self.assignments, assignments, axis=0)
            self._set_satisfied()
            self._set_satisfied(science=True)
            self._set_count(reset_equiv=False)

        self._set_masterGrid()

        return

    def _set_holeid(self):
        if(self.field_cadence.nexp_total == 1):
            self.assignments['holeID'][:] = ' '
        else:
            self.assignments['holeID'][:, :] = ' '
        for i, assignment in enumerate(self.assignments):
            if(self.field_cadence.nexp_total == 1):
                if(assignment['robotID'][0] >= 1):
                    robotID = assignment['robotID'][0]
                    holeID = self.mastergrid.robotDict[robotID].holeID
                    self.assignments['holeID'][i] = holeID
            else:
                iexps = np.where(assignment['robotID'] >= 1)[0]
                for iexp in iexps:
                    robotID = assignment['robotID'][iexp]
                    holeID = self.mastergrid.robotDict[robotID].holeID
                    self.assignments['holeID'][i, iexp] = holeID
        return

    def tofits(self, filename=None):
        """Write field and assignments to FITS file

        Parameters
        ----------

        filename : str
            file name to write to

        Notes
        -----

        Writes out a file readable by fromfits(). Has header keywords
        defining field, and HDUs:

         * TARGET : has the targets array (usable by targets_fromarray())
         * ASSIGN : if it exists, has the assignments array with assignments for each target and exposure
         * DESMODE : if it exists, has the definitions of design modes
         * BS# : bright stars for neighbor checks (with DESMODE & FIBERTY specified in header)
         * ROBOTS - targets assigned for each robot
"""
        hdr = robostrategy.header.rsheader()
        hdr.append({'name':'FIELDID',
                    'value':self.fieldid,
                    'comment':'field identification number'})
        hdr.append({'name':'RACEN',
                    'value':self.racen,
                    'comment':'RA J2000 center of field (deg)'})
        hdr.append({'name':'DECCEN',
                    'value':self.deccen,
                    'comment':'Dec J2000 center of field (deg)'})
        hdr.append({'name':'OBS',
                    'value':self.observatory,
                    'comment':'observatory used for field'})
        hdr.append({'name':'PA',
                    'value':self.pa,
                    'comment':'position angle (deg E of N)'})
        if(self.offset_min_skybrightness is not None):
            hdr.append({'name':'OFFMINSKY',
                        'value':self.offset_min_skybrightness,
                        'comment':'minimum skybrightness for offset'})
        else:
            hdr.append({'name':'OFFMINSKY',
                        'value':-1.,
                        'comment':'minimum skybrightness for offset'})
        hdr.append({'name':'BRIGHTN',
                    'value':self.bright_neighbors,
                    'comment':'account for bright neighbor constraints'})
        if(self.field_cadence is not None):
            hdr.append({'name':'FCADENCE',
                        'value':self.field_cadence.name,
                        'comment':'field cadence'})
            hdr.append({'name':'NEXP',
                        'value':self.field_cadence.nexp_total,
                        'comment':'number of exposures in cadence'})
            dmodelist = ' '.join(list(self.design_mode[self.field_cadence.epochs]))
            hdr.append({'name':'DESMODE',
                        'value':dmodelist,
                        'comment':'list of design modes'})
        else:
            hdr.append({'name':'FCADENCE',
                        'value':'none',
                        'comment':'field cadence'})
        hdr.append({'name':'CBUFFER',
                    'value':self.collisionBuffer,
                    'comment':'kaiju collision buffer'})
        hdr.append({'name':'NOCALIB',
                    'value':self.nocalib,
                    'comment':'True if this field ignores calibrations'})
        if(self.nocalib is False):
            for indx, rc in enumerate(self.calibration_order):
                name = 'RCNAME{indx}'.format(indx=indx)
                num = 'RCNUM{indx}'.format(indx=indx)
                hdr.append({'name':name,
                            'value':rc,
                            'comment':'calibration category'})
                ns = ' '.join([str(int(n)) for n in self.required_calibrations[rc]])
                hdr.append({'name':num,
                            'value':ns,
                            'comment':'number required per exposure'})
            for indx, ac in enumerate(self.calibration_order):
                name = 'ACNAME{indx}'.format(indx=indx)
                num = 'ACNUM{indx}'.format(indx=indx)
                hdr.append({'name':name,
                            'value':ac,
                            'comment':'calibration category'})
                ns = ' '.join([str(int(n)) for n in self.achievable_calibrations[ac]])
                hdr.append({'name':num,
                            'value':ns,
                            'comment':'number achievable per exposure'})
            for indx, zc in enumerate(self.calibration_order):
                name = 'CPZNAME{indx}'.format(indx=indx)
                num = 'CPZNUM{indx}'.format(indx=indx)
                hdr.append({'name':name,
                            'value':zc,
                            'comment':'calibration category'})
                ns = str(self.required_calibrations_per_zone[indx + 1])
                hdr.append({'name':num,
                            'value':ns,
                            'comment':'number required per zone'})

        fitsio.write(filename, None, header=hdr, clobber=True)
        fitsio.write(filename, self.targets, extname='TARGET')
        if(self.assignments is not None):
            self._set_holeid()
            self._set_satisfied(science=False)
            self._set_satisfied(science=True)
            self._set_count(reset_equiv=False)
            fitsio.write(filename, self.assignments, extname='ASSIGN')
        dmarr = None
        for i, d in enumerate(self.designModeDict):
            arr = self.designModeDict[d].toarray()
            if(dmarr is None):
                dmarr = np.zeros(len(self.designModeDict), dtype=arr.dtype)
            dmarr[i] = arr
        fitsio.write(filename, dmarr, extname='DESMODE')

        if(self.assignments is not None):
            robots_dtype = [('robotID', np.int32),
                            ('holeID', np.dtype("|U15")),
                            ('hasBoss', bool),
                            ('hasApogee', bool),
                            ('rsid', np.int64, self.field_cadence.nexp_total),
                            ('itarget', np.int32, self.field_cadence.nexp_total),
                            ('catalogid', np.int64, self.field_cadence.nexp_total),
                            ('fiberType', np.dtype("|U6"),
                             self.field_cadence.nexp_total)]
            robots = np.zeros(len(self.robotIDs),
                              dtype=robots_dtype) 
            for indx, robotID in enumerate(self.robotIDs):
                robots['robotID'][indx] = robotID
                robots['holeID'][indx] = self.mastergrid.robotDict[robotID].holeID
                robots['hasBoss'][indx] = self.mastergrid.robotDict[robotID].hasBoss
                robots['hasApogee'][indx] = self.mastergrid.robotDict[robotID].hasApogee
                if(self.field_cadence.nexp_total == 1):
                    robots['itarget'][indx] = self._robot2indx[indx, 0]
                    if(robots['itarget'][indx] == -1):
                        robots['rsid'][indx] = -1
                        robots['catalogid'][indx] = -1
                        robots['fiberType'][indx] = ''
                    else:
                        robots['rsid'][indx] = self.targets['rsid'][robots['itarget'][indx]]
                        robots['catalogid'][indx] = self.targets['catalogid'][robots['itarget'][indx]]
                        robots['fiberType'][indx] = self.targets['fiberType'][robots['itarget'][indx]]
                else:
                    for iexp in np.arange(self.field_cadence.nexp_total, dtype=np.int32):
                        robots['itarget'][indx, iexp] = self._robot2indx[indx, iexp]
                        if(robots['itarget'][indx, iexp] == -1):
                            robots['rsid'][indx, iexp] = -1
                            robots['catalogid'][indx, iexp] = -1
                            robots['fiberType'][indx, iexp] = ''
                        else:
                            robots['rsid'][indx, iexp] = self.targets['rsid'][robots['itarget'][indx, iexp]]
                            robots['catalogid'][indx, iexp] = self.targets['catalogid'][robots['itarget'][indx, iexp]]
                            robots['fiberType'][indx, iexp] = self.targets['fiberType'][robots['itarget'][indx, iexp]]

            fitsio.write(filename, robots, extname='ROBOTS', clobber=False)

        if(self.bright_neighbors):
            if(len(self.bright_stars) > 0):
                nbs = 0
                for design_mode, fiberType in self.bright_stars.keys():
                    hdr = robostrategy.header.rsheader()
                    hdr.append({'name':'DESMODE',
                                'value':design_mode,
                                'comment':'Bright stars for this design mode'})
                    hdr.append({'name':'FIBERTY',
                                'value':fiberType,
                                'comment':'Bright stars for this fiber type'})
                    fitsio.write(filename, self.bright_stars[(design_mode,
                                                              fiberType)],
                                 header=hdr,
                                 extname='BS{n}'.format(n=nbs),
                                 clobber=False)
                    nbs = nbs + 1

        if(self.design_status is not None):
            fitsio.write(filename, self.design_status, extname='STATUS',
                         clobber=False)
                    
        return

    def _set_has_spare_calib(self):
        """Set _has_spare for each exposure"""
        self._has_spare_calib = np.zeros((len(self.required_calibrations) + 1,
                                          self.field_cadence.nexp_total),
                                         dtype=np.int32)
        for icategory, category in enumerate(self.required_calibrations):
            self._has_spare_calib[icategory + 1, :] = (self.calibrations[category] -
                                                       self.achievable_calibrations[category])
        return

    def has_spare_calib(self, rsid=None, indx=None, iexps=None):
        """Reports whether this target can be spared in any exposures

        Parameters
        ----------

        rsid : np.int64
            rsid to consider

        indx : np.int32 or ndarray of np.int32
            target index to consider

        iexps : ndarray of np.int32, or np.int32
            exposures of field to check (default all field exposures)

        Returns
        -------

        isspare : ndarray of np.int32, or np.int32
            is spare in each exposure in iexps

        Notes
        -----

        If indx is set, overrides rsid.

        Either indx can be an array or iexps can be an array,
        but not both. rsid cannot be an array.
"""
        if(iexps is None):
            iexps = np.arange(self.field_cadence.nexp_total, dtype=np.int32)
        if(indx is None):
            indx = self.rsid2indx[rsid]
        isspare = self._has_spare_calib[self._calibration_index[indx + 1], iexps] > 0
        if(np.any(isspare) == False):
            return(isspare)
        
        zone = self.targets['zone'][indx]
        ical = self._calibration_index[indx + 1]
        ninzone = self.calibrations_per_zone[ical, iexps, zone].flatten()
        isspare_zone = ((ninzone > self.required_calibrations_per_zone[ical]) &
                        (self._is_good_calibration[indx]))
        isspare = isspare & (isspare_zone |
                             (self._is_good_calibration[indx] == False))
        return(isspare)

    def set_assignment_status(self, status=None, isspare=None, check_spare=True):
        """Set parameters of status object

        Parameters
        ----------

        status : AssignmentStatus object
            object to set attributes of 

        isspare : ndarray of bool
            is rsid of this AssignmentStatus a spare calibration fiber
            in each exposure (default all False)
        
        check_spare : bool
            if True, checks whether spare calibrations can be bumped (default True)

        Notes
        -----

        For each exposure, sets the corresponding element in the attributes:
        
         * spare - is this robotID assigned to a spare calib fiber
         * assignable - is this robotID assignable to this rsid
         * collided - would this assignment cause a collision
         * bright_neighbor_allowed - is it allowed from a bright neighbor POV?
"""
        if(isspare is None):
            isspare = np.zeros(len(status.iexps), dtype=bool)
        robotindx = self.robotID2indx[status.robotID]
        if(self.nocalib is False):
            # Get indices of assigned targets to this robot
            # and make Boolean arrays of which are assigned and not
            if(status.rsid is not None):
                indx = self.rsid2indx[status.rsid]
                epochs = self.field_cadence.epochs
                allowed = self.assignments['allowed'][indx, epochs[status.iexps]]
            else:
                allowed = True
            status.currindx = self._robot2indx[robotindx, status.iexps]
            free = (status.currindx < 0)
            has_spare =self.has_spare_calib(indx=status.currindx,
                                            iexps=status.iexps)
            fixed = (((self.assignments['expflag'][status.currindx, status.iexps] &
                       self.expflagdict['FIXED']) != 0) & (status.currindx >= 0))
            status.spare = (has_spare > 0) & (isspare == False) & (free == False) & (fixed == False)
            if(check_spare):
                status.assignable = (free | status.spare) & (allowed > 0) & (fixed == False)
            else:
                status.assignable = (free) & (allowed > 0) & (fixed == False)
        else:
            # Consider exposures for this epoch
            status.currindx = self._robot2indx[robotindx, status.iexps]
            if(status.rsid is not None):
                indx = self.rsid2indx[status.rsid]
                epochs = self.field_cadence.epochs
                allowed = self.assignments['allowed'][indx, epochs[status.iexps]]
            else:
                allowed = True
            status.assignable = (status.currindx < 0) & (allowed > 0)

        if(status.rsid is not None):
            for iexp in status.assignable_exposures():
                self.set_collided_status(status=status, iexp=iexp,
                                         check_spare=check_spare)
                if(self.bright_neighbors):
                    self.set_bright_neighbor_status(status=status, iexp=iexp)
                    i = status.expindx[iexp]
                    status.assignable[i] = status.assignable[i] & status.bright_neighbor_allowed[i]

            # Set "already" to whether the exposure is already allocated
            # to this target (by any robot, including this one). But, if 
            # it is also "assignable" that means that the reason it is
            # already gotten is because of a spare calibration fiber. So
            # do not count this. 
            status.already = ((self.assignments['equivRobotID'][indx, status.iexps] >= 0) &
                              (status.assignable == False))
                              
        return

    def set_bright_neighbor_status(self, status=None, iexp=None):
        """Set the bright_neighbor_allowed attribute of status

        Parameters
        ----------

        status : AssignmentStatus object
            object to set attributes of 

        iexp : int
            exposure index (0-indexed within field cadence)

        Notes
        -----

        Sets bright_neighbor_allowed[status.expindx[iexp]] to True
        if there isn't a bright neighbor problem caused by either fiber
        if this assignment is made.
"""
        epoch = self.field_cadence.epochs[iexp]
        design_mode = self.design_mode[epoch]
        key = (status.rsid, status.robotID, design_mode)
        if(key not in self.bright_neighbor_cache):
            self.bright_neighbor_cache[key] = self._bright_allowed_robot(rsid=status.rsid, robotID=status.robotID, design_mode=design_mode)
        i = status.expindx[iexp]
        status.bright_neighbor_allowed[i] = self.bright_neighbor_cache[key]
        return

    def set_collided_status(self, status=None, iexp=None, check_spare=True):
        """Set the collded attribute of status

        Parameters
        ----------

        status : AssignmentStatus object
            object to set attributes of 

        iexp : int
            exposure index (0-indexed within field cadence)
        
        check_spare : bool
            if True, checks whether spare calibrations can be bumped (default True)

        Notes
        -----

        Sets collided[status.expindx[iexp]] to True if this assignment
        would cause a collision in the given exposure.

        If the collision involves a spare calibration fiber, account
        for this when deciding if the exposure is assignable, and 
        store collided object in spare_colliders.

        Updates assignable attribute (setting to False for collisions).
"""
        i = status.expindx[iexp]

        # not relevant if there is no rsid
        if(status.rsid is None):
            return

        # don't even check if not assignable anyway
        if(status.assignable[i] == False):
            return

        # if collisions are being ignored, just check if any
        # equivalent rsid is assigned to another robot
        if((not self.allgrids) | (self.nocollide)):
            indx = self.rsid2indx[status.rsid]
            allindxs = set(self._equivindx[self._equivkey[indx]])
            if(len(allindxs) > 1):
                allindxs.discard(indx)
                allindxs = np.array(list(allindxs), dtype=np.int32)
                if(self.assignments['robotID'][allindxs, iexp].max() >= 0):
                    status.collided[i] = True
                else:
                    status.collided[i] = False
            else:
                status.collided[i] = False
            status.assignable[i] = (status.assignable[i] and
                                    (status.collided[i] == False))
            return

        # check collisions
        rg = self.robotgrids[iexp]
        collided, fcollided, gcollided, colliders = rg.wouldCollideWithAssigned(status.robotID, status.rsid)
        colliders = np.array(colliders, dtype=np.int32)
        status.collided[i] = collided | fcollided | gcollided

        # If it is not collided, just return without changing assignable
        if(status.collided[i] == False):
            return

        # If it collides with a fiducial or GFA, can't be assigned
        if(fcollided or gcollided):
            status.assignable[i] = (status.assignable[i] and
                                    (status.collided[i] == False))
            return

        # If it collides with another robot and we aren't allowing
        # it to bump spares, then it can't be assigned
        if(check_spare == False):
            status.assignable[i] = (status.assignable[i] and
                                    (status.collided[i] == False))
            return

        # If it collides with another robot but would be a spare fiber,
        # then don't make it assignable
        isspare = self.has_spare_calib(rsid=status.rsid, iexps=iexp)
        if(isspare):
            status.assignable[i] = (status.assignable[i] and
                                    (status.collided[i] == False))
            return

        # At this point, the assignment causes a collision
        # and the target is not a spare calibration fiber
        # Check if the colliders are all spare calibrations
        colliderindxs = np.array([self.robotID2indx[x]
                                  for x in colliders], dtype=int)
        itargets = self._robot2indx[colliderindxs, iexp]
        has_spare = self.has_spare_calib(indx=itargets, iexps=iexp)
        collidernotfixed = (((self.assignments['expflag'][itargets, iexp] &
                              self.expflagdict['FIXED']) == 0) &
                            (itargets >= 0))
        status.spare_colliders[i] = self.targets['rsid'][itargets[has_spare & collidernotfixed]]

        # If they are not ALL spare, just set assignable
        if((has_spare & collidernotfixed).min() <= 0):
            status.assignable[i] = (status.assignable[i] and
                                    (status.collided[i] == False))
            return

        # If there is just one collider (which at this point
        # MUST be spare) and the current assigned fiber is also
        # not a spare then collision doesn't matter, just return
        if((len(colliderindxs) == 1) & (status.spare[i] == 0)):
            return
            
        # If there are colliders, and they are all spare calib
        # fibers, then set assignable based on whether they
        # can actually all be removed
        removable = self._are_colliders_removable(i=i, iexp=iexp,
                                                  status=status,
                                                  itargets=itargets)
        status.assignable[i] = (status.assignable[i] and removable)

        return

    def _are_colliders_removable(self, i=None, iexp=None,
                                 status=None, itargets=None):
        # If they are ALL spare, check if removing them all 
        # is possible
        toremove = dict()
        for c in self.calibration_order:
            toremove[c] = 0
        if(status.spare[i]):
            toremove[self.targets['category'][status.currindx[i]]] += 1
        for itarget in itargets:
            toremove[self.targets['category'][itarget]] += 1

        enough = True
        for c in self.calibration_order:
            excess = (self.calibrations[c][iexp] -
                      self.achievable_calibrations[c][iexp])
            if(toremove[c] > excess):
                enough = False
        return(enough)

    def unassign_assignable(self, status=None, iexp=None,
                            reset_satisfied=True, reset_has_spare=True,
                            reset_count=True):
        """Unassign spare calibrations to allow an assignment to happen

        Parameters
        ----------

        status : AssignmentStatus object
            assignment status object 

        iexp : int
            exposure in question (0-indexed within field cadence)

        reset_satisfied : bool
            reset satisfied parameter? (default True)

        reset_has_spare : bool
            reset spare calibration parameter? (default True)

        reset_count : bool
            reset exposure count parameter? (default True)
"""
        i = status.expindx[iexp]
        if(status.assignable[i] is False):
            return

        if(status.spare[i]):
            robotindx = self.robotID2indx[status.robotID]
            rsid = self.targets['rsid'][self._robot2indx[robotindx, iexp]]
            self.unassign_exposure(rsid=rsid, iexp=iexp,
                                   reset_assigned=True,
                                   reset_count=reset_count,
                                   reset_satisfied=reset_satisfied,
                                   reset_has_spare=reset_has_spare)

        for spare_collider in status.spare_colliders[i]:
            self.unassign_exposure(rsid=spare_collider, iexp=iexp,
                                   reset_assigned=True,
                                   reset_count=reset_count,
                                   reset_satisfied=reset_satisfied,
                                   reset_has_spare=reset_has_spare)

        return

#    def collide_robot_exposure(self):
#        """Depreca
#        collide : bool
#            True if it causes a collision, False if not
#
#        Notes
#        -----
#
#        If there is no RobotGrid to check collisions and/or nocollide
#        is set for this object, it doesn't actually check collisions.
#        However, it does report a collision if any OTHER equivalent 
#        target was assigned.
#"""
#        if((not self.allgrids) |
#           (self.nocollide)):
#            indx = self.rsid2indx[rsid]
#            allindxs = set(self._equivindx[self._equivkey[indx]])
#            if(len(allindxs) > 1):
#                allindxs.discard(indx)
#                allindxs = np.array(list(allindxs), dtype=np.int32)
#                if(self.assignments['robotID'][allindxs, iexp].max() >= 0):
#                    return(True)
#                else:
#                    return(False)
#            else:
#                return(False)
#
#        rg = self.robotgrids[iexp]
#        return rg.wouldCollideWithAssigned(robotID, rsid)[0]

    def available_robot_epoch(self, rsid=None,
                              robotID=None, epoch=None, nexp=None,
                              isspare=None):
        """Check if a robot-epoch has enough exposures

        Parameters
        ----------

        rsid : np.int64
            rsid (optional; will check for collisions)

        robotID : np.int64
            robotID to check

        epoch : int or np.int32
            epoch to check

        nexp : int or np.int32
            number of exposures needed

        isspare : bool
            True if this is a spare calibration target

        Returns
        -------

        available : bool
            is it available or not?

        status : list of AssignmentStatus
            which exposures in the epoch are free?

        Notes
        -----

        Checks if a robot is available at each exposure AND if
        assigning the robot to the given target would cause a
        collision.

        The robot is available if it is not assigned to any science
        target AND it is not assigned to a "spare" calibration
        target. A spare calibration target is one for which there are
        more than enough calibration targets of that type already.
"""
        iexpst = self.field_cadence.epoch_indx[epoch]
        iexpnd = self.field_cadence.epoch_indx[epoch + 1]
        iexps = np.arange(iexpst, iexpnd, dtype=np.int32)
        status = AssignmentStatus(rsid=rsid, robotID=robotID, iexps=iexps)

        # Checks obvious case that this epoch doesn't have enough exposures
        available = False
        cnexp = self.field_cadence.nexp[epoch]
        if(cnexp < nexp):
            status.assignable=np.zeros(len(iexps), dtype=bool)
            return available, status

        # Set assignent status
        self.set_assignment_status(status=status, isspare=isspare)

        # Count this epoch as available if there are enough free exposures
        nfree = status.assignable.sum()
        nalready = status.already.sum()

        available = (nfree + nalready) >= nexp

        return available, status

    def available_robot_exposures(self, rsid=None, robotID=None, isspare=False):
        """Return available robot exposures for an rsid

        Parameters
        ----------

        rsid : np.int64
            rsid

        robotID : np.int64
            robotID to check

        isspare : bool
            True if this is a spare calibration target (default False)

        Returns
        -------

        status : AssignmentStatus for object
            for each exposure, is it available or not?

        Notes
        -----

        Checks if a robot is available to assign at each exposure.
        The robot is available if it is not assigned to any target or
        if it is assigned to a "spare" calibration target, AND if
        assigning the target would not collide with any other robot or
        if it would collide, it would be with a "spare" calibration
        target. A spare calibration target is one for which there are
        more than enough calibration targets of that type already.

        The unassign_assignable() method can be used to unassign the
        target assignments that are standing in the way of the
        exposures deemed available.

        So to assign these spare exposures one would do something like
        the following::

         status = f.available_robot_exposures(robotID=robotID, rsid=rsid)
         iassignable = np.where(status.assignable)[0]
         for iexp in iassignable:
             f.unassign_assignable(status=status, iexp=iexp)
             f.assign_robot_exposure(robotID=robotID, rsid=rsid, iexp=iexp)

"""
        iexps = np.arange(self.field_cadence.nexp_total, dtype=np.int32)
        status = AssignmentStatus(rsid=rsid, robotID=robotID,
                                  iexps=iexps)
        self.set_assignment_status(status=status, isspare=isspare)
        return(status)

    def _is_spare(self, rsid=None, iexps=None):
        """Is this rsid a spare calibration in these exposures?
"""
        if(iexps is None):
            iexps = np.arange(self.field_cadence.nexp_total, dtype=np.int32)
        return(self._has_spare_calib[self._calibration_index[self.rsid2indx[rsid] + 1], iexps] > 0)

    def assign_robot_epoch(self, rsid=None, robotID=None, epoch=None, nexp=None,
                           reset_satisfied=True, reset_has_spare=True,
                           status=None, reset_count=True):
        """Assign an rsid to a particular robot-epoch

        Parameters
        ----------

        rsid : np.int64
            rsid of target to assign

        robotID : np.int64
            robotID to assign to

        epoch : int or np.int32
            epoch to assign to

        nexp : int or np.int32
            number of exposures needed

        status : AssignmentStatus  object
            status for each exposure 

        reset_satisfied : bool
            if True, reset the 'satisfied' column based on this assignment
            (default True)

        reset_has_spare : bool
            if True, reset the '_has_spare' matrix based on this assignment
            (default True)

        reset_count : bool
            if True, reset the exposure and epoch counts
            (default True)

        Returns
        -------

        success : bool
            True if successful, False otherwise
"""
        # Only try to assign if you can. You should count on it being
        # assignable if any exposure in the epoch can be observed.
        iexpst = self.field_cadence.epoch_indx[epoch]
        if(rsid not in self.robotgrids[iexpst].robotDict[robotID].validTargetIDs):
            return False

        # Get list of available exposures in the epoch
        if(status is None):
            iexpst = self.field_cadence.epoch_indx[epoch]
            iexpnd = self.field_cadence.epoch_indx[epoch + 1]
            iexps = np.arange(iexpst, iexpnd, dtype=np.int32)
            isspare = self.has_spare_calib(rsid=rsid, iexps=iexps)
            status = AssignmentStatus(rsid=rsid, robotID=robotID, iexps=iexps)
            self.set_assignment_status(status=status, isspare=isspare)

        assignable = status.assignable_exposures()

        # Bomb if there aren't enough available; note that this 
        # implicitly assumes that if the target is already observed
        # in an exposure, it cannot also be assignable in that exposure
        nassignable = len(assignable)
        nalready = status.already.sum()
        ntotal = nassignable + nalready
        if(ntotal < nexp):
            return False

        # Don't assign more than necessary
        ntoassign = nexp - nalready

        # Now actually assign (to first available exposures)
        for iexp in assignable[0:ntoassign]:
            self.unassign_assignable(status=status, iexp=iexp,
                                     reset_count=False,
                                     reset_satisfied=False,
                                     reset_has_spare=False)
            self.assign_robot_exposure(robotID=robotID, rsid=rsid, iexp=iexp,
                                       reset_count=False,
                                       reset_satisfied=False,
                                       reset_has_spare=False)

        if(reset_satisfied | reset_count):
            self._set_equiv(rsids=[rsid], iexps=assignable[0:nexp])

        if(reset_satisfied):
            self._set_satisfied(rsids=[rsid], reset_equiv=False)

        if(reset_count):
            self._set_count(rsids=[rsid], reset_equiv=False)

        if(reset_has_spare & (self.nocalib is False)):
            self._set_has_spare_calib()

        return True

    def _set_competing_targets(self, rsids=None):
        """Set number of competing targets for each robotID from this set

        Parameters
        ----------

        rsids : ndarray of np.int64
            rsid values to count for each robot

        Notes
        -----

        Sets attribute _competing_targets to an array with number of competing targets.

"""
        self._competing_targets = np.zeros(len(self.mastergrid.robotDict), dtype=np.int32)
        for rsid in rsids:
            robotIDs = self.masterTargetDict[rsid].validRobotIDs
            robotindx = np.array([self.robotID2indx[r] for r in robotIDs],
                                 dtype=int)
            self._competing_targets[robotindx] += 1
        return

    def assign_robot_exposure(self, robotID=None, rsid=None, iexp=None,
                              reset_satisfied=True, reset_has_spare=True,
                              reset_count=True, set_expflag=True,
                              set_fixed=False):
        """Assign an rsid to a particular robot-exposure

        Parameters
        ----------

        rsid : np.int64
            rsid of target to assign

        robotID : np.int64
            robotID to assign to

        iexp : int or np.int32
            exposure to assign to

        reset_satisfied : bool
            if True, reset the 'satisfied' column based on this assignment (default True)

        reset_has_spare : bool
            if True, reset the '_has_spare' matrix (default True)

        reset_count : bool
            if True, reset the 'nexp' and 'nepochs' columns (default True)

        set_expflag : bool
            if True, set 'expflag' according to current value of stage (default True)

        set_fixed : bool
            if True, set 'expflag's FIXED bit so this assignment is not removed (default False)

        Returns
        --------

        success : bool
            True if successful, False otherwise
"""
        itarget = self.rsid2indx[rsid]

        if(self.assignments['robotID'][itarget, iexp] >= 0):
            self.unassign_exposure(rsid=rsid, iexp=iexp, reset_assigned=True,
                                   reset_satisfied=True, reset_has_spare=True)

        robotindx = self.robotID2indx[robotID]
        if(self._robot2indx[robotindx, iexp] >= 0):
            rsid_unassign = self.targets['rsid'][self._robot2indx[robotindx,
                                                                  iexp]]
            self.unassign_exposure(rsid=rsid_unassign, iexp=iexp,
                                   reset_assigned=True, reset_satisfied=True,
                                   reset_has_spare=True)

        self.assignments['robotID'][itarget, iexp] = robotID
        self._robot2indx[robotindx, iexp] = itarget
        epoch = self.field_cadence.epochs[iexp]
        self._robotnexp[robotindx, epoch] = self._robotnexp[robotindx, epoch] - 1
        if(self.targets['category'][itarget] == 'science'):
            self._robotnexp_max[robotindx, epoch] = self._robotnexp_max[robotindx, epoch] - 1
        self.assignments['assigned'][itarget] = 1

        if(set_expflag):
            if(self.stage is None):
                self.set_expflag(rsid=rsid, iexp=iexp, flagname='OTHER')
            else:
                self.set_expflag(rsid=rsid, iexp=iexp, flagname=self.stage.upper())

        if(set_fixed):
            self.set_expflag(rsid=rsid, iexp=iexp, flagname='FIXED')

        # If this is a calibration target, update calibration target tracker
        if(self.nocalib is False):
            if(self._is_calibration[itarget]):
                category = self.targets['category'][itarget]
                self.calibrations[category][iexp] = self.calibrations[category][iexp] + 1
                if(self._is_good_calibration[itarget]):
                    ical = self._calibration_index[itarget]
                    zone = self.targets['zone'][itarget]
                    self.calibrations_per_zone[ical, iexp, zone] = self.calibrations_per_zone[ical, iexp, zone] + 1

        if(self.allgrids):
            rg = self.robotgrids[iexp]
            rg.assignRobot2Target(robotID, rsid)

        if(reset_satisfied | reset_count):
            self._set_equiv(rsids=[rsid], iexps=[iexp])

        if(reset_satisfied):
            self._set_satisfied(rsids=[rsid], reset_equiv=False)

        if(reset_count):
            self._set_count(rsids=[rsid], reset_equiv=False)

        if(reset_has_spare & (self.nocalib is False)):
            self._set_has_spare_calib()

        return

    def assign_exposures(self, rsid=None, iexps=None, check_spare=True,
                         reset_satisfied=True, reset_has_spare=True,
                         set_fixed=False, set_expflag=True):
        """Assign an rsid to particular exposures

        Parameters
        ----------

        rsid : np.int64
            rsid of target to assign

        iexps : ndarray of np.int32
            exposures to assign to

        set_fixed : bool
            set the FIXED flag to prevent this target being taken away (default False)

        reset_satisfied : bool
            if True, reset the 'satisfied' column based on this assignment
            (default True)

        reset_has_spare : bool
            if True, reset the '_has_spare' matrix
            (default True)

        check_spare : bool
            if True, checks whether spare calibrations can be bumped (default True)

        set_expflag : bool
            if True, set expflag (default True)

        Returns
        -------

        success : ndarray of bool
            for each exposure, True if successful, False otherwise
"""
        validRobotIDs = self.masterTargetDict[rsid].validRobotIDs
        validRobotIDs = np.array(validRobotIDs, dtype=np.int32)
        validRobotIndxs = np.array([self.robotID2indx[x]
                                    for x in validRobotIDs], dtype=int)
        hasApogee = self.robotHasApogee[validRobotIndxs]
        validRobotIDs = validRobotIDs[np.argsort(hasApogee,
                                                 kind='stable')]
        done = np.zeros(len(iexps), dtype=bool)

        for robotID in validRobotIDs:
            cexps = iexps[np.where(done == False)[0]]
            if(len(cexps) == 0):
                break
            status = AssignmentStatus(rsid=rsid, robotID=robotID, iexps=cexps)
            self.set_assignment_status(status=status, check_spare=check_spare)
            for iexp in status.assignable_exposures():
                self.unassign_assignable(status=status, iexp=iexp,
                                         reset_count=False,
                                         reset_satisfied=False,
                                         reset_has_spare=False)
                self.assign_robot_exposure(rsid=rsid, robotID=robotID, iexp=iexp,
                                           reset_count=False,
                                           reset_satisfied=False,
                                           reset_has_spare=False,
                                           set_fixed=set_fixed,
                                           set_expflag=set_expflag)
                iorig = np.where(iexps == iexp)[0]
                done[iorig] = True

        if(reset_satisfied):
            self._set_equiv(rsids=[rsid], iexps=iexps)
            self._set_satisfied(rsids=[rsid], reset_equiv=False)

        if(reset_has_spare & (self.nocalib is False)):
            self._set_has_spare_calib()

        return done

    def _set_assigned(self, itarget=None):
        """Set assigned flag
    
        Parameters
        ----------

        itarget : np.int32 or int
            0-indexed position of target in targets array

        Notes
        -----

        Sets 'assigned' in assigments array if any exposure has robotID set
        in the assignments array.
"""
        if(itarget is None):
            print("Must specify a target.")
        self.assignments['assigned'][itarget] = (self.assignments['robotID'][itarget, :] >= 0).sum() > 0
        return

    def unassign_exposure(self, rsid=None, iexp=None, reset_assigned=True,
                          reset_satisfied=True, reset_has_spare=True,
                          reset_count=True, respect_fixed=False):
        """Unassign an rsid from a particular exposure

        Parameters
        ----------

        rsid : np.int64
            rsid of target to unassign

        iexp : int or np.int32
            exposure to unassign from

        reset_assigned : bool
            if True, reset the 'assigned' flag after unassignment
            (default True)

        reset_satisfied : bool
            if True, reset the 'satisfied' flag after unassignment
            (default True)

        reset_count : bool
            if True, reset the exposures and epochs count
            (default True)

        reset_has_spare : bool
            if True, reset the '_has_spare' matrix after unassignment
            (default True)

        respect_fixed : bool
            if True, refuse to unassign a fixed exposure for a target (default False)
"""
        itarget = self.rsid2indx[rsid]
        robotID = self.assignments['robotID'][itarget, iexp]
        category = self.targets['category'][itarget]
        zone = self.targets['zone'][itarget]

        if(self.assignments['expflag'][itarget, iexp] & self.expflagdict['FIXED']):
            if(respect_fixed is False):
                print("fieldid {fid}: WARNING, removing supposedly fixed assignment, rsid={rsid} iexp={iexp} robotID={robotID}, expflag={expflag}".format(rsid=rsid, iexp=iexp, robotID=robotID, fid=self.fieldid, expflag=self.assignments['expflag'][itarget, iexp]), flush=True)
            else:
                return

        if(robotID >= 1):
            robotindx = self.robotID2indx[robotID]
            if(self.allgrids):
                rg = self.robotgrids[iexp]
                rg.unassignTarget(rsid)
            self.assignments['robotID'][itarget, iexp] = -1
            self.assignments['expflag'][itarget, iexp] = 0
            self._robot2indx[robotindx, iexp] = -1
            epoch = self.field_cadence.epochs[iexp]
            self._robotnexp[robotindx, epoch] = self._robotnexp[robotindx, epoch] + 1
            if(self.targets['category'][itarget] == 'science'):
                self._robotnexp_max[robotindx, epoch] = self._robotnexp_max[robotindx, epoch] + 1
            if(self.nocalib is False):
                if(self._is_calibration[itarget]):
                    self.calibrations[category][iexp] = self.calibrations[category][iexp] - 1
                if(self._is_good_calibration[itarget]):
                    ical = self._calibration_index[itarget]
                    self.calibrations_per_zone[ical, iexp, zone] = self.calibrations_per_zone[ical, iexp, zone] - 1
        else:
            return

        if(reset_assigned == True):
            self._set_assigned(itarget=itarget)

        if(reset_satisfied | reset_count):
            self._set_equiv(rsids=[rsid], iexps=[iexp])

        if(reset_satisfied):
            self._set_satisfied(rsids=[rsid], reset_equiv=False)

        if(reset_count):
            self._set_count(rsids=[rsid], reset_equiv=False)

        if(reset_has_spare & (self.nocalib is False)):
            self._set_has_spare_calib()

        return

    def unassign_epoch(self, rsid=None, epoch=None, reset_assigned=True,
                       reset_satisfied=True, reset_has_spare=True,
                       reset_count=True, respect_fixed=False):
        """Unassign an rsid from a particular epoch

        Parameters
        ----------

        rsid : np.int64
            rsid of target to unassign

        epoch : int or np.int32
            epoch to unassign from

        reset_assigned : bool
            if True, reset the 'assigned' flag after unassignment
            (default True)

        reset_satisfied : bool
            if True, reset the 'satisfied' flag after unassignment
            (default True)

        reset_count : bool
            if True, reset the epoch and exposure counts
            (default True)

        reset_has_spare : bool
            if True, reset the '_has_spare' matrix after unassignment
            (default True)

        respect_fixed : bool
            if True, refuse to unassign a fixed exposure for a target (default False)

        Returns
        -------

        status : int
            0 if the target had been assigned and was successfully removed
"""
        iexpst = self.field_cadence.epoch_indx[epoch]
        iexpnd = self.field_cadence.epoch_indx[epoch + 1]
        iexps = np.arange(iexpst, iexpnd)
        for iexp in iexps:
            self.unassign_exposure(rsid=rsid, iexp=iexp, reset_assigned=False,
                                   reset_satisfied=False, reset_has_spare=False,
                                   reset_count=False, respect_fixed=respect_fixed)

        if(reset_assigned):
            self._set_assigned(itarget=self.rsid2indx[rsid])

        if(reset_satisfied | reset_count):
            self._set_equiv(rsids=[rsid], iexps=iexps)

        if(reset_satisfied):
            self._set_satisfied(rsids=[rsid], reset_equiv=False)

        if(reset_count):
            self._set_count(rsids=[rsid], reset_equiv=False)

        if(reset_has_spare & (self.nocalib is False)):
            self._set_has_spare_calib()

        return 0

    def unassign(self, rsids=None, reset_assigned=True, reset_satisfied=True,
                 reset_has_spare=True, reset_count=True, respect_fixed=False):
        """Unassign a set of rsids entirely

        Parameters
        ----------

        rsids : ndarray of np.int64
            rsids of targets to unassign

        reset_assigned : bool
            if True, resets assigned flag for this rsid (default True)

        reset_satisfied : bool
            if True, resets satified flag for this catalogid (default True)

        reset_count : bool
            if True, resets exposure and epoch count (default True)

        reset_has_spare : bool
            if True, reset the '_has_spare' matrix after unassignment
            (default True)

        respect_fixed : bool
            if True, refuse to unassign a fixed exposure for a target (default False)
"""
        if(len(rsids) == 0):
            return

        for rsid in rsids:
            for epoch in range(self.field_cadence.nepochs):
                self.unassign_epoch(rsid=rsid, epoch=epoch, reset_assigned=False,
                                    reset_satisfied=False, reset_has_spare=False,
                                    respect_fixed=respect_fixed)

        if(reset_assigned):
            for rsid in rsids:
                self._set_assigned(itarget=self.rsid2indx[rsid])

        if(reset_satisfied | reset_count):
            self._set_equiv(rsids=rsids)

        if(reset_satisfied):
            self._set_satisfied(rsids=rsids, reset_equiv=False)

        if(reset_count):
            self._set_count(rsids=rsids, reset_equiv=False)

        if(reset_has_spare & (self.nocalib is False)):
            self._set_has_spare_calib()

        return

    def _merge_epochs(self, epochs=None, nexps=None):
        """Merge epoch list to combine repeats

        Parameters
        ----------

        epochs : ndarray of np.int32
            epochs to assign to (default all)

        nexps : ndarray of np.int32
            number of exposures needed

        Returns
        -------

        epochs_merged : ndarray of np.int32
            new merged epochs

        nexps_merged : ndarray of np.int32
            number of exposures in merged epochs
"""
        epochs_merged, epochs_inverse = np.unique(epochs, return_inverse=True)
        nexps_merged = np.zeros(len(epochs_merged), dtype=np.int32)
        for i, nexp in zip(epochs_inverse, nexps):
            nexps_merged[i] = nexps_merged[i] + nexp

        return(epochs_merged, nexps_merged)

    def available_epochs(self, rsid=None, epochs=None, nexps=None,
                         first=False, strict=False):
        """Find robots available for each epoch

        Parameters
        ----------

        rsid : np.int64
            rsid of target to assign

        epochs : ndarray of np.int32
            epochs to assign to (default all)

        nexps : ndarray of np.int32
            number of exposures needed (default 1 per epoch)

        first : bool
            if set, just return the first available robot

        strict : bool
            if set, first check if epoch request is possible, and
            return nothing if the full request cannot be fulfilled

        Returns
        -------

        available : dictionary, with key value pairs below
            'available' : bool
                are ALL needed exposures in every listed epoch available

            'nAvailableRobotIDs' : ndarray of int32
                how many available robotIDs at each epoch

            'availableRobotIDs' : list of lists
                for each epoch, list of available robotIDs sorted by robotID

            'statuses' : list of list of AssignmentStatus
                for each epoch, and each available robotID, status
                regarding whether each exposure is "free"
"""
        if(epochs is None):
            epochs = np.arange(self.field_cadence.nepochs, dtype=np.int32)
        if(nexps is None):
            nexps = np.ones(len(epochs))

        nAvailableRobotIDs = np.zeros(len(epochs), dtype=np.int32)
        availableRobotIDs = [[]] * len(epochs)
        statuses = [[]] * len(epochs)

        bad = (self.assignments['allowed'][self.rsid2indx[rsid], epochs] == 0)
        if(bad.min() > 0):
            available = dict()
            available['available'] = False
            available['nAvailableRobotIDs'] = nAvailableRobotIDs
            available['availableRobotIDs'] = availableRobotIDs
            available['statuses'] = statuses
            return(available)

        validRobotIDs = self.masterTargetDict[rsid].validRobotIDs
        validRobotIDs = np.array(validRobotIDs, dtype=np.int32)
        validRobotIndxs = np.array([self.robotID2indx[x]
                                    for x in validRobotIDs], dtype=int)

        if(len(validRobotIDs) == 0):
            available = dict()
            available['available'] = False
            available['nAvailableRobotIDs'] = nAvailableRobotIDs
            available['availableRobotIDs'] = availableRobotIDs
            available['statuses'] = statuses
            return(available)

        # Prefer BOSS-only robots if they are available
        hasApogee = self.robotHasApogee[validRobotIndxs]
        validRobotIDs = validRobotIDs[hasApogee.argsort(kind='stable')]

        if(self.nocalib is False):
            isspare = self.has_spare_calib(rsid=rsid)
        else:
            isspare = np.zeros(self.field_cadence.nexp_total, dtype=bool)

        for iepoch, epoch in enumerate(epochs):
            nexp = nexps[iepoch]
            iexpst = self.field_cadence.epoch_indx[epoch]
            iexpnd = self.field_cadence.epoch_indx[epoch + 1]
            iexps = np.arange(iexpst, iexpnd, dtype=np.int32)
            arlist = []
            slist = []
            for robotID in validRobotIDs:
                ok, status = self.available_robot_epoch(rsid=rsid,
                                                        robotID=robotID,
                                                        epoch=epoch,
                                                        nexp=nexp,
                                                        isspare=isspare[iexps])

                if(ok):
                    arlist.append(robotID)
                    slist.append(status)
                    # If this robot was good, then let's just return it
                    if(first):
                        break

            availableRobotIDs[iepoch] = arlist
            nAvailableRobotIDs[iepoch] = len(arlist)
            statuses[iepoch] = slist

        available = dict()
        available['available'] = nAvailableRobotIDs.min() > 0
        available['nAvailableRobotIDs'] = nAvailableRobotIDs
        available['availableRobotIDs'] = availableRobotIDs
        available['statuses'] = statuses
        return(available)

    def assign_epochs(self, rsid=None, epochs=None, nexps=None):
        """Assign target to robots in a set of epochs

        Parameters
        ----------

        rsid : np.int64
            rsid of target to assign

        epochs : ndarray of np.int32
            epochs to assign to

        nexps : ndarray of np.int32
            number of exposures needed

        method : str
            method to use to pick which robot ('first')

        Returns
        -------

        success : bool
            True if successful, False otherwise
"""
        if(self.methods['assign_epochs'] == 'first'):
            first = True
        else:
            first = False

        available = self.available_epochs(rsid=rsid, epochs=epochs,
                                          nexps=nexps,
                                          strict=True, first=first)
        availableRobotIDs = available['availableRobotIDs']
        statuses = available['statuses']

        # Check if there are robots available
        nRobotIDs = np.array([len(x) for x in availableRobotIDs], dtype=int)
        if(nRobotIDs.min() < 1):
            if(self.veryverbose):
                print("rsid={r}: no robots available".format(r=rsid))
            return False

        # Assign to each epoch
        robotID = -1
        for iepoch, epoch in enumerate(epochs):
            currRobotIDs = np.array(availableRobotIDs[iepoch], dtype=np.int32)
            currRobotIndxs = np.array([self.robotID2indx[x]
                                       for x in currRobotIDs], dtype=int)
            if(self.methods['assign_epochs'] == 'first'):
                irobot = 0
            if(self.methods['assign_epochs'] == 'same'):
                irobot = np.where(robotID == currRobotIDs)[0]
                if(len(irobot) > 0):
                    irobot = irobot[0]
                else:
                    irobot = 0
            if(self.methods['assign_epochs'] == 'fewestcompeting'):
                irobot = np.argmin(self._competing_targets[currRobotIndxs])
            robotID = currRobotIDs[irobot]
            status = statuses[iepoch][irobot]
            nexp = nexps[iepoch]

            if(self.veryverbose):
                print("rsid={r}: assigning robotID {robotID}".format(r=rsid,
                                                                     robotID=robotID))

            self.assign_robot_epoch(rsid=rsid, robotID=robotID, epoch=epoch,
                                    nexp=nexp, status=status,
                                    reset_satisfied=False,
                                    reset_has_spare=False,
                                    reset_count=False)

        self._set_satisfied(rsids=[rsid])
        self._set_count(rsids=[rsid], reset_equiv=False)
        if(self.nocalib is False):
            self._set_has_spare_calib()

        return True

    def assign_cadence(self, rsid=None):
        """Assign target to robots according to its cadence

        Parameters
        ----------

        rsid : np.int64
            rsid of target to assign

        Returns
        -------

        success : bool
            True if successful, False otherwise
"""
        indx = self.rsid2indx[rsid]
        target_cadence = self.targets['cadence'][indx]

        ok, epochs_list, nexps_list = clist.cadence_consistency(target_cadence,
                                                                self.field_cadence.name,
                                                                return_solutions=True,
                                                                epoch_level=True,
                                                                merge_epochs=True)

        if(ok == False):
            if(self.veryverbose):
                print("rsid={r} does not fit field cadence".format(r=rsid))
            return False

        # Check for all potential epochs whether they can accomodate at
        # least the minimum number of exposures; if not we can eliminate
        # them.
        if(len(epochs_list) > 100):
            epochs = np.arange(self.field_cadence.nepochs, dtype=np.int32)
            nexps = (np.zeros(self.field_cadence.nepochs, dtype=np.int32) + 
                     clist.cadences[target_cadence].nexp.min())
        else:
            epochs = np.unique(np.array([e for es in epochs_list for e in es], dtype=int))
            nexps = np.zeros(len(epochs), dtype=np.int32) + np.array([ne for nes in nexps_list for ne in nes], dtype=np.int32).min()
            
        available = self.available_epochs(rsid, epochs=epochs, nexps=nexps,
                                          strict=False, first=True)
        ibad = np.where(available['nAvailableRobotIDs'] == 0)[0]
        epoch_bad = np.zeros(self.field_cadence.nepochs, dtype=bool)
        epoch_bad[epochs[ibad]] = True

        if(self.veryverbose):
            print("rsid={r}: note epoch_bad=".format(r=rsid) + str(epoch_bad)) 
        
        allowed = self.assignments['allowed'][indx, :]
        any_allowed = False
        for eindx, epochs in enumerate(epochs_list):
            all_allowed = allowed[epochs].min()
            if(all_allowed > 0):
                any_allowed = True
                if(epoch_bad[epochs].max() == False):
                    if(self.veryverbose):
                        print("rsid={r}: trying epochs: ".format(r=rsid) + str(epochs))
                    nexps = nexps_list[eindx]
                    if(self.assign_epochs(rsid=rsid, epochs=epochs, nexps=nexps)):
                        return True

        if(any_allowed is False):
            self.set_flag(rsid=rsid, flagname='NONE_ALLOWED')
        else:
            self.set_flag(rsid=rsid, flagname='NO_AVAILABILITY')

        if(self.veryverbose):
            print("rsid={r}: no epochs worked".format(r=rsid))
                
        return False

    def _set_equiv(self, rsids=None, iexps=None, science=False):
        """Set equivRobotID to reflect any compatible observations with this rsid

        Parameters
        ----------

        rsids : ndarray of np.int64
            rsids to update (default all currently assigned)

        iexps : ndarray of np.int32
            exposures to update (default all field exposures)

        science : bool
            if True, set for science (default False)

        Notes
        -----

        This finds ALL entries with the same:

            catalogid
            fiberType
            lambda_eff
            delta_ra
            delta_dec

        and sets the assignments['equivRobotID'] for all of them, if 
        any of them have assignments['robotID'] set

        If 'science' is True, this operation is performed only
        among science targets and assignments['scienceRobotID']
        is set instead.
"""
        if(rsids is None):
            rsids = self.targets['rsid']

        ekey = self._equivkey

        if(science):
            # For scienceRobotID, only count robots assigned to 
            # equivalent science targets
            counts_indx = self._equivindx_science
            update_indx = self._equivindx
            robotidname = 'scienceRobotID'
        else:
            counts_indx = self._equivindx
            update_indx = self._equivindx
            robotidname = 'equivRobotID'

        if(iexps is None):
            iexps = np.arange(self.field_cadence.nexp_total, dtype=int)
        else:
            iexps = np.int32(iexps)

        epochs = self.field_cadence.epochs

        for rsid in rsids:
            indx = self.rsid2indx[rsid]
            count = counts_indx[ekey[indx]]
            update = update_indx[ekey[indx]]

            if(len(count) == 0):
                continue

            if(len(count) > 1):
                for iexp in iexps:
                    robotIDs = self.assignments['robotID'][count, iexp]
                    robotIDs = robotIDs[robotIDs >= 0]
                    if(len(robotIDs) > 0):
                        if(len(robotIDs) > 1):
                            print("fieldid {fid}: Inconsistency: multiple equivalent rsids with robots assigned".format(fid=self.fieldid), flush=True)
                            return
                        robotID = robotIDs[0]
                    else:
                        robotID = -1

                    # Only update the equivRobotID or scienceRobotID
                    # for target entries for which this exposure is
                    # allowed
                    allowed = self.assignments['allowed'][update,
                                                          epochs[iexp]]
                    self.assignments[robotidname][update[allowed],
                                                  iexp] = robotID
            else:
                # Assumes update array is a superset of count, so if there is one counted,
                # it is the one to be updated. Only update for exposures
                # where this one is allowed. (Should be all of them,
                # since we think update[0] == count[0]).
                allowed = self.assignments['allowed'][update[0],
                                                      epochs[iexps]]
                self.assignments[robotidname][update[0], iexps[allowed]] = self.assignments['robotID'][count[0], iexps[allowed]]

        return
            
    def _set_satisfied(self, rsids=None, reset_equiv=True, science=False):
        """Set satisfied flag based on assignments

        Parameters
        ----------

        rsids : ndarray of np.int64
            rsids to set (defaults to apply to all targets)

        reset_equiv : bool
            whether to reset equivRobotID before assessing (default True)

        science : bool
            if True, set for science (default False)

        Notes
        -----

        'satisfied' means that the exposures obtained satisfy
        the cadence for an rsid and the right instrument.

        Uses equivRobotID to assess whether the conditions are
        satisfied.

        Only set reset_equiv=False if you have already just run
        _set_equiv() for these rsids (or all of them). Doing so 
        will save doing that twice.

        If 'science' is True, this operation is performed only
        among science targets and the attribute _scienceSatisfied 
        is set instead.
"""
        if(science):
            robotidname = 'scienceRobotID'
            satisfiedname = 'science_satisfied'
        else:
            robotidname = 'equivRobotID'
            satisfiedname = 'satisfied'

        if(reset_equiv):
            self._set_equiv(rsids=rsids, science=science)

        if(rsids is None):
            set_rsids = self.targets['rsid']
        else:
            set_rsids = set(rsids)
            for rsid in rsids:
                indx = self.rsid2indx[rsid]
                for eindx in self._equivindx[self._equivkey[indx]]:
                    set_rsids.add(self.targets['rsid'][eindx])
            set_rsids = np.array(list(set_rsids), dtype=np.int64)

        for rsid in set_rsids:
            indx = self.rsid2indx[rsid]
            iexp = np.where(self.assignments[robotidname][indx, :] >= 0)[0]
            target_cadence = self.targets['cadence'][indx]

            if(target_cadence != ''):

                # if the target cadence is really just a suite of single
                # bright exposures, just set on basis of number of
                # exposures
                if(clist.cadence_consistency(target_cadence,
                                             '_field_single_12x1',
                                             return_solutions=False)):
                    if(len(iexp) >=
                       clist.cadences[target_cadence].nexp_total):
                        sat = 1
                    else:
                        sat = 0
                else:
                    # if not, check consistency in detail
                    sat = clist.exposure_consistency(self.targets['cadence'][indx],
                                                     self.field_cadence.name, iexp)
            else:
                sat = 0

            self.assignments[satisfiedname][indx] = sat

        return

    def _set_count(self, rsids=None, reset_equiv=True):
        """Set exposure and epochs based on assignments

        Parameters
        ----------

        rsids : ndarray of np.int64
            rsids to set (defaults to apply to all targets)

        reset_equiv : bool
            whether to reset equivRobotID before assessing (default True)

        Notes
        -----

        Sets nexps, nepochs for each target, based on equivRobotID.

        Only set reset_equiv=False if you have already just run
        _set_equiv() for these rsids (or all of them). Doing so 
        will save doing that twice.
"""
        if(reset_equiv):
            self._set_equiv(rsids=rsids)

        if(rsids is None):
            set_rsids = self.targets['rsid']
            indxs = np.arange(len(self.targets), dtype=int)
        else:
            set_rsids = set(rsids)
            for rsid in rsids:
                indx = self.rsid2indx[rsid]
                for eindx in self._equivindx[self._equivkey[indx]]:
                    set_rsids.add(self.targets['rsid'][eindx])
            set_rsids = np.array(list(set_rsids), dtype=np.int64)
            indxs = np.array([self.rsid2indx[x] for x in set_rsids], dtype=int)

        self.assignments['nexps'][indxs] = (self.assignments['equivRobotID'][indxs, :] >= 0).sum(axis=1)
        self.assignments['nepochs'][indxs] = 0
        icheck = np.where(self.assignments['nexps'][indxs] > 0)
        for indx in indxs[icheck]:
            iexp = np.where(self.assignments['equivRobotID'][indx, :] >= 0)[0]
            epochs = np.unique(self.field_cadence.epochs[iexp])
            self.assignments['nepochs'][indx] = len(epochs)

        return

    def _assign_one_by_one(self, rsids=None, check_satisfied=True):
        """Assign a set of targets to robots

        Parameters
        ----------

        rsids : ndarray of np.int64
            rsids of targets to assign

        check_satisfied : bool
            if True, do not try to reassign targets that are already satisfied

        Returns
        --------

        success : ndarray of bool
            True if successful, False otherwise

        Notes
        -----

        Performs assigment in order rsids are given.
"""
        success = np.zeros(len(rsids), dtype=bool)
        for i, rsid in enumerate(rsids):
            # Perform the assignment
            if((check_satisfied == False) |
               (self.assignments['satisfied'][self.rsid2indx[rsid]] == 0)):
                success[i] = self.assign_cadence(rsid=rsid)
        return(success)

    def _unsatisfied(self, indxs):
        # Return which are unsatisfed, and include ones which are
        # satisfied but only because of a calibration target
        self._set_satisfied(rsids=self.targets['rsid'][indxs], science=True)
        unsatisfied = ((self.assignments['satisfied'][indxs] == 0) |
                       ((self.assignments['satisfied'][indxs] != self.assignments['science_satisfied'][indxs]) &
                        (self.targets['category'][indxs] == 'science')))
        return(unsatisfied)

    def assign_cadences(self, rsids=None, check_satisfied=True):
        """Assign a set of targets to robots

        Parameters
        ----------

        rsids : ndarray of np.int64
            rsids of targets to assign

        check_satisfied : bool
            if True, do not try to reassign targets that are already satisfied

        Returns
        --------

        success : ndarray of bool
            True if successful, False otherwise

        Notes
        -----

        Sorts cadences by priority for assignment.

        Then it identifies the targets that:

          - Are not assignable as "single bright", "multi bright", or
            "multi dark" (see below); these will be assigned with the
            method _assign_one_by_one()

          - Are assignable as "single bright" -- i.e. just need a 
            single bright exposures; these will be assigned with the 
            method _assign_singlebright()

          - Are assignable as "multi bright" -- i.e. just need a 
            bunch of bright exposures with no particular cadence 
            (up to 12); these will be assigned with the method 
            _assign_multibright()

          - Are assignable as "multi dark" -- i.e. just need a 
            bunch of bright or dark exposures with no particular
            cadence (up to 12); these will be assigned with the 
            method _assign_multidark()

        Within each priority level, it assigns the targets in those
        categories in that order.  The reason to separate them is that
        _assign_one_by_one() is the slowest method, whereas a bunch of
        shortcuts are possible if the exposures don't need a
        particular cadence.
"""
        success = np.zeros(len(rsids), dtype=bool)
        indxs = np.array([self.rsid2indx[r] for r in rsids], dtype=np.int32)

        # Find single bright, multibright, multidark cases
        cadences = np.unique(self.targets['cadence'][indxs])
        singlebright = np.zeros(len(self.targets), dtype=bool)
        multibright = np.zeros(len(self.targets), dtype=bool)
        multidark = np.zeros(len(self.targets), dtype=bool)
        for cadence in cadences:
            if(clist.cadence_consistency(cadence, '_field_single_1x1',
                                         return_solutions=False)):
                icad = np.where(self.targets['cadence'][indxs] == cadence)[0]
                singlebright[indxs[icad]] = True
            elif(clist.cadence_consistency(cadence, '_field_single_12x1',
                                           return_solutions=False)):
                icad = np.where(self.targets['cadence'][indxs] == cadence)[0]
                multibright[indxs[icad]] = True
            elif(clist.cadence_consistency(cadence, '_field_dark_single_12x1',
                                           return_solutions=False)):
                icad = np.where(self.targets['cadence'][indxs] == cadence)[0]
                multidark[indxs[icad]] = True

        # Sort by priority
        priorities = np.unique(self.targets['priority'][indxs])
        for priority in priorities:
            if(self.verbose):
                print("fieldid {fid}: Assigning priority {p}".format(p=priority, fid=self.fieldid), flush=True)
            iormore = np.where((self.targets['priority'][indxs] >= priority) &
                               (self._is_calibration[indxs] == False))[0]
            self._set_competing_targets(rsids[iormore])

            # Choose the ones to assign 1-by-1
            iassign = np.where((singlebright[indxs] == False) &
                               (multibright[indxs] == False) &
                               (multidark[indxs] == False) &
                               (self._unsatisfied(indxs=indxs)) &
                               (self.targets['priority'][indxs] == priority))[0]

            if(self.verbose):
                iall = np.where((self.assignments['satisfied'][indxs] == 0) &
                               (self.targets['priority'][indxs] == priority))[0]

                outstr = "fieldid {fid}: Includes cadences ".format(fid=self.fieldid)
                pcads = np.unique(self.targets['cadence'][indxs[iall]])
                for pcad in pcads:
                    outstr = outstr + pcad + " "
                print(outstr, flush=True)

                outstr = "fieldid {fid}: Includes cartons ".format(fid=self.fieldid)
                pcarts = np.unique(self.targets['carton'][indxs[iall]])
                for pcart in pcarts:
                    outstr = outstr + pcart + " "
                print(outstr, flush=True)
            
            if(len(iassign) > 0):
                if(self.verbose):
                    print("fieldid {fid}:  - {n} assigning one-by-one".format(n=len(iassign), fid=self.fieldid), flush=True)
                    
                success[iassign] = self._assign_one_by_one(rsids=rsids[iassign],
                                                           check_satisfied=check_satisfied)  
                    
                if(self.verbose):
                    print("fieldid {fid}:    (assigned {n})".format(n=success[iassign].sum(), fid=self.fieldid), flush=True)

            # Assign single bright, which we do in two cycles.
            # It is always affordable to run through the single bright
            # cases twice. Why does it matter? Because when they displace
            # calibration targets on the first cycle, that can change the
            # collision situation on the second round. This is a 1% effect.
            # A second cycle might be worth doing for one-by-one cases, but
            # it is more expensive in that case in terms of run-time.
            for icycle in range(2):
                isinglebright = np.where(singlebright[indxs] &
                                         (self._unsatisfied(indxs=indxs)) & 
                                         (self.targets['priority'][indxs] == priority))[0]
                if(len(isinglebright) > 0):
                    if(self.verbose):
                        print("fieldid {fid}:  - {n} assigning as single bright (cycle {i})".format(n=len(isinglebright), i=icycle, fid=self.fieldid), flush=True)
                            
                    self._assign_singlebright(indxs=indxs[isinglebright])
                    success[isinglebright] = (self._unsatisfied(indxs=indxs[isinglebright]) == False)

                    if(self.verbose):
                        print("fieldid {fid}:    (assigned {n})".format(n=success[isinglebright].sum(), fid=self.fieldid), flush=True)

            # Assign multi-bright cases (one cycle)
            for icycle in range(1):
                imultibright = np.where(multibright[indxs] &
                                        (self._unsatisfied(indxs=indxs)) &
                                        (self.targets['priority'][indxs] == priority))[0]
                if(len(imultibright) > 0):
                    if(self.verbose):
                        print("fieldid {fid}:  - {n} assigning as multi bright (cycle {i})".format(n=len(imultibright), i=icycle, fid=self.fieldid), flush=True)
                    self._assign_multibright(indxs=indxs[imultibright])
                    success[imultibright] = (self._unsatisfied(indxs=indxs[imultibright]) == False)

                    if(self.verbose):
                        print("fieldid {fid}:    (assigned {n})".format(n=success[imultibright].sum(), fid=self.fieldid), flush=True)

            # Assign multi-dark cases (one cycle)
            for icycle in range(2):
                imultidark = np.where(multidark[indxs] &
                                      (self._unsatisfied(indxs=indxs)) &
                                      (self.targets['priority'][indxs] == priority))[0]
                if(len(imultidark) > 0):
                    if(self.verbose):
                        print("fieldid {fid}:  - {n} assigning as multi dark (cycle {i})".format(n=len(imultidark), i=icycle, fid=self.fieldid), flush=True)
                    self._assign_multidark(indxs=indxs[imultidark])
                    success[imultidark] = (self._unsatisfied(indxs=indxs[imultidark]) == False)

                    if(self.verbose):
                        print("fieldid {fid}:    (assigned {n})".format(n=success[imultidark].sum(), fid=self.fieldid), flush=True)

            self._competing_targets = None

        return(success)

    def _assign_singlebright(self, indxs=None):
        """Assigns 1x1 bright targets en masse

        Parameters
        ----------

        indxs : ndarray of np.int32
            indices into self.targets of targets to assign
"""
        rsids = self.targets['rsid'][indxs]
        iexps = np.arange(self.field_cadence.nexp_total, dtype=np.int32)

        tdict = self.mastergrid.targetDict

        inotsat = np.where(self._unsatisfied(indxs) == True)[0]
        for rsid in rsids[inotsat]:
            if(self.veryverbose):
                print("fieldid {fid}: singlebright {rsid}".format(fid=self.fieldid, rsid=rsid))
            indx = self.rsid2indx[rsid]
            robotIDs = np.array(tdict[rsid].validRobotIDs, dtype=int)
            np.random.shuffle(robotIDs)
            robotindx = np.array([self.robotID2indx[x] for x in robotIDs],
                                 dtype=int)
            hasApogee = self.robotHasApogee[robotindx]
            robotIDs = robotIDs[np.argsort(hasApogee, kind='stable')]

            succeed = False
            for robotID in robotIDs:
                s = AssignmentStatus(rsid=rsid, robotID=robotID, iexps=iexps)
                self.set_assignment_status(status=s)
                cexps = s.assignable_exposures()
                if(len(cexps) > 0):
                    if(self.veryverbose):
                        print("fieldid {fid}: assigning {rsid} to robotID={robotID}, iexp={iexp}".format(fid=self.fieldid, rsid=rsid, robotID=robotID, iexp=cexps[0]))
                    self.unassign_assignable(status=s, iexp=cexps[0])
                    self.assign_robot_exposure(robotID=robotID,
                                               rsid=rsid,
                                               iexp=cexps[0],
                                               reset_count=False,
                                               reset_satisfied=False,
                                               reset_has_spare=True)
                    succeed = True
                    break

            if(succeed is False):
                if(self.assignments['allowed'][indx].sum() == 0):
                    self.set_flag(rsid=rsid, flagname='NONE_ALLOWED')
                else:
                    self.set_flag(rsid=rsid, flagname='NO_AVAILABILITY')

        self._set_satisfied(rsids=rsids[inotsat])
        return

    def _assign_multibright(self, indxs=None):
        """Assigns nx1 bright targets en masse

        Parameters
        ----------

        indxs : ndarray of np.int32
            indices into self.targets of targets to assign
"""
        rsids = self.targets['rsid'][indxs]
        iexpsall = np.arange(self.field_cadence.nexp_total, dtype=np.int32)

        tdict = self.mastergrid.targetDict

        inotsat = np.where(self._unsatisfied(indxs) == True)[0]
        for rsid in rsids[inotsat]:
            indx = self.rsid2indx[rsid]
            nexp_cadence = clist.cadences[self.targets['cadence'][indx]].nexp_total
            robotIDs = np.array(tdict[rsid].validRobotIDs, dtype=int)
            np.random.shuffle(robotIDs)
            robotindx = np.array([self.robotID2indx[x]
                                  for x in robotIDs], dtype=int)
            hasApogee = self.robotHasApogee[robotindx]
            isort = np.argsort(hasApogee, kind='stable')
            robotIDs = robotIDs[isort]
            robotindx = robotindx[isort]

            statusDict = dict()
            expRobotIDs = [[] for _ in range(self.field_cadence.nexp_total)]
            nExpRobotIDs = np.zeros(self.field_cadence.nexp_total, dtype=np.int32)
            for robotID in robotIDs:
                s = AssignmentStatus(rsid=rsid, robotID=robotID, iexps=iexpsall)
                self.set_assignment_status(status=s)
                statusDict[robotID] = s
                for iexp in s.assignable_exposures():
                    expRobotIDs[iexp].append(robotID)
                    nExpRobotIDs[iexp] = nExpRobotIDs[iexp] + 1

            # if number of exposures with at least one free robot is high
            # enough, go ahead
            iexps = np.where(nExpRobotIDs > 0)[0]
            if(len(iexps) >= nexp_cadence):

                for iexp in iexps[0:nexp_cadence]:
                    robotID = expRobotIDs[iexp][0]
                    status = statusDict[robotID]
                    self.unassign_assignable(status=status, iexp=iexp,
                                             reset_count=False,
                                             reset_satisfied=False,
                                             reset_has_spare=True)
                    self.assign_robot_exposure(robotID=robotID,
                                               rsid=rsid,
                                               iexp=iexp,
                                               reset_satisfied=False,
                                               reset_has_spare=False)

                self._set_satisfied(rsids=[rsid])
                if(self.nocalib is False):
                    self._set_has_spare_calib()

            else:
                if(self.assignments['allowed'][indx].sum() == 0):
                    self.set_flag(rsid=rsid, flagname='NONE_ALLOWED')
                else:
                    self.set_flag(rsid=rsid, flagname='NO_AVAILABILITY')

        return

    def _assign_multidark(self, indxs=None):
        """Assigns nx1 dark targets en masse

        Parameters
        ----------

        indxs : ndarray of np.int32
            indices into self.targets of targets to assign
"""
        rsids = self.targets['rsid'][indxs]
        iexpsall = np.arange(self.field_cadence.nexp_total, dtype=np.int32)
        ok, epochs_list = clist.cadence_consistency('_field_dark_single_1x1', self.field_cadence.name)
        iexpsall = np.array([self.field_cadence.epoch_indx[x[0]] +
                             np.arange(self.field_cadence.nexp[x[0]],
                                       dtype=int) for x in epochs_list],
                            dtype=int).flatten()
        tdict = self.mastergrid.targetDict

        inotsat = np.where(self._unsatisfied(indxs) == True)[0]
        for rsid in rsids[inotsat]:
            indx = self.rsid2indx[rsid]
            if(self._unsatisfied([indx])[0] == False):
                continue
            nexp_cadence = clist.cadences[self.targets['cadence'][indx]].nexp_total
            robotIDs = np.array(tdict[rsid].validRobotIDs, dtype=int)
            np.random.shuffle(robotIDs)
            robotindx = np.array([self.robotID2indx[x]
                                  for x in robotIDs], dtype=int)
            hasApogee = self.robotHasApogee[robotindx]
            robotIDs = robotIDs[np.argsort(hasApogee, kind='stable')]

            statusDict = dict()
            expRobotIDs = [[] for _ in range(self.field_cadence.nexp_total)]
            nExpRobotIDs = np.zeros(self.field_cadence.nexp_total, dtype=np.int32)
            for robotID in robotIDs:
                s = AssignmentStatus(rsid=rsid, robotID=robotID,
                                     iexps=iexpsall)
                self.set_assignment_status(status=s)
                statusDict[robotID] = s
                for iexp in s.assignable_exposures():
                    expRobotIDs[iexp].append(robotID)
                    nExpRobotIDs[iexp] = nExpRobotIDs[iexp] + 1

                iexps = np.where(nExpRobotIDs > 0)[0]
                if(len(iexps) >= nexp_cadence):
                    break

            # if number of exposures with at least one free robot is high
            # enough, go ahead
            iexps = np.where(nExpRobotIDs > 0)[0]
            if(len(iexps) >= nexp_cadence):

                for iexp in iexps[0:nexp_cadence]:
                    robotID = expRobotIDs[iexp][0]
                    status = statusDict[robotID]
                    self.unassign_assignable(status=status, iexp=iexp,
                                             reset_count=False,
                                             reset_satisfied=False,
                                             reset_has_spare=True)
                    self.assign_robot_exposure(robotID=robotID,
                                               rsid=rsid,
                                               iexp=iexp,
                                               reset_satisfied=False,
                                               reset_has_spare=False)

                self._set_satisfied(rsids=[rsid])
                if(self.nocalib is False):
                    self._set_has_spare_calib()

            else:
                if(self.assignments['allowed'][indx].sum() == 0):
                    self.set_flag(rsid=rsid, flagname='NONE_ALLOWED')
                else:
                    self.set_flag(rsid=rsid, flagname='NO_AVAILABILITY')

        return

    def _assign_cp_model(self, force=[], deny=[],
                         check_collisions=True,
                         calibrations=True, iexp=0):
        """Assigns using CP-SAT to optimize number of targets

        Parameters
        ----------

        force : list of np.int64
            list of rsids to force (default [])
        
        iexp : int
            relevant exposure, used for allowability constraints (default 0)

        check_collisions : bool
            if set, check for collisions (default True)

        calibrations : bool
            if set, guarantee calibration numbers (default True)

        Returns
        -------

        assignedRobotIDs : ndarray of np.int32
            [N] robots to assign to

        Notes
        -----

        Will only assign targets "allowed" in the exposure;
        "force" will not override this.

"""
        rsids = self.targets['rsid']

        # This don't work with offset
        rg = self.mastergrid
        for r in rg.robotDict:
            rg.unassignRobot(r)
            rg.homeRobot(r)

        # Initialize Model
        model = cp_model.CpModel()

        # Add variables; one for each robot-target pair
        # Make a dictionary to organize them as wwrt[robotID][rsid],
        # and one to organize them as wwtr[rsid][robotID], and
        # also a flattened list
        wwrt = dict()
        wwtr = dict()
        for robotID in rg.robotDict:
            r = rg.robotDict[robotID]
            for rsid in interlist(r.validTargetIDs, rsids):
                name = 'ww[{r}][{c}]'.format(r=robotID, c=rsid)
                if(rsid not in wwtr):
                    wwtr[rsid] = dict()
                if(robotID not in wwrt):
                    wwrt[robotID] = dict()
                wwrt[robotID][rsid] = model.NewBoolVar(name)
                wwtr[rsid][robotID] = wwrt[robotID][rsid]

        # List of all robot-target pairs
        ww_list = [wwrt[y][x] for y in wwrt for x in wwrt[y]]

        # List of robot-(science-target) pairs
        ww_science = []
        for robotID in wwrt:
            for rsid in wwrt[robotID]:
                indx = self.rsid2indx[rsid]
                if(self.targets['category'][indx] == 'science'):
                    ww_science.append(wwrt[robotID][rsid])

        # Constrain to use only one target per robot
        wwsum_robot = dict()
        for robotID in wwrt:
            rlist = [wwrt[robotID][c] for c in wwrt[robotID]]
            wwsum_robot[robotID] = cp_model.LinearExpr.Sum(rlist)
            model.Add(wwsum_robot[robotID] <= 1)

        # Constrain to use only one robot per target
        wwsum_target = dict()
        for rsid in wwtr:
            tlist = [wwtr[rsid][r] for r in wwtr[rsid]]
            wwsum_target[rsid] = cp_model.LinearExpr.Sum(tlist)
            allowed = self.assignments['allowed'][self.rsid2indx[rsid], iexp]
            if(allowed == False):
                model.Add(wwsum_target[rsid] == 0)
            elif(rsid in force):
                model.Add(wwsum_target[rsid] == 1)
            elif(rsid in deny):
                model.Add(wwsum_target[rsid] == 0)
            else:
                model.Add(wwsum_target[rsid] <= 1)

        if(calibrations):
            calibsum = dict()
            for c in self.calibration_order:
                minimum = self.required_calibrations[c][0]
                if(minimum > 0):
                    clist = []
                    icalib = np.where(self.targets['category'] == c)[0]
                    for rsid in self.targets['rsid'][icalib]:
                        if(rsid in wwtr):
                            for robotID in wwtr[rsid]:
                                clist.append(wwtr[rsid][robotID])
                    calibsum[c] = cp_model.LinearExpr.Sum(clist)
                    model.Add(calibsum[c] >= int(minimum))

        # Do not allow collisions
        if(check_collisions):

            # Find potention collisions
            collisions = []
            for robotID1 in rg.robotDict:
                r1 = rg.robotDict[robotID1]
                for rsid1 in r1.validTargetIDs:
                    rg.assignRobot2Target(robotID1, rsid1)
                    for robotID2 in r1.robotNeighbors:
                        r2 = rg.robotDict[robotID2]
                        for rsid2 in r2.validTargetIDs:
                            if(rsid1 != rsid2):
                                rg.assignRobot2Target(robotID2, rsid2)
                                if(rg.isCollidedWithAssigned(robotID1)[0]):
                                    collisions.append((robotID1,
                                                       rsid1,
                                                       robotID2,
                                                       rsid2))
                                rg.homeRobot(robotID2)
                    rg.homeRobot(robotID1)

            # Now add constraint that collisions can't occur
            for robotID1, rsid1, robotID2, rsid2 in collisions:
                ww1 = wwrt[robotID1][rsid1]
                ww2 = wwrt[robotID2][rsid2]
                tmp_collision = cp_model.LinearExpr.Sum([ww1, ww2])
                model.Add(tmp_collision <= 1)

        # Maximize the total sum of science targets
        wwsum_all = cp_model.LinearExpr.Sum(ww_science)
        model.Maximize(wwsum_all)

        # But need to decide about all targets
        model.AddDecisionStrategy(ww_list,
                                  cp_model.CHOOSE_FIRST,
                                  cp_model.SELECT_MAX_VALUE)

        solver = cp_model.CpSolver()
        solver.parameters.num_search_workers = 16
        status = solver.Solve(model)

        assignedRobotIDs = np.zeros(len(rsids), dtype=np.int32) - 1
        if status == cp_model.OPTIMAL:
            for robotID in wwrt:
                for rsid in wwrt[robotID]:
                    assigned = solver.Value(wwrt[robotID][rsid])
                    if(assigned):
                        irsid = np.where(rsids == rsid)[0]
                        assignedRobotIDs[irsid] = robotID

        return(assignedRobotIDs)

    def assign_full_cp_model(self, rsids=None):
        """Assigns rsids exactly matching field cadence using the CP-SAT module

        Parameters
        ----------

        rsids : ndarray of np.int64
            rsids of targets to assign

        Returns
        -------

        success : ndarray of bool
            True if successful, False otherwise

        Notes
        -----

        Assigns only the ones matching the field cadence
"""
        all_rsids = self.targets['rsid']

        # Weeds out science targets not in field cadence or list
        bad = np.zeros(len(all_rsids), dtype=np.int32)
        for i, rsid in enumerate(all_rsids):
            if(self.targets['category'][i] == 'science'):
                if(self.targets['cadence'][i] != self.field_cadence.name):
                    bad[i] = 1
                if(rsid not in rsids):
                    bad[i] = 1
        deny = all_rsids[(bad > 0) & (self.assignments['assigned'] == 0)]

        # Force any assigned
        iforce = np.where(self.assignments['assigned'] > 0)[0]
        force = all_rsids[iforce]

        # This step reassigns everything
        robotIDs = self._assign_cp_model(force=force, deny=deny)

        # So we have to unassign everything
        self.unassign(rsids=self.targets['rsid'])
        
        # Then reassign
        for rsid, robotID in zip(all_rsids, robotIDs):
            if(robotID >= 0):
                for epoch in range(self.field_cadence.nepochs):
                    nexp = self.field_cadence.nexp[epoch]
                    self.assign_robot_epoch(rsid=rsid, robotID=robotID, epoch=epoch, nexp=nexp)

        success = (robotIDs >= 0)
        return(success)

    def decollide_unassigned(self):
        """Decollide all unassigned robots"""
        if(not self.allgrids):
            return

        for iexp, rg in enumerate(self.robotgrids):
            for robotID in rg.robotDict:
                if(rg.robotDict[robotID].isAssigned() == False):
                    rg.decollideRobot(robotID)
        return

    def _select_calibs(self, mask):
        return(self.irancalib[np.where((mask[self.irancalib] == True) &
                                       (self._is_good_calibration[self.irancalib] == True))[0]])

    def assign_calibrations(self, stage='srd'):
        """Assign all calibration targets

        Parameters
        ----------

        stage : str
            stage of targets to use (default 'srd')

        Notes
        -----

        This assigns all targets with 'category' set to one of 
        the required calibrations for this Field and with stage
        as specified. 

        It calls assign_cadences(), which will assign the targets
        in order of their priority value. The order of assignment is
        randomized within each priority value. The random seed is 
        set according to the fieldid.

        This is usually not used, since calibrations are assigned
        in the assign_science_and_calibrations() method.
"""
        if(self.nocalib):
            return

        self.set_stage(stage=stage)

        if(self.verbose):
            print("fieldid {fid}: Assigning calibrations".format(fid=self.fieldid), flush=True)
        
        icalib = self._select_calibs(self._is_calibration)
        self.assign_cadences(rsids=self.targets['rsid'][icalib])

        self._set_satisfied(rsids=self.targets['rsid'][icalib])
        self._set_count(reset_equiv=False)
        self._set_has_spare_calib()

        if(self.verbose):
            print("fieldid {fid}:   (done assigning calibrations)".format(fid=self.fieldid), flush=True)

        self.set_stage(stage=None)
        return

    def set_standard_apogee_goodness(self, nperzone_min=3):
        """Set standard_apogee goodness to ensure reasonable flexibility

        Parameters
        ----------

        nperzone : int
            minimum achievable number of standard apogee targets per zone (default 3)

        Return:
        ------

        badzones : ndarray of bool
            for each zones, set True if ok, set False if not enough targets to guarantee nperzone_min

        Notes
        -----

        There are 8 zones, and it had better be that the number of zones times the
        minimum number of per zone is greater than the required number. 

"""
        zones = np.arange(robostrategy.standards.nzone, dtype=int)

        if(self.nocalib):
            return

        if(self.verbose):
            print("fieldid {fid}: Determining goodness thresholds for standard_apogee".format(fid=self.fieldid), flush=True)

        # Find the APOGEE standards, set all to good
        icalib = np.where(self.targets['category'] == 'standard_apogee')[0]

        if(self.verbose):
            print("fieldid {fid}: {a} standard_apogee targets total".format(fid=self.fieldid, a=len(icalib)))

        # First just check if we shouldn't have any threholds, because
        # all zones are sparse. If so, give up and return
        self._is_good_calibration[icalib] = True
        achievable, achievable_zones = self.determine_achievable(iexp=0, limit=False)
        badzones = np.zeros(len(zones), dtype=bool)
        for zone in zones:
            if(achievable_zones['standard_apogee'][zone] < nperzone_min):
                if(self.verbose):
                    print("fieldid {fid}: zone {z} has only {a} standard_apogee achievable".format(fid=self.fieldid, z=zone, a=achievable_zones['standard_apogee'][zone]))
                badzones[zone] = True
        if(badzones.min() == True):
            return(badzones)

        # Now set default goodness threshold per zone; we will lower thresholds 
        # in each zone until we can reach target. At the end of this process,
        # _is_good_calibration will be set according to a zone-dependent criterion.
        goodness_threshold = np.zeros(robostrategy.standards.nzone, dtype=np.float32)
        goodness = robostrategy.standards.apogee_standard_goodness(self.targets['magnitude'][icalib, :])
        finished = False
        while(finished is False):

            self._is_good_calibration[icalib] = goodness > goodness_threshold[self.targets['zone'][icalib]]
            achievable, achievable_zones = self.determine_achievable(iexp=0, limit=False)

            # Did this work? If so we are done
            finished = True
            for zone in zones:
                if(achievable_zones['standard_apogee'][zone] < nperzone_min):
                    finished = False
            if(finished):
                break

            # Or else let us lower thresholds of goodness in under performing zones
            # If we have run out of targets in all zones ... we are finished.
            finished = True
            for zone in zones:
                izone = np.where(self.targets['zone'][icalib] == zone)[0]
                if(len(izone) == 0):
                    continue
                izone = izone[np.flip(np.argsort(goodness[izone]))]
                cgoodness = goodness[izone]
                ilow = np.where(cgoodness > goodness_threshold[zone])[0]
                if(achievable_zones['standard_apogee'][zone] < nperzone_min):
                    dlow = nperzone_min - achievable_zones['standard_apogee'][zone]
                    ilow = np.where(cgoodness > goodness_threshold[zone])[0]
                    if(len(ilow) == 0):
                        ilow = 0
                    else:
                        ilow = ilow.max()
                    iupdate = ilow + np.int32(np.floor(dlow * 1.5))
                    if(iupdate > len(izone) - 1):
                        iupdate = len(izone) - 1
                    else:
                        finished = False
                    goodness_threshold[zone] = cgoodness[iupdate] - 1e-6

        return(badzones)

    def force_standard_apogee(self, badzones=None):
        """Force standard apogee targets in bad zones

        Parameters
        ----------

        badzones : ndarray of bool
            zones to force

        stage : str
            assignment stage (default 'srd')
"""

        if(self.nocalib):
            return

        ibadzones = np.where(badzones)[0]

        if(len(ibadzones) == 0):
            if(self.verbose):
                print("fieldid {fid}: No bad zones to force standard_apogee in".format(fid=self.fieldid), flush=True)
            return
            
        if(self.verbose):
            print("fieldid {fid}: Forcing standard_apogee in {n} bad zones".format(fid=self.fieldid, n=len(ibadzones)), flush=True)

        ic = list(self.calibration_order).index('standard_apogee')

        for zone in ibadzones:

            # Find the APOGEE standards, sort by decreasing goodness, and 
            # assign as FIXED until there are enough
            icalib = np.where((self.targets['category'] == 'standard_apogee') &
                              (self.targets['zone'] == zone))[0]
            self._is_good_calibration[icalib] = True
            goodness = robostrategy.standards.apogee_standard_goodness(self.targets['magnitude'][icalib, :])
            isort = icalib[np.flip(np.argsort(goodness))]
            rsids = self.targets['rsid'][isort]
            for rsid in rsids:
                iexps = np.where(self.calibrations_per_zone[ic + 1, :, zone] <
                                 self.required_calibrations_per_zone[ic + 1])[0]
                if(len(iexps) > 0):
                    self.assign_exposures(rsid=rsid, iexps=iexps, check_spare=False,
                                          reset_satisfied=False, reset_has_spare=False,
                                          set_fixed=True)

            self._set_satisfied(rsids=rsids)
            self._set_count(reset_equiv=False)
            self._set_has_spare_calib()

        if(self.verbose):
            print("fieldid {fid}:   (done forcing standard_apogee)".format(fid=self.fieldid), flush=True)

        return

    def assign_science(self, stage='srd'):
        """Assign all science targets
        
        Parameters
        ----------

        stage : str
            stage of assignment to use

        Notes
        -----

        This assigns all targets with 'category' set to 'science'
        and with 'stage' set to selected value

        It calls assign_cadences(), which will assign the targets
        in order of their priority value. The order of assignment is
        randomized within each priority value. The random seed is 
        set according to the fieldid.

        This is usually used for stages after SRD, since it does not
        assign calibrations.
"""
        self.set_stage(stage=stage)

        stage_select = stage
        if(stage == 'reassign'):
            stage_select = 'srd'

        if(self.verbose):
            print("fieldid {fid}: Assigning science".format(fid=self.fieldid), flush=True)

        iscience = np.where((self.targets['category'] == 'science') &
                            (self.targets['within']) &
                            (self.assignments['incadence']) &
                            (self.target_duplicated == 0) &
                            (self.targets['stage'] == stage_select))[0]
        np.random.seed(self.fieldid)
        random.seed(self.fieldid)
        np.random.shuffle(iscience)
        self.assign_cadences(rsids=self.targets['rsid'][iscience])

        self.decollide_unassigned()
        nproblems = self.validate()
        if(nproblems == 0):
            print("fieldid {f}: No problems".format(f=self.fieldid))
        else:
            print("fieldid {f}: {n} problems!!!".format(f=self.fieldid,
                                                        n=nproblems))

        self._set_satisfied(rsids=self.targets['rsid'][iscience])
        self._set_count(reset_equiv=False)

        if(self.verbose):
            print("fieldid {fid}:   (done assigning science)".format(fid=self.fieldid), flush=True)

        self.set_stage(stage=None)

        self._set_satisfied()
        self._set_satisfied(science=True)
        self._set_count(reset_equiv=False)
        return

    def assign_science_cp(self, stage='srd'):
        """Assign all science targets with CP
        
        Parameters
        ----------

        stage : str
            stage of assignment to use

        Notes
        -----

        This assigns all targets with 'category' set to 'science'
        and with 'stage' set to selected value

        It assumes that there is just one cadence.
"""
        self.set_stage(stage=stage)

        stage_select = stage
        if(stage == 'reassign'):
            stage_select = 'srd'

        if(self.verbose):
            print("fieldid {fid}: Assigning science with CP".format(fid=self.fieldid), flush=True)

        isscience = ((self.targets['category'] == 'science') &
                     (self.targets['within']) &
                     (self.assignments['incadence']) &
                     (self.target_duplicated == 0) &
                     (self.targets['stage'] == stage_select))
        iscience = np.where(isscience)[0]

        priorities = np.unique(self.targets['priority'][iscience])
        
        for priority in priorities:
            if(self.verbose):
                print("fieldid {fid}: Assigning priority {p}".format(p=priority, fid=self.fieldid), flush=True)
            ipriority = np.where(isscience & (self.assignments['satisfied'] == 0) & (self.targets['priority'] == priority))[0]
            if(len(ipriority) == 0):
                print("fieldid {fid}:  - apparently all science targets at this priority level already satisfied".format(fid=self.fieldid), flush=True)
                continue
            if(self.verbose):
                print("fieldid {fid}:  - {n} assigning in CP".format(n=len(ipriority), fid=self.fieldid), flush=True)
            self.assign_full_cp_model(rsids=self.targets['rsid'][ipriority])

            if(self.verbose):
                print(self.assess())

            if(priority != priorities[-1]):
                icalib = np.where(self.targets['category'] != 'science')[0]
                self.unassign(rsids=self.targets['rsid'][icalib])

            self.decollide_unassigned()
            self._set_satisfied(rsids=self.targets['rsid'][ipriority])
            self._set_count(reset_equiv=False)

            igot = np.where(self.assignments['satisfied'][ipriority] != 0)[0]
            if(self.verbose):
                print("fieldid {fid}:    (assigned {n})".format(n=len(igot), fid=self.fieldid), flush=True)

        nproblems = self.validate()
        if(nproblems == 0):
            print("fieldid {f}: No problems".format(f=self.fieldid))
        else:
            print("fieldid {f}: {n} problems!!!".format(f=self.fieldid,
                                                        n=nproblems))
        if(self.verbose):
            print("fieldid {fid}:   (done assigning science with CP)".format(fid=self.fieldid), flush=True)

        self.set_stage(stage=None)
        return

    def determine_achievable(self, iexp=None, ok=None, limit=True):
        """Determine achievable number of calibrations for an exposure

        Parameters
        ----------

        iexp : int or np.int32
            exposure number

        ok : ndarray of bool
            for each target, is it ok to include?

        limit : bool
            if set, limit to required number (default True)

        Returns
        -------

        achievable : dict with ints
            for each calibration category, number achievable

        achievable_zones : dict with ndarrys of ints
            for each calibration category, number achievable in each zone
        
        Notes
        -----
        
        Assumes nothing else is assigned
"""
        if(ok is None):
            ok = True

        self._assign_temporary_calibs(ok=ok, iexps=np.array([iexp], dtype=int))

        achievable = dict()
        achievable_zones = dict()
        for ic, c in enumerate(self.calibration_order):
            if((self.calibrations[c][iexp] <
                self.required_calibrations[c][iexp]) |
               (limit == False)):
                achievable[c] = self.calibrations[c][iexp]
            else:
                achievable[c] = self.required_calibrations[c][iexp]
            achievable_zones[c] = np.zeros(robostrategy.standards.nzone, dtype=int)
            for zone in np.arange(robostrategy.standards.nzone, dtype=int):
                if((self.calibrations_per_zone[ic + 1, iexp, zone] < 
                    self.required_calibrations_per_zone[ic + 1]) |
                   (limit == False)):
                    achievable_zones[c][zone] = self.calibrations_per_zone[ic + 1, iexp, zone]
                else:
                    achievable_zones[c][zone] = self.required_calibrations_per_zone[ic + 1]

        self._unassign_temporary_calibs()

        return(achievable, achievable_zones)

    def assign_science_and_calibs(self, stage='srd',
                                  coordinated_targets=None):
        """Assign all science targets and calibrations

        Parameters
        ----------

        stage : str
            stage of assignment (default 'srd')

        coordinated_targets : dict
            dictionary of coordinated targets (keys are rsids, values are bool)
            [ DEPRECATED ]

        Notes
        -----

        Does not try to assign any targets for which
        coordinated_targets[rsid] is True.
"""
        self.set_stage(stage=stage)

        stage_select = stage
        if(stage == 'reassign'):
            stage_select = 'srd'

        if(self.verbose):
            print("fieldid {fid}: Assigning science".format(fid=self.fieldid), flush=True)
        np.random.seed(self.fieldid)
        random.seed(self.fieldid)

        # Deal with any targets duplicated
        self.target_duplicated[:] = 0
        if(coordinated_targets is not None):
            for id_idx, rsid in enumerate(self.targets['rsid']):
                if rsid in coordinated_targets.keys():
                    if coordinated_targets[rsid]:
                        self.target_duplicated[id_idx] = 1
                        self.set_flag(rsid=rsid,
                                      flagname='ALREADY_ASSIGNED')

        # Set goodness threhold of standard_apogee targets
        ic_standard_apogee = list(self.calibration_order).index('standard_apogee')
        if(self.required_calibrations_per_zone[ic_standard_apogee + 1] > 0):
            nper = self.required_calibrations_per_zone[ic_standard_apogee + 1]
            badzones = self.set_standard_apogee_goodness(nperzone_min=nper * 2)

        # Assign calibration to one exposure to determine achievable
        # requirements and then unassign
        if(self.verbose):
            print("fieldid {fieldid}: Assigning calibrations to determine achievable".format(fieldid=self.fieldid), flush=True)

        # Uniquify design modes here; only need to check one exposure
        # per design mode
        udesign_mode = np.unique(self.design_mode)
        epochs = self.field_cadence.epochs
        self.achievable_calibrations_per_zone = self.calibrations_per_zone * 0
        for design_mode in udesign_mode:
            iexpall = np.where(self.design_mode[epochs] == design_mode)[0]
            iexp = iexpall[0]
            achievable, achievable_zones = self.determine_achievable(iexp=iexp)
            for c in self.calibration_order:
                self.achievable_calibrations[c][iexpall] = achievable[c]
            for ic, c in enumerate(self.calibration_order):
                for iexp in iexpall:
                    self.achievable_calibrations_per_zone[ic + 1, iexp, :] = achievable_zones[c]

        # Fix standard_apogee targets where necessary
        if(self.required_calibrations_per_zone[ic_standard_apogee + 1] > 0):
            self.force_standard_apogee(badzones)

        if(self.verbose):
            print("fieldid {fid}: Unassigning calibrations (except fixed ones)".format(fid=self.fieldid),
                  flush=True)
        iassigned = np.where(self.assignments['assigned'])[0]
        self.unassign(rsids=self.targets['rsid'][iassigned],
                      respect_fixed=True)

        inotscience = np.where(self.targets['category'] != 'science')[0]
        self.set_flag(rsid=self.targets['rsid'][inotscience],
                      flagname='NOT_SCIENCE')

        inotincadence = np.where(self.assignments['incadence'] == 0)[0]
        self.set_flag(rsid=self.targets['rsid'][inotincadence],
                      flagname='NOT_INCADENCE')

        inotstage = np.where(self.targets['stage'] == 'none')[0]
        self.set_flag(rsid=self.targets['rsid'][inotstage],
                      flagname='STAGE_IS_NONE')

        inotcovered = np.where(self.targets['within'] == 0)[0]
        self.set_flag(rsid=self.targets['rsid'][inotcovered],
                      flagname='NOT_COVERED')
        
        iscience = np.where((self.targets['category'] == 'science') &
                            (self.targets['within']) &
                            (self.assignments['incadence']) &
                            (self.target_duplicated == 0) &
                            (self.targets['stage'] == stage_select))[0]
        np.random.shuffle(iscience)

        assigned_exposure_calib = collections.OrderedDict()
        for c in self.calibration_order:
            assigned_exposure_calib[c] = np.zeros(self.field_cadence.nexp_total,
                                                  dtype=bool)

        priorities = np.unique(self.targets['priority'][iscience])
        for priority in priorities:
            if(self.verbose):
                print("fieldid {fid}: Assigning priority level {p}".format(p=priority, fid=self.fieldid), flush=True)

            # Assign science
            ipriority = np.where(self.targets['priority'][iscience] == priority)[0]
            ipriority = iscience[ipriority]

            self.assign_cadences(rsids=self.targets['rsid'][ipriority])

            # See how the calibrations are doing
            self._assign_temporary_calibs(assigned_exposure_calib=assigned_exposure_calib)

            # If there is a calibration shortfall, try to fix it
            anyshortfall, shortfalls = self._find_shortfall()
            cycle = 0
            ncycle = 4
            while((anyshortfall > 0) & (cycle < ncycle)):
                
                if(self.verbose):
                    print("fieldid {fid}: Found a shortfall (cycle {c})".format(fid=self.fieldid, c=cycle), flush=True)
                    print("fieldid {fid}: Unassigning science".format(fid=self.fieldid), flush=True)

                # Back out the last round of science targets
                self.unassign(rsids=self.targets['rsid'][ipriority])

                # Make sure any temporary calibrations are unassigned
                self._unassign_temporary_calibs(assigned_exposure_calib=assigned_exposure_calib)

                # Then assign the shortfall cases permanently
                self._assign_permanent_calibs(shortfalls=shortfalls,
                                              assigned_exposure_calib=assigned_exposure_calib) 

                # Reassign the science
                self.assign_cadences(rsids=self.targets['rsid'][ipriority])

                # Check if this has solved the problem
                self._assign_temporary_calibs(assigned_exposure_calib=assigned_exposure_calib)
                anyshortfall, shortfalls = self._find_shortfall()

                cycle = cycle + 1

            if(anyshortfall):
                print("fieldid {fid}: Still have shortfall after {nc} cycles.".format(fid=self.fieldid, nc=ncycle), flush=True)
                
                # Back out the last round of science targets
                self.unassign(rsids=self.targets['rsid'][ipriority])

                # Make sure any temporary calibrations are unassigned
                self._unassign_temporary_calibs(assigned_exposure_calib=assigned_exposure_calib)

                # Then try again with all calibrations made permanent
                for c in self.calibration_order:
                    if(len(shortfalls[c]) > 0):
                        shortfalls[c] = set(list(np.where(assigned_exposure_calib[c] == False)[0]))
                self._assign_permanent_calibs(shortfalls=shortfalls,
                                              assigned_exposure_calib=assigned_exposure_calib)
                        
                # Reassign the science
                self.assign_cadences(rsids=self.targets['rsid'][ipriority])

                # Another go at calibs
                self._assign_temporary_calibs(assigned_exposure_calib=assigned_exposure_calib)

                anyshortfall, shortfalls = self._find_shortfall()
                if(anyshortfall):
                    print("fieldid {fid}: Still have shortfall. Did our best.".format(fid=self.fieldid))

            # For all exposures that did not get assigned
            # calibrations, remove the calibration targets.
            # UNLESS this is the last priority.
            if(priority != priorities[-1]):
                self._unassign_temporary_calibs(assigned_exposure_calib=assigned_exposure_calib)
                            
        if(self.verbose):
            print("fieldid {fid}: Decolliding unassigned".format(fid=self.fieldid), flush=True)
        self.decollide_unassigned()

        self._set_satisfied()
        self._set_satisfied(science=True)
        self._set_count(reset_equiv=False)
        if(self.nocalib is False):
            self._set_has_spare_calib()

        self.set_stage(stage=None)

        if(self.verbose):
            print("fieldid {fid}:   (done assigning science and calib)".format(fid=self.fieldid), flush=True)
        return

    def _find_shortfall(self):
        """Search for shortfalls in calibration"""
        if(self.verbose):
            print("fieldid {fid}: Checking for shortfalls".format(fid=self.fieldid), flush=True)
        shortfalls = collections.OrderedDict()
        anyshortfall = False
        for ic, c in enumerate(self.calibration_order):
            shortfalls[c] = set()
            for iexp in np.arange(self.field_cadence.nexp_total, dtype=np.int32):
                if(self.calibrations[c][iexp] < self.achievable_calibrations[c][iexp]):
                    shortfalls[c].add(iexp)
                    if(self.verbose):
                        print("fieldid {fid}:  - shortfall in {c}, exposure {iexp}".format(fid=self.fieldid, c=c, iexp=iexp), flush=True)
                    anyshortfall = True
                if(self.required_calibrations_per_zone[ic + 1] > 0):
                    ninzone = self.calibrations_per_zone[ic + 1, iexp, :]
                    achinzone = self.achievable_calibrations_per_zone[ic + 1, iexp, :]
                    bad = np.any(ninzone < achinzone)
                    if(bad):
                        if(self.verbose):
                            print("fieldid {fid}:  - shortfall in {c}, exposure {iexp}, zones {z}".format(fid=self.fieldid, c=c, iexp=iexp, z=np.where(ninzone < achinzone)[0]), flush=True)
                        shortfalls[c].add(iexp)
                        anyshortfall = True
        return(anyshortfall, shortfalls)

    def _assign_permanent_calibs(self, shortfalls=None,
                                 assigned_exposure_calib=None,
                                 report=True,
                                 all_exposures=False):
        """Assign permanent calibrations for category and exposure, converting science to calib"""
        if(self.verbose):
            print("fieldid {fid}: Assigning calibs permanently in shortfall exposures, converting science targets".format(fid=self.fieldid), flush=True)

        # Go through assignment again; notice that we have 
        # left the original assignments in place.
        for c in shortfalls:
            ic = list(self.calibration_order).index(c)
            iexps = np.array(list(shortfalls[c]), dtype=int)

            if(len(iexps) == 0):
                continue
            else:
                if(all_exposures):
                    iexps = np.arange(self.field_cadence.nexp_total, dtype=int)

            if(self.verbose):
                print("fieldid {fid}:   ... assigning {c} permanently in exposures {iexps}".format(c=c, iexps=iexps, fid=self.fieldid))
            icalib = self._select_calibs(self.targets['category'] == c)
            isort = np.argsort(self.targets['priority'][icalib],
                               kind='stable')
            icalib = icalib[isort]

            # First check if we should convert any science targets to
            # the equivalent calib; but we have to make sure they are 
            # 'fixed' so that they will never be removed. Make sure
            # to only do this for cases that are "allowed", so check
            # AssignmentStatus
            self._set_equiv(rsids=self.targets['rsid'][icalib], iexps=iexps,
                            science=True)
            for iexp in iexps:
                isciencegot = np.where((self.assignments['scienceRobotID'][icalib, iexp] >= 0) &
                                       (self.assignments['robotID'][icalib, iexp] < 0))[0]
                scienceRobotIDs = self.assignments['scienceRobotID'][icalib[isciencegot], iexp]
                for i, scienceRobotID in zip(icalib[isciencegot], scienceRobotIDs):
                    status = AssignmentStatus(rsid=self.targets['rsid'][i],
                                              robotID=scienceRobotID,
                                              iexps=np.int32([iexp]))
                    self.set_assignment_status(status=status)
                    if(status.assignable[0]):
                        self.assign_robot_exposure(rsid=self.targets['rsid'][i],
                                                   robotID=scienceRobotID,
                                                   iexp=iexp, reset_satisfied=False,
                                                   reset_has_spare=False,
                                                   reset_count=False,
                                                   set_fixed=True)

            self._set_satisfied(rsids=self.targets['rsid'][icalib])
            self._set_has_spare_calib()
            
            # Then set any others
            for i in icalib:
                notgot = self.assignments['robotID'][i, iexps] < 0
                self.assign_exposures(rsid=self.targets['rsid'][i],
                                      iexps=iexps[notgot],
                                      reset_satisfied=False)
            assigned_exposure_calib[c][iexps] = True
            self._set_satisfied(rsids=self.targets['rsid'][icalib])
            self._set_has_spare_calib()

            if(report):
                for iexp in iexps:
                    # TODO check zones
                    if(self.calibrations[c][iexp] < self.achievable_calibrations[c][iexp]):
                        print("fieldid {fid}:   still short in {c}, exposure {iexp}; {nc}/{nac}".format(fid=self.fieldid, c=c, iexp=iexp, nc=self.calibrations[c][iexp], nac=self.achievable_calibrations[c][iexp]), flush=True)

        return
                       
    def _unassign_temporary_calibs(self, assigned_exposure_calib=None):
        """Unassign temporary calibrations unless their assignment is fixed for a category and exposure"""
        if(self.verbose):
            print("fieldid {fid}: Unassigning temporary calibs".format(fid=self.fieldid), flush=True)

        if(assigned_exposure_calib == None):
            assigned_exposure_calib = collections.OrderedDict()
            for c in self.calibration_order:
                assigned_exposure_calib[c] = np.zeros(self.field_cadence.nexp_total,
                                                      dtype=bool)

        for iexp in np.arange(self.field_cadence.nexp_total, dtype=np.int32):
            for c in self.calibration_order:
                if(assigned_exposure_calib[c][iexp] == False):
                    icalib = self._select_calibs(self.targets['category'] == c)
                    for i in icalib:
                        if(self.check_expflag(rsid=self.targets['rsid'][i],
                                              iexp=iexp, flagname='FIXED') == False):
                            self.unassign_exposure(rsid=self.targets['rsid'][i],
                                                   iexp=iexp,
                                                   reset_satisfied=False,
                                                   reset_count=False,
                                                   reset_has_spare=False)

        self._set_has_spare_calib()
        icalib = self._select_calibs(self.targets['category'] != 'science')
        self._set_satisfied(rsids=self.targets['rsid'][icalib])
        return

    def _assign_temporary_calibs(self, ok=None, iexps=None, assigned_exposure_calib=None):
        """Assign temporary calibrations unless their assignment is fixed for a category and exposure"""
        if(self.verbose):
            print("fieldid {fid}: Assigning calibrations for each exposure".format(fid=self.fieldid), flush=True)

        if(ok is None):
            ok = True

        if(assigned_exposure_calib == None):
            assigned_exposure_calib = collections.OrderedDict()
            for c in self.calibration_order:
                assigned_exposure_calib[c] = np.zeros(self.field_cadence.nexp_total,
                                                      dtype=bool)

        assigned_rsids = []
        for ic, c in enumerate(self.calibration_order):
            if(self.verbose):
                print("fieldid {fid}:   ... {c}".format(fid=self.fieldid, c=c), flush=True)

            if(iexps is None):
                iexps_assign = np.where(assigned_exposure_calib[c] == False)[0]
                if(len(iexps_assign) == 0):
                    continue
            else:
                iexps_assign = iexps
            icalib = self._select_calibs(self.targets['category'] == c)

            isort = np.argsort(self.targets['priority'][icalib],
                               kind='stable')
            icalib = icalib[isort]
            for i in icalib:
                inotdone = np.where(self.assignments['robotID'][i, iexps_assign] == -1)[0]
                if(len(inotdone) > 0):
                    self.assign_exposures(rsid=self.targets['rsid'][i], iexps=iexps_assign[inotdone],
                                          reset_satisfied=False)

        icalib = self._select_calibs(self.targets['category'] != 'science')
        self._set_satisfied(rsids=self.targets['rsid'][icalib])
        return(assigned_rsids)

    def assign(self, coordinated_targets=None):
        """Assign all targets

        Parameters
        ----------

        coordinated_targets : dict
            dictionary of coordinated targets (keys are rsids, values are bool)


        Notes
        -----

        Does not try to assign any targets for which
        coordinated_targets[rsid] is True.

        Normally not called.
"""

        # Deal with any targets duplicated
        self.target_duplicated[:] = 0
        if(coordinated_targets is not None):
            for id_idx, rsid in enumerate(self.targets['rsid']):
                if rsid in coordinated_targets.keys():
                    if coordinated_targets[rsid]:
                        self.target_duplicated[id_idx] = 1

        self.assign_calibrations()
        self.assign_science()
        self.decollide_unassigned()
        for itarget in np.arange(len(self.assignments), dtype=np.int32):
            self._set_assigned(itarget=itarget)
        self._set_satisfied()
        self._set_satisfied(science=True)
        self._set_count(reset_equiv=False)
        return

    def complete_epochs_assigned(self):
        """Complete the epochs of any assigned science targets"""

        if(self.verbose):
            print("fieldid {fid}: Complete any assigned targets within their epochs".format(fid=self.fieldid), flush=True)

        # Go through each epoch. For all science targets
        # observed in that epoch, go through them in priority order
        # and see if you can assign them
        ntargets = 0
        ntargets_added = 0
        nexposures_added = 0
        for epoch in np.arange(self.field_cadence.nepochs, dtype=int):
            iexps_epoch = (self.field_cadence.epoch_indx[epoch] +
                           np.arange(self.field_cadence.nexp[epoch], dtype=int))
            observed_in_epoch = (self.assignments['equivRobotID'][:, iexps_epoch] >= 0).sum(axis=1) > 0
            iscience = np.where((self.targets['category'] == 'science') &
                                (observed_in_epoch))[0]
            if(len(iscience) > 0):
                isort = np.argsort(self.targets['priority'][iscience])
                iscience = iscience[isort]
                ntargets = ntargets + len(iscience)
                for itarget in iscience:
                    rsid = self.targets['rsid'][itarget]
                    not_observed = (self.assignments['equivRobotID'][itarget, iexps_epoch] < 0)
                    done = self.assign_exposures(rsid=rsid, iexps=iexps_epoch[not_observed])
                    ndone = done.sum()
                    if(ndone > 0):
                        ntargets_added = ntargets_added + 1
                        nexposures_added = nexposures_added + ndone

        if(self.verbose):
            print("fieldid {fid}:   {n} assigned targets checked".format(fid=self.fieldid, n=ntargets), flush=True)
            print("fieldid {fid}:   {n} targets added".format(fid=self.fieldid, n=ntargets_added), flush=True)
            print("fieldid {fid}:   {n} exposures added".format(fid=self.fieldid, n=nexposures_added), flush=True)

        self.decollide_unassigned()
        return

    def complete_assigned(self):
        """Complete any available exposures of any assigned science targets"""

        if(self.verbose):
            print("fieldid {fid}: Complete any assigned targets across all exposures".format(fid=self.fieldid), flush=True)

        # For all science targets observed in that epoch, go through 
        # them in priority order and see if you can assign them
        ntargets = 0
        ntargets_added = 0
        nexposures_added = 0
        iexps = np.arange(self.field_cadence.nexp_total, dtype=int)
        iscience = np.where((self.targets['category'] == 'science') &
                            ((self.assignments['equivRobotID'] >= 0).sum(axis=1) > 0))[0]
        skybrightness = self.field_cadence.skybrightness[self.field_cadence.epochs]
        if(len(iscience) > 0):
            isort = np.argsort(self.targets['priority'][iscience])
            iscience = iscience[isort]
            ntargets = ntargets + len(iscience)
            for itarget in iscience:
                rsid = self.targets['rsid'][itarget]
                minskybrightness = clist.cadences[self.targets['cadence'][itarget]].skybrightness.min()
                not_observed = (self.assignments['equivRobotID'][itarget, iexps] < 0)
                sky_ok = (skybrightness[iexps] <= minskybrightness)
                done = self.assign_exposures(rsid=rsid, iexps=iexps[not_observed & sky_ok])
                ndone = done.sum()
                if(ndone > 0):
                    ntargets_added = ntargets_added + 1
                    nexposures_added = nexposures_added + ndone

        if(self.verbose):
            print("fieldid {fid}:   {n} assigned targets checked".format(fid=self.fieldid, n=ntargets), flush=True)
            print("fieldid {fid}:   {n} targets added".format(fid=self.fieldid, n=ntargets_added), flush=True)
            print("fieldid {fid}:   {n} exposures added".format(fid=self.fieldid, n=nexposures_added), flush=True)
            
        self.decollide_unassigned()
        return

    def complete_unassigned(self):
        """Complete any available exposures of any unassigned science targets"""

        if(self.verbose):
            print("fieldid {fid}: Complete any unassigned targets".format(fid=self.fieldid), flush=True)

        # Try any unassigned targets, and assign them whatever can be 
        # assigned
        iscience = np.where((self.targets['category'] == 'science') &
                            ((self.assignments['equivRobotID'] >= 0).sum(axis=1) == 0))[0]
        print("fieldid {fid}:    {n} unassigned science targets to check".format(fid=self.fieldid, n=len(iscience)), flush=True)
        if(len(iscience) == 0):
            return

        iexps = np.arange(self.field_cadence.nexp_total, dtype=int)
        isort = np.argsort(self.targets['priority'][iscience])
        iscience = iscience[isort]
        ntargets_added = 0
        nexposures_added = 0
        skybrightness = self.field_cadence.skybrightness[self.field_cadence.epochs]
        for itarget in iscience:
            rsid = self.targets['rsid'][itarget]
            minskybrightness = clist.cadences[self.targets['cadence'][itarget]].skybrightness.min()
            sky_ok = (skybrightness[iexps] <= minskybrightness)
            done = self.assign_exposures(rsid=rsid, iexps=iexps[sky_ok])
            ndone = done.sum()
            if(ndone > 0):
                ntargets_added = ntargets_added + 1
                nexposures_added = nexposures_added + ndone

        if(self.verbose):
            print("fieldid {fid}:   {n} targets added".format(fid=self.fieldid, n=ntargets_added), flush=True)
            print("fieldid {fid}:   {n} exposures added".format(fid=self.fieldid, n=nexposures_added), flush=True)
        self.decollide_unassigned()
        return

    def complete_calibrations(self, category=''):
        """Add any available exposures for any calibration targets"""

        if(self.verbose):
            print("fieldid {fid}: Add any calibration targets".format(fid=self.fieldid), flush=True)

        # Assign any calibrations that can be additionally
        # assigned WITHOUT allowing spare calibrations to be
        # bumped.
        icalib = self._select_calibs(self.targets['category'] == category)
        if(self.verbose):
            print("fieldid {fid}:    {n} {cc} targets to check".format(fid=self.fieldid, n=len(icalib), cc=category), flush=True)
        if(len(icalib) == 0):
            return

        iexps = np.arange(self.field_cadence.nexp_total, dtype=int)
        isort = np.argsort(self.targets['priority'][icalib])
        icalib = icalib[isort]
        ntargets_added = 0
        nexposures_added = 0
        for itarget in icalib:
            rsid = self.targets['rsid'][itarget]
            not_observed = (self.assignments['equivRobotID'][itarget, iexps] < 0)
            done = self.assign_exposures(rsid=rsid, iexps=iexps[not_observed],
                                         check_spare=False)
            ndone = done.sum()
            if(ndone > 0):
                ntargets_added = ntargets_added + 1
                nexposures_added = nexposures_added + ndone

        if(self.verbose):
            print("fieldid {fid}:   {n} targets added".format(fid=self.fieldid, n=ntargets_added), flush=True)
            print("fieldid {fid}:   {n} exposures added".format(fid=self.fieldid, n=nexposures_added), flush=True)

        self.decollide_unassigned()
        return

    def complete(self):
        """Fill out any extra exposures possible

        Notes
        -----

        Runs::

           complete_epochs_assigned()
           complete_assigned()
           complete_unassigned()
           complete_calibrations()
           decollide_unassigned()

"""
        self.set_stage(stage="complete")
        self.complete_epochs_assigned()
        self.complete_assigned()
        self.complete_unassigned()
        for category in ['standard_apogee', 'standard_boss', 'sky_apogee', 'sky_boss']:
            self.complete_calibrations(category=category)
        self.decollide_unassigned()
        self.set_stage(stage=None)
        self._set_satisfied()
        self._set_satisfied(science=True)
        self._set_count(reset_equiv=False)
        return

    def assess_data(self):
        """Return dictionary with assessment of current results

        Returns
        -------

        results_data : dict
            dictionary of results
"""
        results = dict()
        results['field_cadence'] = self.field_cadence.name
        results['nepochs'] = self.field_cadence.nepochs
        results['nexp_total'] = self.field_cadence.nexp_total
        
        results['nocalib'] = self.nocalib
        if(self.nocalib is False):
            results['calibration_order'] = self.calibration_order
            results['calibrations'] = dict()
            results['required_calibrations'] = dict()
            results['achievable_calibrations'] = dict()
            # TODO REPORT N ZONES
            for c in self.calibration_order:
                results['calibrations'][c] = list(self.calibrations[c])
                results['required_calibrations'][c] = list(self.required_calibrations[c])
                results['achievable_calibrations'][c] = list(self.achievable_calibrations[c])

        iboss = np.where((self.targets['fiberType'] == 'BOSS') &
                         (self.assignments['assigned']) &
                         (self.targets['category'] == 'science'))[0]
        results['nboss_science'] = len(iboss)
        iapogee = np.where((self.targets['fiberType'] == 'APOGEE') &
                           (self.assignments['assigned']) &
                           (self.targets['category'] == 'science'))[0]
        results['napogee_science'] = len(iapogee)

        nperexposure = np.zeros(self.field_cadence.nexp_total, dtype=int)
        nhasapogee = np.zeros(self.field_cadence.nexp_total, dtype=int)
        nnoapogee = np.zeros(self.field_cadence.nexp_total, dtype=int)
        for iexp in range(self.field_cadence.nexp_total):
            iin = np.where((self.assignments['robotID'][:, iexp] >= 1) &
                           (self.targets['category'] == 'science'))[0]
            nperexposure[iexp] = len(iin)

            iapogee = np.where((self._robot2indx[:, iexp] >= 0) &
                               (self.robotHasApogee == True))[0]
            nhasapogee[iexp] = len(iapogee)

            iboss = np.where((self._robot2indx[:, iexp] >= 0) &
                             (self.robotHasApogee == False))[0]
            nnoapogee[iexp] = len(iboss)

        results['nperexposure_science'] = list(nperexposure)
        results['nperexposure_hasapogee'] = list(nhasapogee)
        results['nperexposure_noapogee'] = list(nnoapogee)

        nperepoch = np.zeros(self.field_cadence.nepochs, dtype=int)
        for epoch in range(self.field_cadence.nepochs):
            iexpst = self.field_cadence.epoch_indx[epoch]
            iexpnd = self.field_cadence.epoch_indx[epoch + 1]
            iin = np.where(((self.assignments['robotID'][:, iexpst:iexpnd] >= 1).sum(axis=1) > 0) &
                           (self.targets['category'] == 'science'))[0]
            nperepoch[epoch] = len(iin)
        results['nperepoch_science'] = list(nperepoch)

        nboss_spare, napogee_spare, nboss_unused, napogee_unused = self.count_spares(return_unused=True)

        results['nboss_spare'] = list(nboss_spare)
        results['napogee_spare'] = list(napogee_spare)
        results['nboss_unused'] = list(nboss_unused)
        results['napogee_unused'] = list(napogee_unused)

        cartons = np.unique(self.targets['carton'])
        results['cartons'] = dict()
        for carton in cartons:
            isscience = (self.targets['category'] == 'science')
            incarton = (self.targets['carton'] == carton)
            within = (self.targets['within'] != 0)
            issatisfied = (self.assignments['satisfied'] > 0)
            icarton = np.where(incarton & isscience & within)[0]
            igot = np.where(incarton & issatisfied & isscience)[0]
            nexposures = (self.assignments['equivRobotID'][icarton, :] >= 0).sum()
            if(len(icarton) > 0):
                results['cartons'][carton] = dict()
                results['cartons'][carton]['nwithin'] = len(icarton)
                results['cartons'][carton]['nsatisfied'] = len(igot)
                results['cartons'][carton]['nexposures'] = nexposures

        return(results)

    def assess(self):
        """Assess the current results of assignment in field

        Returns
        -------

        results : str
            String describing results
"""
        tstr = """
Field cadence: {{field_cadence}}

{% if nocalib %} No calibrations included.
{% else %} Calibration targets:
{% for c in calibration_order %} {{c}}:{% for cn in calibrations[c] %} {{cn}}/{{required_calibrations[c][loop.index0]}}{% endfor %}
{% endfor %}{% endif %}
Science targets:
 BOSS targets assigned: {{nboss_science}}
 APOGEE targets assigned: {{napogee_science}}
 Per epoch:{% for n in nperepoch_science %} {{n}}{% endfor %}

Robots used per exposure:
 BOSS-only:{% for n in nperexposure_noapogee %} {{n}}{% endfor %}
 APOGEE-BOSS:{% for n in nperexposure_hasapogee %} {{n}}{% endfor %}

Spare fibers per exposure:
 BOSS:{% for n in nboss_spare %} {{n}}{% endfor %}
 APOGEE:{% for n in napogee_spare %} {{n}}{% endfor %}

Unassigned fibers per exposure:
 BOSS:{% for n in nboss_unused %} {{n}}{% endfor %}
 APOGEE:{% for n in napogee_unused %} {{n}}{% endfor %}

Carton completion:
{% for c in cartons %} {{c}}: \033[0;34m{{cartons[c].nsatisfied}} / {{cartons[c].nwithin}}\033[0;3m ({{cartons[c].nexposures}} exp)
{% endfor %}
"""
        assessment = self.assess_data()

        env = jinja2.Environment()
        template = env.from_string(tstr)
        out = template.render(assessment)

        return(out)

    def warnings(self):
        """Check for unusual circumstances

        Returns
        -------

        nwarnings : int
            number of unusual circumstances

        Notes
        -----

        Checks if different exposures in the same epoch use different 
        robotIDs for the same objects

        Checks if exposure is wrong skybrightness for target
"""
        nwarnings = 0

        for epoch in np.arange(self.field_cadence.nepochs, dtype=int):
            iexps = np.where(self.field_cadence.epochs == epoch)[0]
            gotinepoch = (((self.assignments['equivRobotID'][:, iexps] >= 0).sum(axis=1) > 0) &
                          (self.targets['category'] == 'science'))
            igotinepoch = np.where(gotinepoch)[0]
            for itarget in igotinepoch:
                igot = np.where(self.assignments['equivRobotID'][itarget, iexps] >= 0)[0]
                robotIDs = np.unique(self.assignments['equivRobotID'][itarget, iexps[igot]])
                if(len(robotIDs) > 1):
                    print("Multiple robotIDs in epoch {epoch} for rsid {rsid}".format(epoch=epoch, rsid=self.targets['rsid'][itarget]), flush=True)
                    nwarnings = nwarnings + 1


        target_skybrightness = np.array([clist.cadences[c].skybrightness[0]
                                         for c in self.targets['cadence']],
                                         dtype=np.float32)
        for iexp in np.arange(self.field_cadence.nexp_total, dtype=int):
            epoch = self.field_cadence.epochs[iexp]
            field_skybrightness = self.field_cadence.skybrightness[epoch]
            itargets = np.where(self.assignments['robotID'][:, iexp] >= 0)[0]
            ibad = np.where((target_skybrightness[itargets] < field_skybrightness) &
                            (self.targets['category'][itargets] == 'science'))[0]
            if(len(ibad) > 0):
                print("{n} targets in exposure {iexp} with skybrightness limits less than {fsb}".format(n=len(ibad), iexp=iexp, fsb=field_skybrightness))
                print(self.targets['rsid'][itargets[ibad]])
        return(nwarnings)

    def validate(self):
        """Validate a field solution

        Returns
        -------

        nproblems : int
            Number of problems discovered

        Notes
        -----

        Prints nature of problems identified to stdout

        Checks self-consistency between the robotGrid assignments and
        the assignments array in the object.

        Checks self-consistency between the calibrations dictionary
        and the number of actually assigned calibration targets.

        Checks that there are no collisions.
"""
        nproblems = 0

        if(not self.allgrids):
            print("allgrids is False, so no collisions are accounted for")
            nproblems = nproblems + 1

        if(self.nocalib is False):
            test_calibrations = dict()
            for c in self.calibration_order:
                test_calibrations[c] = np.zeros(self.field_cadence.nexp_total,
                                                dtype=np.int32)

            for target, assignment in zip(self.targets, self.assignments):
                if(target['category'] in self.required_calibrations):
                    for iexp, robotID in enumerate(assignment['robotID']):
                        if(robotID >= 1):
                            test_calibrations[target['category']][iexp] += 1

        for indx, target in enumerate(self.targets):
            assignment = self.assignments[indx]
            isassigned = assignment['robotID'].max() >= 0
            if((isassigned) != (assignment['assigned'])):
                print("rsid={rsid} : assigned misclassification (assigned is set to {assigned}, category is {cat})".format(rsid=target['rsid'], assigned=assignment['assigned'], cat=target['category']))
                nproblems += 1

        # Check that the bright neighbors are respected
        if(self.bright_neighbors):
            dms = self.design_mode[self.field_cadence.epochs]
            for iexp in np.arange(self.field_cadence.nexp_total,
                                  dtype=int):
                design_mode = dms[iexp]
                if(self.allgrids is False):
                    rg = self.mastergrid
                else:
                    rg = self.robotgrids[iexp]
                for irobot, indx in enumerate(self._robot2indx[:, iexp]):
                    if(indx >= 0):
                        rsid = self.targets['rsid'][indx]
                        robotID = self.robotIDs[irobot]
                        allowed = self._bright_allowed_robot(rsid=rsid, robotID=robotID,
                                                             design_mode=design_mode)
                        if(allowed is False):
                            print("bright neighbor to rsid={rsid} on robotID={robotID} in iexp={iexp}".format(rsid=rsid, robotID=robotID, iexp=iexp))
                            nproblems = nproblems + 1

        # Check that the number of calibrators has been tracked right
        if(self.nocalib is False):
            for c in self.calibration_order:
                for iexp in range(self.field_cadence.nexp_total):
                    if(test_calibrations[c][iexp] != self.calibrations[c][iexp]):
                        print("number of {c} calibrators tracked incorrectly ({nc} found instead of {nct})".format(c=c, nc=test_calibrations[c][iexp], nct=self.calibrations[c][iexp]))

        # Check that assignments and _robot2indx agree with each other
        for itarget, assignment in enumerate(self.assignments):
            for iexp, robotID in enumerate(assignment['robotID']):
                if(robotID >= 1):
                    robotindx = self.robotID2indx[robotID]
                    if(itarget != self._robot2indx[robotindx, iexp]):
                        rsid = self.targets['rsid'][itarget]
                        print("assignments['robotID'] for rsid={rsid} and iexp={iexp} is robotID={robotID}, but _robot2indx[robotID, iexp] is {i}, meaning rsid={rsidtwo}".format(rsid=rsid, iexp=iexp, robotID=robotID, i=self._robot2indx[robotindx, iexp], rsidtwo=self.targets['rsid'][self._robot2indx[robotindx, iexp]]))
                        nproblems = nproblems + 1

        # Check that _robot2indx and _robotnexp agree with each other
        for robotID in self.mastergrid.robotDict:
            robotindx = self.robotID2indx[robotID]
            nn = self.field_cadence.nexp.copy()
            for iexp in np.arange(self.field_cadence.nexp_total,
                                  dtype=np.int32):
                if(self._robot2indx[robotindx, iexp] >= 0):
                    epoch = self.field_cadence.epochs[iexp]
                    nn[epoch] = nn[epoch] - 1
            for epoch in np.arange(self.field_cadence.nepochs, dtype=np.int32):
                if(nn[epoch] != self._robotnexp[robotindx, epoch]):
                    print("_robotnexp for robotID={robotID} and epoch={epoch} is {rnexp}, but should be {nn}".format(robotID=robotID, epoch=epoch, rnexp=self._robotnexp[robotindx, epoch], nn=nn[epoch]))
                    nproblems = nproblems + 1

        for robotID in self.mastergrid.robotDict:
            robotindx = self.robotID2indx[robotID]
            for iexp in np.arange(self.field_cadence.nexp_total,
                                  dtype=np.int32):
                itarget = self._robot2indx[robotindx, iexp]
                if(itarget >= 0):
                    if(robotID != self.assignments['robotID'][itarget, iexp]):
                        print("_robot2indx is {i} for robotID=robotID and iexp={iexp} but assignments['robotID'] for itarget={i} is robotID={robotID}".format(iexp=iexp, robotID=robotID, i=itarget))
                        nproblems = nproblems + 1

        if(self.allgrids):
            # Check for collisions
            for iexp, rg in enumerate(self.robotgrids):
                for robotID in rg.robotDict:
                    c = rg.isCollided(robotID)
                    if(c):
                        if(rg.robotDict[robotID].isAssigned()):
                            print("robotID={robotID} iexp={iexp} : collision of assigned robot".format(robotID=robotID, iexp=iexp))
                        else:
                            print("robotID={robotID} iexp={iexp} : collision of unassigned robot".format(robotID=robotID, iexp=iexp))
                        nproblems = nproblems + 1

            # Check _robot2indx, assignments is tracking things correctly
            for iexp, rg in enumerate(self.robotgrids):
                for robotID in rg.robotDict:
                    robotindx = self.robotID2indx[robotID]
                    if(rg.robotDict[robotID].isAssigned()):
                        tid = rg.robotDict[robotID].assignedTargetID
                        itarget = self.rsid2indx[tid]
                    else:
                        itarget = -1
                    if(self._robot2indx[robotindx, iexp] != itarget):
                        print("robotID={robotID} iexp={iexp} : expected {i1} in _robot2indx got {i2}".format(robotID=robotID, iexp=iexp, i1=itarget, i2=self._robot2indx[robotindx, iexp]))
                        nproblems = nproblems + 1

                    if(itarget != -1):
                        if(self.assignments['robotID'][itarget, iexp] !=
                           robotID):
                            print("rsid={rsid} iexp={iexp} : expected {robotID} in assignments['robotID'], got {actual}".format(rsid=tid, iexp=iexp, robotID=robotID, actual=self.assignments['robotID'][itarget, iexp]))
                            nproblems = nproblems + 1

            # Check assignments is tracking things correctly
            for iexp, rg in enumerate(self.robotgrids):
                for itarget, assignment in enumerate(self.assignments):
                    if(assignment['robotID'][iexp] >= 0):
                        if(rg.robotDict[assignment['robotID'][iexp]].assignedTargetID != 
                           self.targets['rsid'][itarget]):
                            print("robotID={robotID} iexp={iexp} : expected {rsid} in assignedTargetID, got {actual}".format(rsid=self.targets['rsid'][itarget], iexp=iexp, robotID=robotID, actual=rg.robotDict[assignment['robotID'][iexp]].assignedTargetID))
                            nproblems = nproblems + 1

        epochs = self.field_cadence.epochs
        inotallowed = np.where((self.assignments['allowed'][:, epochs] == 0) &
                               (self.assignments['robotID'] >= 0))[0]
        if(len(inotallowed) > 0):
            nproblems = nproblems + len(inotallowed)
            uinotallowed = np.unique(inotallowed)
            print("Unallowed exposures observed {n} times".format(n=len(uinotallowed)))

        return(nproblems)

    def validate_cadences(self):
        """Validate the cadences

        Returns
        -------

        nproblems : int
            Number of problems discovered

        Notes
        -----

        Prints nature of problems identified to stdout

        Checks that assigned targets got the right number and type of epochs.

        Not tested recently.
"""
        nproblems = 0
        for indx, target in enumerate(self.targets):
            target_cadence = clist.cadences[target['cadence']]
            nepochs = 0
            for epoch in range(self.field_cadence.nepochs):
                iexpst = self.field_cadence.epoch_indx[epoch]
                iexpnd = self.field_cadence.epoch_indx[epoch + 1]
                nexp = (self.assignments['robotID'][iexpst:iexpnd] >= 0).sum()
                if(nexp > 0):
                    if(self.nocalib is False):
                        if(target['category'] in self.required_calibrations):
                            for iexp in range(iexpst, iexpnd):
                                test_calibrations[target['category']][iexp] += 1

                    # Check that the number of exposures assigned is right for this epoch
                    if(target_cadence.nexp[nepochs] != nexp):
                        print("rsid={rsid} epoch={epoch} : nexp mismatch".format(rsid=target['rsid'],
                                                                                 epoch=epoch))
                        nproblems += 1

                    # Check that the skybrightness is right for this epoch
                    if(target_cadence.skybrightness[nepochs] < self.field_cadence.skybrightness[epoch]):
                        print("rsid={rsid} epoch={epoch} : skybrightness mismatch".format(rsid=target['rsid'],
                                                                                          epoch=epoch))
                        nproblems += 1

                    # Check that the right number of exposures have this robotID assignment
                    nexpr = 0
                    for iexp in range(iexpst, iexpnd):
                        rg = self.robotgrids[iexp]
                        robotID = assignment['robotID'][iexp]
                        if(robotID >= 1):
                            if(rg.robotDict[robotID].assignedTargetID == target['rsid']):
                                nexpr = nexpr + 1
                    if(nexpr != target_cadence.nexp[nepochs]):
                        print("rsid={rsid} epoch={epoch} : robots not assigned ({ne} out of {nt})".format(rsid=target['rsid'],
                                                                                                          epoch=epoch, ne=nexp, nt=target_cadence.nexp[nepochs]))
                        nproblems += 1
                    nepochs = nepochs + 1

            # Check that if the target is assigned, it has the right number of epochs
            if((nepochs > 0) & (nepochs != target_cadence.nepochs) &
               (self._is_calibration[indx] == False)):
                print("rsid={rsid} : target assigned with wrong nepochs".format(rsid=target['rsid']))
                nproblems += 1

    def count_spares(self, return_unused=False):
        """Count spare fibers (accounting for spare calibrations)

        Parameters
        ----------

        return_unused : bool
            return nboss_unused and napogee_unused

        Returns
        -------

        nboss_spare : ndarray of np.int32
            Number of spare BOSS fibers (all, including APOGEE+BOSS robots) in each exposure

        napogee_spare : ndarray of np.int32
            Number of spare APOGEE fibers in each exposure

        nboss_unused : ndarray of np.int32
            If return_unused is True, number of unused BOSS fibers (all, including APOGEE+BOSS robots) in each exposure

        napogee_unused : ndarray of np.int32
            If return_unused is True, number of unused APOGEE fibers in each exposure
"""
        hasApogee = np.array([self.mastergrid.robotDict[self.robotIDs[x]].hasApogee
                              for x in range(500)], dtype=bool)

        iapogee = np.where(hasApogee)[0]
        napogee_spare = len(iapogee)
        nboss_spare = len(hasApogee)

        if(self.assignments is not None):
            nun_apogee = np.zeros(self.field_cadence.nexp_total, dtype=np.int32)
            nun_boss = np.zeros(self.field_cadence.nexp_total, dtype=np.int32)

            # Count the ones with literally no assignment
            for iexp in np.arange(self.field_cadence.nexp_total,
                                  dtype=np.int32):
                ina_apogee = np.where(self._robot2indx[iapogee, iexp] < 0)[0]
                ina_boss = np.where(self._robot2indx[:, iexp] < 0)[0]
                nun_apogee[iexp] = len(ina_apogee)
                nun_boss[iexp] = len(ina_boss)
        
            nsp = collections.OrderedDict()
            for calibration in self.calibration_order:
                nsp[calibration] = (self.calibrations[calibration] -
                                    self.required_calibrations[calibration])
                iz = np.where(nsp[calibration] < 0)[0]
                nsp[calibration][iz] = 0

            for bosscalib in ['standard_boss', 'sky_boss']:
                nsp[bosscalib + '_wapogee'] = np.zeros(self.field_cadence.nexp_total,
                                                       dtype=np.int32)
                for iexp in np.arange(self.field_cadence.nexp_total,
                                      dtype=np.int32):
                    ia = np.where((self._robot2indx[:, iexp] >= 0) &
                                  hasApogee)[0]
                    if(len(ia) > 0):
                        ia = self._robot2indx[ia, iexp]
                        ic = np.where(self.targets['category'][ia] == bosscalib)[0]
                        nc = len(ic)
                    else:
                        nc = 0
                    if(nc < nsp[bosscalib][iexp]):
                        nsp[bosscalib + '_wapogee'][iexp] = nc
                    else:
                        nsp[bosscalib + '_wapogee'][iexp] = nsp[bosscalib][iexp]

            # The below is correct because every APOGEE robot is
            # also potentially a BOSS robot, but not vice-versa.
            nboss_spare = (nun_boss +
                           nsp['standard_boss'] +
                           nsp['sky_boss'] +
                           nsp['standard_apogee'] +
                           nsp['sky_apogee'])
            napogee_spare = (nun_apogee +
                             nsp['standard_apogee'] +
                             nsp['sky_apogee'] + 
                             nsp['standard_boss_wapogee'] +
                             nsp['sky_boss_wapogee'])

        return(nboss_spare, napogee_spare, nun_boss, nun_apogee)
        
    def _plot_robot(self, robot, color=None, ax=None):
        """Plot a single robot

        Parameters
        ----------

        robot : Robot object
            instance of robot to plot

        color : str
            color to make beta arm

        ax : Axes object
            matplotlib Axes object to plot on
"""
        alphaPoint = robot.betaCollisionSegment[0]
        betaPoint = robot.betaCollisionSegment[1]
        alphaX = alphaPoint[0]
        alphaY = alphaPoint[1]
        betaX = betaPoint[0]
        betaY = betaPoint[1]
        xa = [robot.xPos, alphaX]
        ya = [robot.yPos, alphaY]
        xb = [alphaX, betaX]
        yb = [alphaY, betaY]
        ax.plot(np.array(xa), np.array(ya), color=color, alpha=0.5)
        ax.plot(np.array(xb), np.array(yb), color=color, linewidth=2)

    def plot(self, iexp=None, robotID=False, catalogid=False):
        """Plot assignments of robots to targets for field

        Parameters
        ----------

        iexp : int or np.int32
            index of exposure to plot

        robotID : bool
            if True, plot the robotID for each robot (default False)

        catalogid : bool
            if True, plot to catalogid for each target (default False)
"""
        if(not self.allgrids):
            print("Cannot plot if allgrids is False")
            return

        fig = plt.figure(figsize=(10 * 0.7, 7 * 0.7))
        axfig = fig.add_axes([0., 0., 0.7, 1.])
        axleg = fig.add_axes([0.71, 0., 0.26, 1.])

        itarget = np.where(self.targets['category'] == 'science')[0]
        axfig.scatter(self.assignments['x'][itarget],
                      self.assignments['y'][itarget], s=1, color='black',
                      label='Science targets', alpha=0.2)
        axleg.plot(self.assignments['x'][itarget],
                   self.assignments['y'][itarget], linewidth=4, alpha=0.2, color='black',
                   label='Science targets')

        itarget = np.where(self.targets['category'] != 'science')[0]
        axfig.scatter(self.assignments['x'][itarget],
                      self.assignments['y'][itarget], s=1, color='blue',
                      label='Calib targets', alpha=0.1)
        axleg.plot(self.assignments['x'][itarget],
                   self.assignments['y'][itarget], linewidth=4, alpha=0.2, color='blue',
                   label='Calib targets')

        if(self.assignments is not None):
            target_got = np.zeros(len(self.targets), dtype=np.int32)
            target_robotid = np.zeros(len(self.targets), dtype=np.int32)
            itarget = np.where(self.assignments['robotID'][:, iexp] >= 1)[0]
            target_got[itarget] = 1
            target_robotid[itarget] = self.assignments['robotID'][itarget, iexp]
            itarget = np.where(target_got > 0)[0]
            
            axfig.scatter(self.assignments['x'][itarget],
                          self.assignments['y'][itarget], s=3, color='black')

            for i in itarget:
                if(self.targets['category'][i] == 'science'):
                    color='blue'
                else:
                    color='black'
                robot = self.robotgrids[iexp].robotDict[target_robotid[i]]
                self._plot_robot(robot, color=color, ax=axfig)

        used = (self._robot2indx[:, iexp] >= 0)
        inot = np.where(used == False)[0]
        for i in self.robotIDs[inot]:
            self._plot_robot(self.robotgrids[iexp].robotDict[int(i)],
                             color='grey', ax=axfig)

        plt.xlim([-370., 370.])
        plt.ylim([-370., 370.])

        h, ell = axleg.get_legend_handles_labels()
        axleg.clear()
        axleg.legend(h, ell, loc='upper left')
        axleg.axis('off')


class FieldSpeedy(Field):
    """FieldSpeedy class

    Notes
    -----

    Subclass of Field, with all the same attributes and methods.

    Relative to Field, this class behaves as follows: 
     * bright_neighbors is set to False
     * nocalib is set True, so calibrations are skipped, which allows a
       a substantial simplification.
     * nocollide is set True, so collisions are not considered
     * allgrids is set False, so that the robotgrid overhead
       is avoided
"""
    def __init__(self, filename=None, racen=None, deccen=None, pa=0.,
                 observatory='apo', field_cadence='none', collisionBuffer=2.,
                 fieldid=1, verbose=False):
        super().__init__(filename=filename, racen=racen, pa=pa,
                         observatory=observatory, field_cadence=field_cadence,
                         collisionBuffer=collisionBuffer, fieldid=fieldid,
                         verbose=verbose, bright_neighbors=False,
                         nocalib=True, nocollide=True, allgrids=False)

        return

<|MERGE_RESOLUTION|>--- conflicted
+++ resolved
@@ -45,10 +45,7 @@
 
 # Default epoch to assume the catalog table has
 default_catalog_epoch = 2015.5
-<<<<<<< HEAD
-=======
-
->>>>>>> a5036ca2
+
 
 # intersection of lists
 def interlist(list1, list2):
@@ -597,11 +594,8 @@
         self.calibration_order = np.array(['sky_apogee', 'sky_boss',
                                            'standard_boss', 'standard_apogee'])
         self._add_dummy_cadences()
-<<<<<<< HEAD
         self.offset_min_skybrightness = offset_min_skybrightness
-=======
         self.design_status = None
->>>>>>> a5036ca2
         self.stage = None
         self.verbose = verbose
         self.oldmag = oldmag
@@ -763,7 +757,6 @@
             else:
                 ras, decs, mags, catalogids, pmra, pmdec = map(list, zip(*list(db_query.tuples())))
 
-<<<<<<< HEAD
             r_exclude, dummy = coordio.utils.offset_definition(mags,
                                                                mag_limits,
                                                                lunation,
@@ -771,35 +764,15 @@
                                                                safety_factor=0.,
                                                                fmagloss=self.fmagloss)
             
-=======
-            if(bright):
-                r_exclude = mugatu.designmode.bright_neigh_exclusion_r(mags,
-                                                                       mag_lim,
-                                                                       lunation='bright')
-            else:
-                r_exclude = mugatu.designmode.bright_neigh_exclusion_r(mags,
-                                                                       mag_lim,
-                                                                       lunation='dark')
-
->>>>>>> a5036ca2
             bright_stars = np.zeros(len(ras), dtype=bright_stars_dtype)
 
             bright_stars['catalog_ra'] = ras
             bright_stars['catalog_dec'] = decs
-<<<<<<< HEAD
-=======
+            bright_stars['mag'] = mags
             bright_stars['pmra'] = pmra
             bright_stars['pmdec'] = pmdec
             badpm = ((np.isfinite(bright_stars['pmra']) == False) |
                      (np.isfinite(bright_stars['pmdec']) == False))
-            bright_stars['pmra'][badpm] = 0.
-            bright_stars['pmdec'][badpm] = 0.
->>>>>>> a5036ca2
-            bright_stars['mag'] = mags
-            bright_stars['pmra'] = pmra
-            bright_stars['pmdec'] = pmdec
-            badpm = ((bright_stars['pmra'] != bright_stars['pmra']) |
-                     (bright_stars['pmdec'] != bright_stars['pmdec']))  # check for NaNs
             bright_stars['pmra'][badpm] = 0.
             bright_stars['pmdec'][badpm] = 0.
             bright_stars['catalogid'] = catalogids
