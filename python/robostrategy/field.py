#!/usr/bin/env python
# -*- coding:utf-8 -*-

# @Filename: field.py
# @License: BSD 3-clause (http://www.opensource.org/licenses/BSD-3-Clause)

import os
import re
import random
import datetime
import jinja2
import numpy as np
import fitsio
import collections
import matplotlib.pyplot as plt
import ortools.sat.python.cp_model as cp_model
import astropy.coordinates
import astropy.units
import PyAstronomy.pyasl as pyasl
import roboscheduler
import roboscheduler.cadence
import kaiju
import kaiju.robotGrid
import mugatu.designmode
import robostrategy
import robostrategy.targets
import robostrategy.header
import robostrategy.obstime as obstime
import robostrategy.params as params
import robostrategy.standards
import coordio.time
import coordio.utils
import sdss_access.path


sdss_path = sdss_access.path.Path(release='sdss5', preserve_envvars=True)

# Default collision buffer
defaultCollisionBuffer = 2.

# Default epoch to assume the catalog table has
default_catalog_epoch = 2015.5

# intersection of lists
def interlist(list1, list2):
    return(list(set(list1).intersection(list2)))


# Type for targets array
targets_dtype = robostrategy.targets.target_dtype
targets_dtype = targets_dtype + [('x', np.float64),
                                 ('y', np.float64),
                                 ('z', np.float64),
                                 ('zone', np.int32),
                                 ('fiber_ra', np.float64),
                                 ('fiber_dec', np.float64),
                                 ('within', np.int32)]
                                 

# Dictionary defining meaning of flags
_flagdict = {'STAGE_IS_NONE':1,
             'NOT_SCIENCE':2,
             'NOT_INCADENCE': 4,
             'NOT_COVERED': 8,
             'NONE_ALLOWED': 16,
             'NO_AVAILABILITY': 32,
             'ALREADY_ASSIGNED': 64}

_expflagdict = {'FIXED':1,
                'SRD':2,
                'REASSIGN':4,
                'OPEN':8,
                'FILLER':16,
                'COMPLETE':32,
                'OTHER':64}


__all__ = ['Field', 'read_field', 'read_cadences', 'AssignmentStatus']


"""Field module class.
"""

# Establish access to the CadenceList singleton
clist = roboscheduler.cadence.CadenceList(skybrightness_only=True)


def read_cadences(plan=None, observatory=None, unpickle=False,
                  stage='srd'):
    """Convenience function to read a run's cadence list

    Parameters
    ----------

    plan : str
        plan name

    observatory : str
        observatory name ('apo' or 'lco')

    stage : str
        stage desired (default 'srd')

    Returns 
    -------

    clist : CadenceList
        CadenceList object with caden#ces (singleton)

    Notes
    -----

    stage only matters if set to 'Final', in which 
    case the final set of cadences is read
"""
    cadences_file = sdss_path.full('rsCadences', plan=plan,
                                   observatory=observatory)
    if(stage.capitalize() == 'Final'):
        cadences_file = cadences_file.replace('rsCadences',
                                              'final/rsCadencesFinal')
    clist.fromfits(filename=cadences_file, unpickle=unpickle)
    return clist


def read_field(plan=None, observatory=None, fieldid=None,
               stage='', targets=False, speedy=False,
               verbose=False, unpickle=False, oldmag=False,
               reset_bright=False):
    """Convenience function to read a field object

    Parameters
    ----------

    plan : str
        plan name

    observatory : str
        observatory name ('apo' or 'lco')

    fieldid : int
        field id

    oldmag : bool
        if True, read in file with [N, 7] magnitude array (default False)

    reset_bright : bool
        if True, ignore bright star list in file, reload from db (default False)

    stage : str
        stage of assignments ('', 'Open', 'Filler', 'Reassign', 'Complete', 'Final')

    targets : bool
        if True, read rsFieldTargets file, do not set cadence (default False)

    speedy : bool
        if True, return a FieldSpeedy object (default False)

    unpickle : bool
        if set, read in pickled cadence_consistency cache  (default False)

    verbose : bool
        if set, be verbose (default False)

    Returns
    -------

    field : Field object
        field object read in
"""
    untrim_cadence_version = None

    rsParams = params.RobostrategyParams(plan=plan)

    cadence_version = None
    if('CadenceVersions' in rsParams.cfg):
        if('version' in rsParams.cfg['CadenceVersions']):
            cadence_version = rsParams.cfg.get('CadenceVersions', 'version')

    cadences_file = sdss_path.full('rsCadences', plan=plan,
                                   observatory=observatory)

    base = 'rsFieldAssignments'
    if(targets):
        base = 'rsFieldTargets'

    field_file = sdss_path.full(base,
                                plan=plan, observatory=observatory,
                                fieldid=fieldid)
    if(stage.capitalize() == 'Reassign'):
        field_file = field_file.replace('rsFieldAssignments',
                                        'rsFieldReassignments')
    if(stage.capitalize() == 'Open'):
        field_file = field_file.replace(base, base + 'Open')
    if(stage.capitalize() == 'Filler'):
        field_file = field_file.replace(base, base + 'Filler')
    if(stage.capitalize() == 'Complete'):
        field_file = field_file.replace(base, base + 'Complete')
    if(stage.capitalize() == 'Final'):
        field_file = field_file.replace('targets/' + base,
                                        'final/' + base + 'Final')
        cadences_file = cadences_file.replace('rsCadences',
                                              'final/rsCadencesFinal')
        untrim_cadence_version = cadence_version

    clist.fromfits(filename=cadences_file, unpickle=unpickle)

    if(speedy):
        f = FieldSpeedy(filename=field_file, fieldid=fieldid,
                        verbose=verbose, oldmag=oldmag, reset_bright=reset_bright)
    else:
        f = Field(filename=field_file, fieldid=fieldid, verbose=verbose,
                  untrim_cadence_version=untrim_cadence_version, oldmag=oldmag,
                  reset_bright=reset_bright)

    return(f)

class AssignmentStatus(object):
    """Status of a prospective assignment for a set of exposures

    Parameters
    ----------

    rsid : np.int64
        prospective target

    robotID : np.int32
        prospective robotID

    iexps : ndarray of np.int32
        prospective exposure numbers

    Attributes
    ----------

    already : ndarray of bool
        does the rsid already have an equivalent observation this exposure?

    assignable : ndarray of bool
        is the fiber free to assign and uncollided in exposure? 
        (initialized to True)

    bright_neighbor_allowed : ndarray of bool
        is this free of a bright neighbor (initialized to True)

    collided : ndarray of bool
        is the fiber collided in exposure? (initialized to False)

    expindx : ndarray of np.int32
        mapping of iexp (exposure within field cadence) to index of iexps array

    iexps : ndarray of np.int32
        prospective exposure numbers

    robotID : np.int32
        prospective robotID

    rsid : np.int64
        prospective target

    spare : ndarray of bool
        is fiber already assigned a spare calibration target in exposure?
        (initialized to False)

    spare_colliders : list of ndarrays of np.int32
        array of spare calibration targets that assignment collides with
        (initialized to list of empty arrays)

    Notes
    -----

    These objects are used to track information about prospective
    assignments. They only make sense in the context of the Field
    class, which has several methods to manipulate these objects.

    bright_neighbor checks both the APOGEE and BOSS fibers on the 
    robot.
"""
    def __init__(self, rsid=None, robotID=None, iexps=None):
        if(rsid is not None):
            self.rsid = np.int64(rsid)
        else:
            self.rsid = None
        self.robotID = np.int32(robotID)
        self.iexps = iexps
        self.expindx = np.zeros(iexps.max() + 1, dtype=np.int32) - 1
        self.expindx[iexps] = np.arange(len(iexps), dtype=np.int32)
        self.assignable = np.ones(len(self.iexps), dtype=bool)
        self.already = np.zeros(len(self.iexps), dtype=bool)
        self.collided = np.zeros(len(self.iexps), dtype=bool)
        self.bright_neighbor_allowed = np.ones(len(self.iexps), dtype=bool)
        self.spare = np.zeros(len(self.iexps), dtype=bool)
        self.spare_colliders = [np.zeros(0, dtype=np.int64)] * len(self.iexps)
        return

    def assignable_exposures(self):
        """List of assignable exposures
        
        Returns
        -------
        
        iexps : ndarray of np.int32
            list of assignable exposures
"""
        return(self.iexps[np.where(self.assignable)[0]])


class Field(object):
    """Field class

    Parameters
    ----------

    filename : str
        if set, reads from file (ignores other inputs)

    fieldid : np.int32
        field ID number (default 1)

    racen : np.float64
        boresight RA, J2000 deg

    deccen : np.float64
        boresight Dec, J2000 deg

    pa : np.float32
        position angle of field (deg E of N) (default 0)

    observatory : str
        observatory field observed from, 'apo' or 'lco' (default 'apo')
    
    field_cadence : str
        field cadence (default 'none')

    nocalib : bool
        if True, do not account for calibrations (default False)

    allgrids : bool
        if True, keep track of all robotgrids (default True); if False
        automatically sets nocollide to True

    reload_design_mode : bool
        if True, will reload design mode dictionary from targetdb (default False)

    input_design_mode : designModeDict
        used this as design mode dict

    nocollide : bool
        if True,  do not check collisions (default False)
    
    bright_neighbors : bool
        if True, check bright neighbor conditions (default False)

    reset_bright : bool
        if True, doesn't read bright stars with fromfits() (default False)

    verbose : bool
        if True, issue a lot of output statements (default False)

    veryverbose : bool
        if True, really issue a lot of output statements (default False)

    Attributes
    ----------

    achievable_calibrations : OrderedDict
        dictionary of lists with number of achievable calibration
        sources for each exposure specified for 'sky_boss',
        'standard_boss', 'sky_apogee', 'standard_apogee' (i.e. equal to
        required_calibrations if they all can be achieved even without
        science targets, or the maximum possible if less than that).

    allgrids : bool
        if True, keep track of all robotgrids (default True); if False
        automatically sets nocollide to True

    assignments_dtype : dtype
        structure for assignments array (depends on field cadence)

    assignments : ndarray or None
        [len(targets)] array; set to None prior to set_field_cadence() call

    bright_neighbors : bool
        True if checking for bright neighbor

    bright_stars : OrderedDict
        dictionary with keys (designmode, instrument), and 
        values which are ndarrays with bright star information

    bright_stars_coords : OrderedDict
        dictionary with keys (design_mode, fiberType), and 
        values which are SkyCoord objects with bright stars coords

    bright_stars_rmax : OrderedDict
        dictionary with keys (design_mode, fiberType), and 
        values which are the maximum exclusion radius in 
        the corresponding bright_stars entry

    bright_neighbor_cache : Dict
        dictionary with keys (rsid, robotID, design_mode) caching
        whether the given combination is allowed

    calibrations : OrderedDict
        dictionary of lists with numbers of calibration sources assigned
        for each epoch for 'sky_boss', 'standard_boss', 'sky_apogee',
        'standard_apogee'

    calibration_order : ndarray of str
        Ordering of calibrations to perform assignment; note that spares
        are preferentially assigned to the later listed; default is
        ['sky_apogee', 'sky_boss', 'standard_apogee', 'standard_boss']

    collisionBuffer : float
        collision buffer for kaiju (in mm) IGNORED

    deccen : np.float64
        boresight Dec, J2000 deg

    designModeDict : dict of DesignMode objects
        possible design modes

    design_mode : np.array of str
        keys to DesignModeDict for each epoch

    expflagdict : Dict
        dictionary of exposure flag values

    field_cadence : Cadence object
        cadence associated with field (set to None prior to set_field_cadence()

    flagdict : Dict
        dictionary of assignment flag values

    methods : Dict
        dictionary to set methods within assignment (not to be used)

    mastergrid : RobotGrid object
        robotGrid used to inquire about robots & targets (not for assignment)

    nocalib : bool
        if True, do not account for calibrations

    nocollide : bool
        if True,  do not check collisions

    observatory : str
        observatory field observed from ('apo' or 'lco')

    obstime : coordio Time object
        nominal time of observation to use for calculating x/y

    pa : np.float32
        position angle of field (deg E of N)

    racen : np.float64
        boresight RA, J2000 deg

    radius : np.float32
        distance from racen, deccen to search for for targets (deg);
        set to 1.5 for observatory 'apo' and 0.95 for observatory 'lco'

    reset_bright : bool
        if True, will not load bright stars in fromfits()

    reload_design_mode : bool
        if True, will reload design mode dictionary from targetdb

    input_design_mode : designModeDict
        used this as design mode dict

    required_calibrations : OrderedDict
        dictionary with numbers of required calibration sources specified
        for each exposure, for 'sky_boss', 'standard_boss', 'sky_apogee',
        'standard_apogee'

    required_calibrations_per_zone : OrderedDict
        dictionary with numbers of required calibrations per zone
        'sky_boss', 'standard_boss', 'sky_apogee', 'standard_apogee'

    robotIDs : ndarray of np.int32
        robotID values in order given by RobotGrid object's robotDict dictionary

    robotID2indx : Dict
        for each key robotID, the value is its 0-indexed position in robotDict
        (i.e. inverse of robotIDs)

    robotgrids : list of RobotGrid objects
        robotGrids associated with each exposure

    robotHasApogee : ndarray of bool
        whether each robotID has an APOGEE fiber

    rsid2indx : Dict
        dictionary linking rsid (key) to index of targets and assignments arrays.
        (values). E.g. targets['rsid'][f.rsid2indx[rsid]] == rsid

    stage : str
        current stage (used for setting bits)

    targets : ndarray
        array of targets

    target_duplicated : ndarray of np.int32
        [len(targets)] initially 0s; set in assign() if there are
        coordinated targets which have already been assigned

    verbose : bool
        if True, issue a lot of output statements

    veryverbose : bool
        if True, really issue a lot of output statements

    _calibration_index : ndarray of np.int32
        [len(targets)] indicates which type of calibration target this object
        is; 0 for a science target, and 1..4 for each of the required_calibration
        categories in order.

    _competing_targets : ndarray of np.int32
        [nrobots] count of how many targets are competing for a given
        robot; used only in certain methods of assignment.

    _equivindx : OrderedDict
        keys are tuples (catalogid, fiberType, lambda_eff, delta_ra, 
        delta_dec), values are ndarray of np.int32, with 0-indexed 
        positions in targets of all targets with those settings

    _equivkey : OrderedDict
        keys are 0-indexed positions in targets, values are tuples of
        that target's (catalogid, fiberType, lamdda_eff, delta_ra,
        delta_dec), to quickly reference _equivindx

    _has_spare_calib : 2D ndarray of bool
        [5, nexp_total] indicates whether there are spare calibrations
        in any category target in this exposure. The first axis is
        in the order 'science' and then the calibrations as specified
        in calibration_order

    _is_calibration : ndarray of bool
        [len(targets)] list of whether the target is a calibration target

    _ot : ObsTime object
        observing time object for convenience

    _robot2indx : ndarray of int32 or None
        [nrobots, nexp_total] array of indices into targets from robots

    _robotnexp : ndarray of int32 or None
        [nrobots, nepochs] array of number of exposures unused per epoch

    _robotnexp_max : ndarray of int32 or None
        [nrobots, nepochs] array of number of exposures unused by science
        fibers in each epoch

    _unique_catalogids : ndarray of np.int64
        list of unique catalogids for convenience

    Notes
    -----

    Before creating a field object, you will typically need to
    instantiate the singleton CadenceList through roboscheduler, and
    make sure it has the cadences in it that the field will need.

    Instantiating a field will create (or replace) cadences
    _field_single_1x1 and _field_single_12x1 in CadenceList. These
    dummy cadences are used to identify target cadences that are just
    strings of unrelated exposures.

"""
    def __init__(self, filename=None, racen=None, deccen=None, pa=0.,
                 observatory='apo', field_cadence='none', collisionBuffer=None,
                 fieldid=1, allgrids=True, nocalib=False, nocollide=False,
                 bright_neighbors=True, verbose=False, veryverbose=False,
                 trim_cadence_version=False, untrim_cadence_version=None,
                 noassign=False, oldmag=False, reload_design_mode=False,
                 input_design_mode=None, reset_bright=False):
        self.calibration_order = np.array(['sky_apogee', 'sky_boss',
                                           'standard_boss', 'standard_apogee'])
        self._add_dummy_cadences()
        self.stage = None
        self.verbose = verbose
        self.oldmag = oldmag
        self.veryverbose = veryverbose
        self._trim_cadence_version = trim_cadence_version  # trims field cadence
        self._untrim_cadence_version = untrim_cadence_version  # adds version to target cadence
        self.fieldid = fieldid
        self.nocalib = nocalib
        self.nocollide = nocollide
        self.allgrids = allgrids
        self.reload_design_mode = reload_design_mode
        self.input_design_mode = input_design_mode
        self.reset_bright = reset_bright
        self.bright_neighbors = bright_neighbors
        if(self.bright_neighbors):
            self.bright_stars = collections.OrderedDict()
            self.bright_stars_coords = collections.OrderedDict()
            self.bright_stars_rmax = collections.OrderedDict()
            self.bright_neighbor_cache = dict()
        self.robotHasApogee = None
        self.collisionBuffer = collisionBuffer
        if(self.allgrids is False):
            self.nocollide = True
        if(self.nocollide):
            self.allgrids = False
        if(self.allgrids):
            self.robotgrids = []
        else:
            self.robotgrids = None
        self.assignments = None
        self._has_spare_calib = None
        self.rsid2indx = dict()
        self.targets = np.zeros(0, dtype=targets_dtype)
        self.target_duplicated = np.zeros(0, dtype=np.int32)
        self._is_calibration = np.zeros(0, dtype=bool)
        self._is_good_calibration = np.zeros(0, dtype=bool)
        self._calibration_index = np.zeros(1, dtype=bool)
        self._unique_catalogids = None
        if(filename is not None):
            if(self.verbose):
                print("fieldid {fid}: Reading from {f}".format(f=filename, fid=self.fieldid), flush=True)
            self.fromfits(filename=filename, noassign=noassign)
        else:
            self.racen = racen
            self.deccen = deccen
            self.pa = pa
            self.observatory = observatory
            self._ot = obstime.ObsTime(observatory=self.observatory)
            self.obstime = coordio.time.Time(self._ot.nominal(lst=self.racen))
            if(self.collisionBuffer is None):
                self.collisionBuffer = defaultCollisionBuffer
            self._set_masterGrid()
            self.robotIDs = np.array([x for x in self.mastergrid.robotDict.keys()],
                                     dtype=int)
            self.robotID2indx = dict()
            for indx, robotID in enumerate(self.robotIDs):
                self.robotID2indx[robotID] = indx
            self.designModeDict = mugatu.designmode.allDesignModes() 
            if(self.designModeDict is None):
                print("Using default design modes.")
                default_dm_file= os.path.join(os.getenv('ROBOSTRATEGY_DIR'),
                                              'data',
                                              'default_designmodes.fits')
                mugatu.designmode.allDesignModes(filename=default_dm_file)
            if(self.nocalib is False):
                self.required_calibrations = collections.OrderedDict()
                for n in self.calibration_order:
                    self.required_calibrations[n] = np.zeros(0, dtype=np.int32)
                self.required_calibrations_per_zone = np.zeros(len(self.calibration_order) + 1, dtype=int) - 1
                for i, n in enumerate(self.calibration_order):
                    self.required_calibrations_per_zone[i + 1] = -1
                self.calibrations_per_zone = np.zeros((len(self.calibration_order) + 1,
                                                       0, robostrategy.standards.nzone),
                                                      dtype=np.int32)
                self.achievable_calibrations_per_zone = np.zeros((len(self.calibration_order) + 1,
                                                                  0, robostrategy.standards.nzone),
                                                                 dtype=np.int32)
                self.calibrations = collections.OrderedDict()
                for n in self.calibration_order:
                    self.calibrations[n] = np.zeros(0, dtype=np.int32)
                self.achievable_calibrations = collections.OrderedDict()
                for n in self.calibration_order:
                    self.achievable_calibrations[n] = self.required_calibrations[n].copy()
            self.set_field_cadence(field_cadence)
        self._set_radius()
        self.flagdict = _flagdict
        self.expflagdict = _expflagdict
        self._competing_targets = None
        self.methods = dict()
        self.methods['assign_epochs'] = 'first'
        return

    def set_stage(self, stage=None):
        self.stage = stage
        if(self.verbose):
            print("fieldid {fid}: Setting stage {stage}".format(fid=self.fieldid, stage=stage), flush=True)
        return

    def query_bright_stars(self, design_mode=None,
                           fiberType=None):
        """Retrieve bright stars to avoid

        Parameters
        ----------

        design_mode : str
            name of design mode

        fiberType : str
            fiber type ('APOGEE' or 'BOSS')

        Returns
        -------

        bright_stars : ndarray
            array of bright stars, with columns 'ra', 'dec', 'mag',
            'catalogid', 'r_exclude'

        Notes
        -----

        r_exclude is the radius of the exclusion zone for each star
"""
        bright = 'bright' in design_mode
        mag_lim = self._mag_lim(design_mode=design_mode,
                                fiberType=fiberType)

        db_query = mugatu.designmode.build_brigh_neigh_query('designmode',
                                                             fiberType,
                                                             mag_lim,
                                                             self.racen,
                                                             self.deccen)

        bright_stars_dtype = np.dtype([('catalog_ra', np.float64),
                                       ('catalog_dec', np.float64),
                                       ('ra', np.float64),
                                       ('dec', np.float64),
                                       ('mag', np.float32),
                                       ('pmra', np.float32),
                                       ('pmdec', np.float32),
                                       ('catalogid', np.int64),
                                       ('r_exclude', np.float32)])

        if len(db_query) > 0:
            if isinstance(db_query, tuple):
                ras, decs, mags, catalogids, pmra, pmdec = db_query
            else:
                ras, decs, mags, catalogids, pmra, pmdec = map(list, zip(*list(db_query.tuples())))

            if(bright):
                r_exclude = mugatu.designmode.bright_neigh_exclusion_r(mags,
                                                                       mag_lim,
                                                                       lunation='bright')
            else:
                r_exclude = mugatu.designmode.bright_neigh_exclusion_r(mags,
                                                                       mag_lim,
                                                                       lunation='dark')

            bright_stars = np.zeros(len(ras), dtype=bright_stars_dtype)

            bright_stars['catalog_ra'] = ras
            bright_stars['catalog_dec'] = decs
            bright_stars['mag'] = mags
            bright_stars['pmra'] = pmra
            bright_stars['pmdec'] = pmdec
            badpm = ((bright_stars['pmra'] != bright_stars['pmra']) |
                     (bright_stars['pmdec'] != bright_stars['pmdec']))  # check for NaNs
            bright_stars['pmra'][badpm] = 0.
            bright_stars['pmdec'][badpm] = 0.
            bright_stars['catalogid'] = catalogids
            bright_stars['r_exclude'] = r_exclude

            epoch = (np.zeros(len(bright_stars), dtype=np.float32) +
                     default_catalog_epoch)
            x, y, z = self.radec2xyz(ra=bright_stars['catalog_ra'],
                                     dec=bright_stars['catalog_dec'],
                                     epoch=epoch,
                                     pmra=bright_stars['pmra'],
                                     pmdec=bright_stars['pmdec'],
                                     fiberType=fiberType)
            (bright_stars['ra'], 
             bright_stars['dec']) = self.xy2radec(x=x, y=y, fiberType=fiberType)

        else:
            bright_stars = np.zeros(0, dtype=bright_stars_dtype)

        return(bright_stars)

    def set_bright_stars(self, design_mode=None,
                         fiberType=None,
                         bright_stars=None,
                         reset=False):
        """Records in attributes which bright stars to avoid

        Parameters
        ----------

        design_mode : str
            design mode

        fiberType : str
            fiber type ('APOGEE' or 'BOSS')

        bright_stars : ndarray
            bright stars, if setting explicitly (default None) 

        reset : bool
            force a reset if dictionary element already set

        Notes
        -----

        Adds an element to dictionaries bright_stars, 
        bright_stars_coords, and bright_stars_rmax, corresponding
        to this design_mode and fiberType

        If an element with the key (design_mode, fiberType) already
        exists, will only reset it if reset=True; otherwise it just 
        leaves it alone.

        If the input bright_stars is None, the method query_bright_stars() 
        is used to retrieve bright stars from targetdb and put into a 
        value in the bright_stars dictionary. If the input bright_stars is 
        not None, it will be used as that value instead.

        The SkyCoord version of the coordinates and the maximum r_exclude
        are stored in the bright_stars_coords and bright_stars_rmax
        dictionaries.
"""
        if(((design_mode, fiberType) in self.bright_stars.keys()) &
           (reset is False)):
            if(self.verbose):
                print("fieldid {fid}: Already got bright stars for {d}, {f}".format(d=design_mode, f=fiberType, fid=self.fieldid), flush=True)
            return

        if(self.verbose):
            print("fieldid {fid}: Getting bright stars for {d}, {f}".format(fid=self.fieldid, d=design_mode, f=fiberType), flush=True)

        if(bright_stars is None):
            print("fieldid {f}: Start bright star queries {t}".format(f=self.fieldid, t=datetime.datetime.today()), flush=True)
            bright_stars = self.query_bright_stars(design_mode=design_mode,
                                                   fiberType=fiberType)
            print("fieldid {f}: Finish bright star queries {t}".format(f=self.fieldid, t=datetime.datetime.today()), flush=True)

        if(self.verbose):
            print("fieldid {fid}: found {n} bright stars".format(fid=self.fieldid, n=len(bright_stars)), flush=True)

        if(len(bright_stars) > 0):
            bright_stars_coords = astropy.coordinates.SkyCoord(bright_stars['ra'],
                                                               bright_stars['dec'],
                                                               frame='icrs',
                                                               unit='deg')
            bright_stars_rmax = bright_stars['r_exclude'].max()
        else:
            bright_stars_coords = None
            bright_stars_rmax = None

        self.bright_stars[(design_mode, fiberType)] = bright_stars
        self.bright_stars_coords[(design_mode, fiberType)] = bright_stars_coords
        self.bright_stars_rmax[(design_mode, fiberType)] = bright_stars_rmax
        return

    def _bright_allowed_direct(self, design_mode=None, targets=None,
                               assignments=None):
        """Report which input targets are not too close to a bright neighbor

        Parameters
        ----------

        design_mode : str
            design mode to make determination for

        targets : ndarray
            some elements of the targets ndarray

        assignments : ndarray
            some elements of the assignments ndarray

        Returns
        -------

        bright_allowed : ndarray of bool
            for each element of targets, True if allowed, False otherwise

        Notes
        -----

        This bright allowance only checks the fiber used for the target.
        This method is appropriate to use to check targets before they 
        are assigned a specific robot. Once a specific robotID is under
        consideration, the other fiber on the robot needs to be checked
        too (with _bright_allowed_robot).
"""
        bright_allowed = np.ones(len(targets), dtype=bool)
        target_coords = astropy.coordinates.SkyCoord(assignments['fiber_ra'],
                                                     assignments['fiber_dec'],
                                                     frame='icrs',
                                                     unit='deg')
        for fiberType in ['APOGEE', 'BOSS']:
            bright = self.bright_stars[(design_mode, fiberType)]
            if(len(bright) > 0):
                rmax = self.bright_stars_rmax[(design_mode, fiberType)]
                bright_coords = self.bright_stars_coords[(design_mode, fiberType)]
                itype = np.where(targets['fiberType'] == fiberType)[0]
                ibright, itargets, d2d, d3d = astropy.coordinates.search_around_sky(bright_coords, target_coords[itype], rmax * astropy.units.arcsec)
                itooclose = np.where(d2d < bright['r_exclude'][ibright] *
                                     astropy.units.arcsec)[0]

                if(self.field_cadence.nexp_total == 1):
                    isame = np.where((bright['catalogid'][ibright[itooclose]] ==
                                      targets['catalogid'][itype[itargets[itooclose]]]) &
                                     (assignments['offset_allowed'][itype[itargets[itooclose]]] > 0))[0]
                else:
                    iexp = np.where(self.design_mode == design_mode)[0][0]
                    isame = np.where((bright['catalogid'][ibright[itooclose]] ==
                                      targets['catalogid'][itype[itargets[itooclose]]]) &
                                     (assignments['offset_allowed'][itype[itargets[itooclose]], iexp] > 0))[0]
                #if(len(isame) > 0):
                #    print("YUH YOH!!!")
                #    print(d2d[itooclose[isame]])
                #    print(bright['r_exclude'][ibright[itooclose[isame]]])
                #    import sys
                #    sys.exit()
                bright_allowed[itype[itargets[itooclose]]] = 0
        return(bright_allowed)

    def _bright_allowed_robot(self, rsid=None, robotID=None,
                              design_mode=None):
        """Reports if bright neighbor considerations allow an assignment

        Parameters
        ----------

        rsid : np.int64
            rsid of target in assignment
        
        robotID : int
            robotID of robot in assignment

        design_mode : str
            design mode to consider

        Returns
        -------

        allowed : bool
            True if the assignment is allowed by bright neighbor considerations
            and False if not
"""
        self.mastergrid.assignRobot2Target(robotID, rsid)
        x = dict()
        y = dict()
        
        x['BOSS'] = self.mastergrid.robotDict[robotID].bossWokXYZ[0]
        y['BOSS'] = self.mastergrid.robotDict[robotID].bossWokXYZ[1]
        x['APOGEE'] = self.mastergrid.robotDict[robotID].apWokXYZ[0]
        y['APOGEE'] = self.mastergrid.robotDict[robotID].apWokXYZ[1]

        for fiberType in ['APOGEE', 'BOSS']:
            bright = self.bright_stars[(design_mode, fiberType)]
            if(len(bright) > 0):
                ra_robo, dec_robo = self.xy2radec(x=np.array([x[fiberType],
                                                              x[fiberType]]),
                                                  y=np.array([y[fiberType],
                                                              y[fiberType]]),
                                                  fiberType=fiberType)
                sep = pyasl.getAngDist(ra_robo[0], dec_robo[0],
                                       bright['ra'],
                                       bright['dec']) * 3600.
                itooclose = np.where(sep < bright['r_exclude'])[0]
                if(len(itooclose) > 0):
                    self.mastergrid.unassignTarget(rsid)
                    return(False)
            
        self.mastergrid.unassignTarget(rsid)
        return(True)
        
    def _add_dummy_cadences(self): 
        """Adds some dummy cadences for singlebright and multibright"""
        clist.add_cadence(name='_field_single_1x1',
                          nepochs=1,
                          skybrightness=[1.],
                          delta=[-1.],
                          delta_min=[-1.],
                          delta_max=[-1.],
                          nexp=[1],
                          max_length=[9999999.],
                          min_moon_sep=15.,
                          min_deltav_ks91=-2.5,
                          min_twilight_ang=8.,
                          max_airmass=2.)
        clist.add_cadence(name='_field_single_12x1',
                          nepochs=12,
                          skybrightness=[1.] * 12,
                          delta=[-1.] * 12,
                          delta_min=[-1.] * 12,
                          delta_max=[-1.] * 12,
                          nexp=[1] * 12,
                          max_length=[9999999.] * 12,
                          min_moon_sep=[15.] * 12,
                          min_deltav_ks91=[-2.5] * 12,
                          min_twilight_ang=[8.] * 12,
                          max_airmass=[2.] * 12)
        clist.add_cadence(name='_field_dark_single_1x1',
                          nepochs=1,
                          skybrightness=[0.35],
                          delta=[-1.],
                          delta_min=[-1.],
                          delta_max=[-1.],
                          nexp=[1],
                          max_length=[9999999.],
                          min_moon_sep=[35.],
                          min_deltav_ks91=[-1.5],
                          min_twilight_ang=[15.],
                          max_airmass=[1.6])
        clist.add_cadence(name='_field_dark_single_12x1',
                          nepochs=12,
                          skybrightness=[0.35] * 12,
                          delta=[-1.] * 12,
                          delta_min=[-1.] * 12,
                          delta_max=[-1.] * 12,
                          nexp=[1] * 12,
                          max_length=[9999999.] * 12,
                          min_moon_sep=[35.] * 12,
                          min_deltav_ks91=[-1.5] * 12,
                          min_twilight_ang=[15.] * 12,
                          max_airmass=[1.6] * 12)
        return

    def fromfits(self, filename=None, noassign=False):
        """Read field from FITS file

        Parameters
        ----------

        filename : str
            name of file to read in

        noassign : bool
            if True, do not apply assignments in file (default False)

        Notes
        -----

        Expects header keywords:
       
          * FIELDID
          * RACEN
          * DECCEN
          * PA
          * OBS

        If NOCALIB is in header and the nocalib attribute is 
        False, nocalib will be set according to the keyword.

        If FCADENCE is not 'none', field cadence will be set

        Required calibrations are stored in RCNAME# and RCNUM#
        keywords. Each RCNAME# (RCNAME0, RCNAME1, etc) will have 
        the names of the calibration type. Each RCNUM# will have 
        a set of white-space-separated numbers with the number 
        of required calibrations for each exposure.

        IF ACNAME# and ACNUM# are set in header (and HDU named
        ASSIGN is present) these are interpreted as the "achievable 
        calibrations" and stored in achievable_calibrations.

        Expects HDUs named as follows:

         * TARGET : has the targets array (usable by targets_fromarray())
         * ASSIGN : if it exists, has the assignments array with assignments for each target and exposure
         * DESMODE : if it exists, has the definitions of design modes
         * BS# : bright stars for neighbor checks (with DESMODE & FIBERTY specified in header)

        This method does not copy the assignments table directly, it adds 
        the assignments using assign_robot_exposure(), so all columns in 
        that HDU other than 'robotID' and 'rsflags' are ignored.

        In the context of a robostrategy run, this method can read in
        an rsFieldTargets file (i.e. the input files to assignment)
        or an rsFieldAssignments file (i.e. the output files from
        assignment).
"""
        f = fitsio.FITS(filename)
        hdr = f[0].read_header()
        if('FIELDID' in hdr):
            self.fieldid = np.int32(hdr['FIELDID'])
        self.racen = np.float64(hdr['RACEN'])
        self.deccen = np.float64(hdr['DECCEN'])
        self.pa = np.float32(hdr['PA'])
        self.observatory = hdr['OBS']
        if(self.bright_neighbors):
            self.bright_stars = collections.OrderedDict()
            self.bright_stars_coords = collections.OrderedDict()
            self.bright_stars_rmax = collections.OrderedDict()
            self.bright_neighbor_cache = dict()
        if(self.collisionBuffer is None):
            self.collisionBuffer = hdr['CBUFFER']
        if(('NOCALIB' in hdr) & (self.nocalib == False)):
            self.nocalib = np.bool(hdr['NOCALIB'])
        self._set_masterGrid()
        self.robotIDs = np.array([x for x in self.mastergrid.robotDict.keys()],
                                 dtype=int)
        self.robotID2indx = dict()
        for indx, robotID in enumerate(self.robotIDs):
            self.robotID2indx[robotID] = indx
        self._ot = obstime.ObsTime(observatory=self.observatory)
        self.obstime = coordio.time.Time(self._ot.nominal(lst=self.racen))
        field_cadence = hdr['FCADENCE']
        if(self._untrim_cadence_version is not None):
            if(field_cadence.split('_')[-1] != self._untrim_cadence_version):
                field_cadence = field_cadence + '_' + self._untrim_cadence_version
        if(self._trim_cadence_version):
            w = field_cadence.split('_')
            if(w[-1][0] == 'v'):
                field_cadence = '_'.join(w[:-1])
        if(self.nocalib is False):
            self.required_calibrations = collections.OrderedDict()
            for name in hdr:
                m = re.match('^RCNAME([0-9]*)$', name)
                if(m is not None):
                    num = 'RCNUM{d}'.format(d=m.group(1))
                    if(num in hdr):
                        if(hdr[num].strip() != ''):
                            self.required_calibrations[hdr[name]] = np.array([np.int32(np.float32(x)) for x in hdr[num].split()], dtype=np.int32)
                        else:
                            self.required_calibrations[hdr[name]] = np.zeros(0, dtype=np.int32)
            self.required_calibrations_per_zone = np.zeros(len(self.calibration_order) + 1, dtype=int) - 1
            for name in hdr:
                m = re.match('^CPZNAME([0-9]*)$', name)
                if(m is not None):
                    num = 'CPZNUM{d}'.format(d=m.group(1))
                    if(num in hdr):
                        ireq = list(self.calibration_order).index(hdr[name]) + 1
                        if(hdr[num].strip() != ''):
                            self.required_calibrations_per_zone[ireq] = np.int32(hdr[num])
                        else:
                            self.required_calibrations_per_zone[ireq] = -1
            self.calibrations_per_zone = np.zeros((len(self.calibration_order) + 1,
                                                   0, robostrategy.standards.nzone),
                                                  dtype=np.int32)
            self.achievable_calibrations_per_zone = np.zeros((len(self.calibration_order) + 1,
                                                              0, robostrategy.standards.nzone),
                                                             dtype=np.int32)
            self.calibrations = collections.OrderedDict()
            for n in self.calibration_order:
                self.calibrations[n] = np.zeros(0, dtype=np.int32)
            self.achievable_calibrations = collections.OrderedDict()
            for n in self.calibration_order:
                self.achievable_calibrations[n] = self.required_calibrations[n].copy()

        if(self.input_design_mode is not None):
            if(self.verbose):
                print("fieldid {fid}: Design mode from input".format(fid=self.fieldid), flush=True)
            self.designModeDict = self.input_design_mode
        elif(self.reload_design_mode):
            if(self.verbose):
                print("fieldid {fid}: Design mode from targetdb".format(fid=self.fieldid), flush=True)
            self.designModeDict = mugatu.designmode.allDesignModes() 
        else:
            try:
                if(self.verbose):
                    print("fieldid {fid}: Design mode from field file", flush=True)
                self.designModeDict = mugatu.designmode.allDesignModes(filename,
                                                                       ext='DESMODE')

            except:
                if(self.verbose):
                    print("fieldid {fid}: Design mode from defaults file", flush=True)
                default_dm_file= os.path.join(os.getenv('ROBOSTRATEGY_DIR'),
                                              'data',
                                              'default_designmodes.fits')
                self.designModeDict = mugatu.designmode.allDesignModes(default_dm_file)

<<<<<<< HEAD
        if(self.reset_bright is False):
            nbs = 0
            while('bs{n}'.format(n=nbs) in f.hdu_map):
                nbs = nbs + 1
            for ibs in range(nbs):
                key = 'BS{ibs}'.format(ibs=ibs)
                bshdr = f[key].read_header()
                bs = f[key].read()
                design_mode = bshdr['DESMODE']
                fiberType = bshdr['FIBERTY']
                self.set_bright_stars(design_mode=design_mode,
                                      fiberType=fiberType,
                                      bright_stars=bs)
=======

        if(self.bright_neighbors):
            nbs = 0
            while('bs{n}'.format(n=nbs) in f.hdu_map):
                nbs = nbs + 1
                for ibs in range(nbs):
                    key = 'BS{ibs}'.format(ibs=ibs)
                    bshdr = f[key].read_header()
                    bs = f[key].read()
                    design_mode = bshdr['DESMODE']
                    fiberType = bshdr['FIBERTY']
                    self.set_bright_stars(design_mode=design_mode,
                                          fiberType=fiberType,
                                          bright_stars=bs)
>>>>>>> 774a57a3

        self.set_field_cadence(field_cadence)
        targets = f['TARGET'].read()
        self.targets_fromarray(target_array=targets)
        if(('assign' in f.hdu_map) & (noassign is False)):
            assignments = f['ASSIGN'].read()
        else:
            assignments = None
        if(assignments is not None):
            self.achievable_calibrations = collections.OrderedDict()
            for n in self.calibration_order:
                self.achievable_calibrations[n] = self.required_calibrations[n].copy()
            for name in hdr:
                m = re.match('^ACNAME([0-9]*)$', name)
                if(m is not None):
                    num = 'ACNUM{d}'.format(d=m.group(1))
                    if(num in hdr):
                        if(hdr[num].strip() != ''):
                            self.achievable_calibrations[hdr[name]] = np.array([np.int32(np.float32(x)) for x in hdr[num].split()], dtype=np.int32)
                        else:
                            self.achievable_calibrations[hdr[name]] = np.zeros(0, dtype=np.int32)

            if(self.field_cadence.nexp_total == 1):
                iassigned = np.where(assignments['robotID'] >= 1)
                for itarget in iassigned[0]:
                    self.assign_robot_exposure(robotID=assignments['robotID'][itarget],
                                               rsid=targets['rsid'][itarget],
                                               iexp=0, reset_satisfied=False,
                                               reset_has_spare=False,
                                               reset_count=False,
                                               set_expflag=False)
            else:
                iassigned = np.where(assignments['robotID'] >= 1)
                for itarget, iexp in zip(iassigned[0], iassigned[1]):
                    self.assign_robot_exposure(robotID=assignments['robotID'][itarget, iexp],
                                               rsid=targets['rsid'][itarget],
                                               iexp=iexp,
                                               reset_satisfied=False,
                                               reset_has_spare=False,
                                               reset_count=False,
                                               set_expflag=False)

            hasexpflag = ('expflag' in assignments.dtype.names)
            for assignment, target in zip(assignments, targets):
                indx = self.rsid2indx[target['rsid']]
                self.assignments['rsflags'][indx] = assignment['rsflags']
                if(hasexpflag):
                    self.assignments['expflag'][indx] = assignment['expflag']
            self._set_masterGrid()
            self._set_has_spare_calib()
            self._set_satisfied()
            self._set_satisfied(science=True)
            self._set_count(reset_equiv=False)
            self.decollide_unassigned()

        self.decollide_unassigned()
        
        return

    def clear_assignments(self):
        """Clear the assignments for this field

        Notes
        -----

        Uses unassign() to unassign every target.
"""
        if(self.assignments is not None):
            iassigned = np.where(self.assignments['assigned'])[0]
            self.assignments['expflag'] = 0
            self.assignments['rsflags'] = 0
            self.unassign(self.targets['rsid'][iassigned])
            self.assignments['assigned'] = 0
            self.assignments['satisfied'] = 0
        return

    def clear_field_cadence(self):
        """Resets the field cadence to 'none' and clears all the ancillary data

        Notes
        -----

        Calls the clear_assignments() method, deletes all the
        robotGrids in the robotgrids array, sets field_cadence to
        None, resets the calibration counts to zero, and resets all
        the internal tracking variables.

        Used in rs_assign to avoid having to read in the same field
        over and over when testing multiple cadences.
"""
        if(self.verbose):
            print("fieldid {fid}: Clearing field cadence".format(fid=self.fieldid), flush=True)
        if(self.assignments is not None):
            self.clear_assignments()

        if(self.allgrids):
            for i in range(self.field_cadence.nexp_total):
                self.robotgrids[i] = None
            self.robotgrids = []
        self._robot2indx = None
        self._robotnexp = None
        self._robotnexp_max = None
        self.field_cadence = None
        self.assignments_dtype = None
        self.assignments = None
        self.design_mode = None
        if(self.nocalib is False):
            self.calibrations_per_zone = np.zeros((len(self.calibration_order) + 1,
                                                   0,
                                                   robostrategy.standards.nzone), dtype=np.int32)
            self.achievable_calibrations_per_zone = np.zeros((len(self.calibration_order) + 1,
                                                              0,
                                                              robostrategy.standards.nzone), dtype=np.int32)
            for n in self.calibration_order:
                self.calibrations[n] = np.zeros(0, dtype=np.int32)
                self.required_calibrations[n] = np.zeros(0, dtype=np.int32)
                self.achievable_calibrations[n] = self.required_calibrations[n].copy()

        if(self.verbose):
            print("fieldid {fid}:  (done clearing field cadence)".format(fid=self.fieldid), flush=True)

        return

    def _arrayify(self, quantity=None, dtype=np.float64):
        """Cast quantity as ndarray of numpy.float64"""
        try:
            length = len(quantity)
        except TypeError:
            length = 1
        return np.zeros(length, dtype=dtype) + quantity

    def _robotGrid(self):
        """Return a RobotGridAPO or RobotGridLCO instance

        Notes
        -----

        Sets all robots to home position.

        When first called, sets robotHasApogee attribute.
"""
        if(self.observatory == 'apo'):
            rg = kaiju.robotGrid.RobotGridAPO(stepSize=0.05)
        if(self.observatory == 'lco'):
            rg = kaiju.robotGrid.RobotGridLCO(stepSize=0.05)
        for k in rg.robotDict.keys():
            rg.homeRobot(k)
        if(self.robotHasApogee is None):
            self.robotHasApogee = np.array([rg.robotDict[x].hasApogee
                                            for x in rg.robotDict.keys()],
                                           dtype=bool)
        return(rg)

    def _set_radius(self):
        """Set radius limit in deg depending on observatory"""
        if(self.observatory == 'apo'):
            self.radius = 1.5
        if(self.observatory == 'lco'):
            self.radius = 0.95
        return

    def set_field_cadence(self, field_cadence='none'):
        """Set the field cadence, and set up robotgrids and assignments output

        Parameters
        ----------

        field_cadence : str
            Name of field cadence

        Notes
        -----

        Sets the field cadence. 

        If the object is instantiated with parameters including 
        field_cadence, this routine is called in the initialization. 
        If the object is instantiated with a file name, if the file 
        header has the FCADENCE keyword set to anything but 'none', 
        this routine will be called.

        The cadence must be one in the CadenceList singleton. Upon
        setting the field cadence with this routine, the robotgrids,
        assignments_dtype, assignments, calibrations, and
        field_cadence attributes are configured.

        You can reset the field cadence, but first you must call
        clear_field_cadence(). Obviously this deletes all the assignments.
"""
        if(self.allgrids):
            if(len(self.robotgrids) > 0):
                print("Cannot reset field_cadence")
                return
        if(field_cadence != 'none'):
            if(self.verbose):
                print("fieldid {fid}: Setting field cadence".format(fid=self.fieldid), flush=True)
            self.field_cadence = clist.cadences[field_cadence]
            if(self.allgrids):
                for i in range(self.field_cadence.nexp_total):
                    self.robotgrids.append(self._robotGrid())
            self._robot2indx = np.zeros((len(self.mastergrid.robotDict),
                                         self.field_cadence.nexp_total),
                                        dtype=np.int32) - 1
            self._robotnexp = np.zeros((len(self.mastergrid.robotDict),
                                        self.field_cadence.nepochs),
                                       dtype=np.int32)
            self._robotnexp_max = np.zeros((len(self.mastergrid.robotDict),
                                            self.field_cadence.nepochs),
                                           dtype=np.int32)
            for i, n in enumerate(self.field_cadence.nexp):
                self._robotnexp[:, i] = n
                self._robotnexp_max[:, i] = n
            self.assignments_dtype = np.dtype([('assigned', np.int32),
                                               ('satisfied', np.int32),
                                               ('science_satisfied', np.int32),
                                               ('extra', np.int32),
                                               ('nexps', np.int32),
                                               ('nepochs', np.int32),
                                               ('x', np.float64),
                                               ('y', np.float64),
                                               ('z', np.float64),
                                               ('fiber_ra', np.float64),
                                               ('fiber_dec', np.float64),
                                               ('delta_ra', np.float32),
                                               ('delta_dec', np.float32),
                                               ('incadence', bool),
                                               ('allowed', bool,
                                                (self.field_cadence.nepochs,)),
                                               ('mags_allowed', bool,
                                                (self.field_cadence.nepochs,)),
                                               ('bright_allowed', bool,
                                                (self.field_cadence.nepochs,)),
                                               ('offset_allowed', bool,
                                                (self.field_cadence.nepochs,)),
                                               ('robotID', np.int32,
                                                (self.field_cadence.nexp_total,)),
                                               ('holeID', np.dtype("|U15"), (self.field_cadence.nexp_total)),
                                               ('equivRobotID', np.int32,
                                                (self.field_cadence.nexp_total,)),
                                               ('scienceRobotID', np.int32,
                                                (self.field_cadence.nexp_total,)),
                                               ('target_skybrightness', np.float32,
                                                (self.field_cadence.nexp_total,)),
                                               ('field_skybrightness', np.float32,
                                                (self.field_cadence.nexp_total,)),
                                               ('fiberType', np.unicode_, 10),
                                               ('rsflags', np.int32),
                                               ('expflag', np.int32,
                                                (self.field_cadence.nexp_total,))])
            self.assignments = np.zeros(0, dtype=self.assignments_dtype)

            try:
                obsmode_pk = self.field_cadence.obsmode_pk
            except AttributeError:
                obsmode_pk = np.array([''] * self.field_cadence.nexp_total)

            if(obsmode_pk[0] != ''):
                if(self.verbose):
                    print("fieldid {f}: obsmode_pk has been set".format(f=self.fieldid), flush=True)
                if((type(obsmode_pk) == list) |
                   (type(obsmode_pk) == np.ndarray)):
                    self.design_mode = np.array(obsmode_pk)
                else:
                    self.design_mode = np.array([obsmode_pk])
            else:
                if(self.verbose):
                    print("fieldid {f}: Using heuristics for obsmode_pk".format(f=self.fieldid), flush=True)
                self.design_mode = np.array([''] *
                                            self.field_cadence.nepochs)
                for epoch in np.arange(self.field_cadence.nepochs):
                    if(self.field_cadence.skybrightness[epoch] >= 0.5):
                        self.design_mode[epoch] = 'bright_time'
                    else:
                        if(('dark_100x8' in self.field_cadence.name) |
                           ('dark_174x8' in self.field_cadence.name)):
                            self.design_mode[epoch] = 'dark_rm'
                        elif(('dark_10x4' in self.field_cadence.name) |
                             ('dark_2x4' in self.field_cadence.name) |
                             ('dark_3x4' in self.field_cadence.name)):
                            self.design_mode[epoch] = 'dark_monit'
                        elif(('dark_1x1' in self.field_cadence.name) |
                             ('dark_1x2' in self.field_cadence.name) |
                             ('dark_2x1' in self.field_cadence.name) |
                             ('mixed2' in self.field_cadence.name)):
                            self.design_mode[epoch] = 'dark_plane'
                        else:
                            self.design_mode[epoch] = 'dark_faint'
                    
            if(self.nocalib is False):
                dms = self.design_mode[self.field_cadence.epochs]
                for c in self.calibration_order:
                    if(c == 'standard_boss'):
                        self.required_calibrations[c] = np.array([self.designModeDict[d].n_stds_min['BOSS'] for d in dms], dtype=np.int32)
                    elif(c == 'standard_apogee'):
                        self.required_calibrations[c] = np.array([self.designModeDict[d].n_stds_min['APOGEE'] for d in dms], dtype=np.int32)
                    elif(c == 'sky_boss'):
                        self.required_calibrations[c] = np.array([self.designModeDict[d].n_skies_min['BOSS'] for d in dms], dtype=np.int32)
                    elif(c == 'sky_apogee'):
                        self.required_calibrations[c] = np.array([self.designModeDict[d].n_skies_min['APOGEE'] for d in dms], dtype=np.int32)
                self.calibrations_per_zone = np.zeros((len(self.calibration_order) + 1,
                                                       self.field_cadence.nexp_total,
                                                       robostrategy.standards.nzone),
                                                      dtype=np.int32)
                self.achievable_calibrations_per_zone = np.zeros((len(self.calibration_order) + 1,
                                                                  self.field_cadence.nexp_total,
                                                                  robostrategy.standards.nzone),
                                                                 dtype=np.int32)
                for c in self.calibration_order:
                    self.calibrations[c] = np.zeros(self.field_cadence.nexp_total,
                                                    dtype=np.int32)
                for c in self.calibration_order:
                    self.achievable_calibrations[c] = self.required_calibrations[c].copy()

            if(self.bright_neighbors):
                if(self.verbose):
                    print("fieldid {fieldid}: Find bright stars".format(fieldid=self.fieldid), flush=True)
                umode = np.unique(self.design_mode)
                for design_mode in umode:
                    for fiberType in ['APOGEE', 'BOSS']:
                        self.set_bright_stars(design_mode=design_mode,
                                              fiberType=fiberType)

            if(self.verbose):
                print("fieldid {fieldid}: Setup assignments".format(fieldid=self.fieldid), flush=True)
            self.assignments = self._setup_assignments_for_cadence(self.targets)

            self._set_masterGrid()
            
            if(self.nocalib is False):
                self._set_has_spare_calib()
            if(self.verbose):
                print("fieldid {fid}:   (done setting field cadence)".format(fid=self.fieldid), flush=True)
        else:
            self.field_cadence = None
            if(self.allgrids):
                self.robotgrids = []
            else:
                self.robotgrids = None
            self.assignments_dtype = None
            self._has_spare_calib = None
        return

    def set_flag(self, rsid=None, flagname=None):
        """Set a bitmask flag for a target

        Parameters
        ----------

        rsid : np.int64
            IDs of the target-cadence

        flagname : str
            name of flag to set
"""
        indxs = np.array([self.rsid2indx[r] for r in self._arrayify(rsid)], dtype=int)
        self.assignments['rsflags'][indxs] = (self.assignments['rsflags'][indxs] | self.flagdict[flagname])
        return

    def check_flag(self, rsid=None, flagname=None):
        """Check a bitmask flag for a target

        Parameters
        ----------

        rsid : np.int64 or ndarray
            IDs of the target-cadence

        flagname : str
            name of flag to set

        Returns
        -------

        setornot : ndarray of bool
            True if flag is set, flag otherwise
"""
        indxs = np.array([self.rsid2indx[r] for r in self._arrayify(rsid)], dtype=int)
        setornot = ((self.assignments['rsflags'][indxs] & self.flagdict[flagname]) != 0)
        return(setornot)

    def get_flag_names(self, flagval=None):
        """Return names associated with flag

        Parameters
        ----------

        flagval : np.int32
            flag

        Returns
        -------

        flagnames : list
            strings corresponding to each set bit
"""
        flagnames = []
        for fn in self.flagdict:
            if(flagval & self.flagdict[fn]):
                flagnames.append(fn)
        return(flagnames)

    def set_expflag(self, rsid=None, iexp=None, flagname=None):
        """Set a bitmask flag for a target's exposure

        Parameters
        ----------

        rsid : np.int64
            IDs of the target-cadence

        iexp : np.int32
            exposure

        flagname : str
            name of flag to set
"""
        indxs = np.array([self.rsid2indx[r] for r in self._arrayify(rsid)], dtype=int)
        self.assignments['expflag'][indxs, iexp] = (self.assignments['expflag'][indxs, iexp] | self.expflagdict[flagname])
        return

    def check_expflag(self, rsid=None, iexp=None, flagname=None):
        """Check a bitmask flag for a target

        Parameters
        ----------

        rsid : np.int64 or ndarray
            ID of the target-cadence

        iexp : np.int32
            exposure

        flagname : str
            name of flag to set

        Returns
        -------

        setornot : ndarray of bool
            True if flag is set, flag otherwise
"""
        indx = self.rsid2indx[rsid]
        setornot = ((self.assignments['expflag'][indx, iexp] & self.expflagdict[flagname]) != 0)
        return(setornot)

    def get_expflag_names(self, flagval=None):
        """Return names associated with exposure flag

        Parameters
        ----------

        flagval : np.int32
            flag

        Returns
        -------

        flagnames : list
            strings corresponding to each set bit
"""
        flagnames = []
        for fn in self.expflagdict:
            if(flagval & self.expflagdict[fn]):
                flagnames.append(fn)
        return(flagnames)

    def _offset_radec(self, ra=None, dec=None, delta_ra=0., delta_dec=0.):
        """Offsets ra and dec according to specified amount
        
        Parameters
        ----------

        ra : np.float64 or ndarray of np.float64
        right ascension, deg

        dec : np.float64 or ndarray of np.float64
            declination, deg

        delta_ra : np.float64 or ndarray of np.float64
            right ascension direction offset, arcsec

        delta_dec : np.float64 or ndarray of np.float64
            declination direction offset, arcsec

        Returns
        -------

        offset_ra : np.float64 or ndarray of np.float64
            offset right ascension, deg

        offset_dec : np.float64 or ndarray of np.float64
            offset declination, deg

        Notes
        -----

        Assumes that delta_ra, delta_dec are in proper coordinates; i.e.
        an offset of delta_ra=1 arcsec represents the same angular separation 
        on the sky at any declination.

        Carefully offsets in the local directions of ra, dec based on
        the local tangent plane (i.e. does not just scale delta_ra by
        1/cos(dec))
"""
        deg2rad = np.pi / 180.
        arcsec2rad = np.pi / 180. / 3600.
        x = np.cos(dec * deg2rad) * np.cos(ra * deg2rad)
        y = np.cos(dec * deg2rad) * np.sin(ra * deg2rad)
        z = np.sin(dec * deg2rad)
        ra_x = - np.sin(ra * deg2rad)
        ra_y = np.cos(ra * deg2rad)
        ra_z = 0.
        dec_x = - np.sin(dec * deg2rad) * np.cos(ra * deg2rad)
        dec_y = - np.sin(dec * deg2rad) * np.sin(ra * deg2rad)
        dec_z = np.cos(dec * deg2rad)
        xoff = x + (ra_x * delta_ra + dec_x * delta_dec) * arcsec2rad
        yoff = y + (ra_y * delta_ra + dec_y * delta_dec) * arcsec2rad
        zoff = z + (ra_z * delta_ra + dec_z * delta_dec) * arcsec2rad
        offnorm = np.sqrt(xoff**2 + yoff**2 + zoff**2)
        xoff = xoff / offnorm
        yoff = yoff / offnorm
        zoff = zoff / offnorm
        decoff = np.arcsin(zoff) / deg2rad
        raoff = ((np.arctan2(yoff, xoff) / deg2rad) + 360.) % 360.
        return(raoff, decoff)

    def _mag_lim(self, fiberType=None, design_mode=None):
        """Return the bright limit used by offset()"""
        dm = self.designModeDict[design_mode]
        bright = 'bright' in design_mode
        if fiberType == 'BOSS':
            # grab r_sdss limit for boss
            if(bright): 
                # no r_sdss for bright so do g band
                # this is hacky and needs to be fixed!!!
                mag_lim = dm.bright_limit_targets['BOSS'][0][0]
            else:
                mag_lim = dm.bright_limit_targets['BOSS'][1][0]
        else:
            # grab h 2mass mag for limit
            mag_lim = dm.bright_limit_targets['APOGEE'][8][0]
        return(mag_lim)

    def offset(self, targets=None, design_mode=None):
        """Returns appropriate offsets for each target given design mode

        Parameters
        ----------

        targets : ndarray
            target information
        
        design_mode : str
            key to designModeDict

        Returns
        -------

        delta_ra : ndarray of np.float64
            offset in RA (proper angular distance)

        delta_dec : ndarray of np.float64
            offset in Dec (proper angular distance)
"""
        if('bright' in design_mode):
            lunation = 'bright'
        if('dark' in design_mode):
            lunation = 'dark'
        mags = np.zeros(len(targets), dtype=np.float32)
        boss = targets['fiberType'] == 'BOSS'
        apogee = targets['fiberType'] == 'APOGEE'
        mags[boss] = targets['magnitude'][boss, 5]
        mags[apogee] = targets['magnitude'][apogee, 8]

        delta_ra = np.zeros(len(targets), dtype=np.float64)
        delta_dec = np.zeros(len(targets), dtype=np.float64)

        iboss = np.where(boss)[0]
        if(len(iboss) > 0):
            mag_lim = self._mag_lim(design_mode=design_mode, fiberType='BOSS')
            tmp_delta_ra, tmp_delta_dec = coordio.utils.object_offset(mags[iboss],
                                                                      mag_lim,
                                                                      lunation)
            delta_ra[iboss] = tmp_delta_ra
            delta_dec[iboss] = tmp_delta_dec

        iapogee = np.where(apogee)[0]
        if(len(iapogee) > 0):
            mag_lim = self._mag_lim(design_mode=design_mode, fiberType='APOGEE')
            tmp_delta_ra, tmp_delta_dec = coordio.utils.object_offset(mags[iapogee],
                                                                      mag_lim,
                                                                      lunation)
            delta_ra[iapogee] = tmp_delta_ra
            delta_dec[iapogee] = tmp_delta_dec

        return(delta_ra, delta_dec)

    def radec2xyz(self, ra=None, dec=None, epoch=None, pmra=None,
                  pmdec=None, delta_ra=0., delta_dec=0., fiberType=None):
        """Converts ra and dec to wok x, y, and z

        Parameters
        ----------

        ra : ndarray of np.float64
            right ascensions in J2000 deg

        dec : ndarray of np.float64
            declinations in J2000 deg

        epoch : ndarray of np.float32
            epoch of ra and dec in years (e.g. 2015.5)

        pmra : ndarray of np.float32
            RA proper motion in mas/year

        pmdec : ndarray of np.float32
            Dec proper motion in mas/year

        delta_ra : ndarray of np.float32
            RA offset to apply for fibers in arcsec (default 0)

        delta_dec : ndarray of np.float32
            Dec offset to apply for fibers in arcsec (default 0)

        fiberType : str, list of str, or ndarray of str
            fiber type ('APOGEE' or 'BOSS')

        Returns
        -------

        x : ndarray of np.float64
            X position in wok (mm)

        y : ndarray of np.float64
            Y position in wok (mm)

        z : ndarray of np.float64
            Z position in wok (mm)

        Notes
        -----

        delta_ra and delta_dec are proper angular distances.

        Z is just returned as a constant value (equal to 
        coordio.defaults.POSITIONER_HEIGHT).
"""
        if(isinstance(fiberType, str)):
            wavename = fiberType.capitalize()
        else:
            wavename = np.array([x.capitalize() for x in fiberType])
        if(epoch is not None):
            epoch_jd = np.zeros(len(epoch), dtype=np.float64)
            oneday = datetime.timedelta(days=1)
            for i, e in enumerate(epoch):
                epoch_year = int(e)
                epoch_frac = e - int(e)
                epoch_year_dt = datetime.datetime(epoch_year, 1, 1)
                epoch_dt = epoch_year_dt + oneday * epoch_frac * 365.25
                epoch_jd[i] = coordio.time.Time(epoch_dt).jd
        else:
            epoch_jd = None
        raoff, decoff = self._offset_radec(ra=ra, dec=dec, delta_ra=delta_ra,
                                           delta_dec=delta_dec)
        radVel = np.zeros(len(raoff), dtype=np.float64) + 1.e-4
        parallax = np.zeros(len(raoff), dtype=np.float64) + 1.e-4
        x, y, warn, ha, pa = coordio.utils.radec2wokxy(raoff, decoff, epoch_jd,
                                                       wavename,
                                                       self.racen, self.deccen,
                                                       self.pa,
                                                       self.observatory.upper(),
                                                       self.obstime.jd,
                                                       pmra=pmra,
                                                       pmdec=pmdec,
                                                       parallax=parallax,
                                                       radVel=radVel)
        z = coordio.defaults.POSITIONER_HEIGHT
        return(x, y, z)

    def xy2radec(self, x=None, y=None, fiberType=None):
        """X and Y back to RA, Dec, without proper motions or deltas

        Parameters
        ----------

        x : ndarray of np.float64
            X position in wok (mm)

        y : ndarray of np.float64
            Y position in wok (mm)

        fiberType : str, list of str, or ndarray of str
            fiber type ('APOGEE' or 'BOSS')

        Returns
        -------

        ra : ndarray of np.float64
            right ascensions in J2000 deg

        dec : ndarray of np.float64
            declinations in J2000 deg
"""
        if(isinstance(fiberType, str)):
            wavename = fiberType.capitalize()
        else:
            wavename = np.array([t.capitalize() for t in fiberType])
        xa = self._arrayify(x, dtype=np.float64)
        ya = self._arrayify(y, dtype=np.float64)
        ra, dec, warn = coordio.utils.wokxy2radec(xa, ya,
                                                  wavename,
                                                  self.racen, self.deccen,
                                                  self.pa,
                                                  self.observatory.upper(),
                                                  self.obstime.jd)
        return(ra, dec)

    def targets_fromfits(self, filename=None):
        """Read in targets from FITS file

        Parameters
        ----------

        filename : str
            file name to read from

        Notes
        -----

        Just reads extension 1. Then calls targets_fromarray()
"""
        t = fitsio.read(filename, ext=1)
        self.targets_fromarray(t)
        return

    def _mags_allowed(self, targets=None, designMode=None):
        """Report whether magnitude limits allow targets

        Parameters
        ----------

        targets : ndarray
            elements of targets array

        designMode : DesignMode object
            design mode to test against

        Returns
        -------

        allowed : ndarray of bool
            For each target, True if magnitude limits allow, False otherwise
"""
        fiberTypes = ['BOSS', 'APOGEE']
        categories = ['science', 'standard']
        target_category = np.array([x.split('_')[0]
                                    for x in targets['category']])
        target_allowed = np.ones(len(targets), dtype=bool)
        for fiberType in fiberTypes:
            for category in categories:
                icurr = np.where((targets['fiberType'] == fiberType) &
                                 (target_category == category))[0]
                mags = targets['magnitude'][icurr, :]
                if(category == 'science'):
                    limits = designMode.bright_limit_targets[fiberType]
                if(category == 'standard'):
                    limits = designMode.stds_mags[fiberType]
                ok = np.ones(len(icurr), dtype=bool)
                for i in np.arange(limits.shape[0], dtype=np.int32):
                    icheck = np.where((np.isnan(mags[:, i]) == False) &
                                      (mags[:, i] != 0.) &
                                      (mags[:, i] != 99.9) &
                                      (mags[:, i] != 999.) &
                                      (mags[:, i] != - 999.) &
                                      (mags[:, i] != - 9999.))[0]
                    if(limits[i, 0] != - 999.):
                        ok[icheck] = ok[icheck] & (mags[icheck, i] > limits[i, 0])
                    if(limits[i, 1] != - 999.):
                        ok[icheck] = ok[icheck] & (mags[icheck, i] < limits[i, 1])
                target_allowed[icurr] = ok
        return(target_allowed)

    def _targets_to_robotgrid(self, targets=None, assignments=None,
                              robotgrid=None):
        """Assign targets to a RobotGrid object

        Parameters
        ----------

        targets : ndarray
            targets array

        assignments : ndarray
            assignments array (delta_ra, delta_dec here)

        robotgrid : RobotGrid object
            robot grid to assign to
"""
        for indx, target in enumerate(targets):
            if(target['fiberType'] == 'APOGEE'):
                fiberType = kaiju.cKaiju.ApogeeFiber
            else:
                fiberType = kaiju.cKaiju.BossFiber
            if(assignments is not None):
                xyzWok = [assignments['x'][indx],
                          assignments['y'][indx],
                          assignments['z'][indx]]
            else:
                xyzWok = [target['x'], target['y'], target['z']]
            robotgrid.addTarget(targetID=target['rsid'],
                                xyzWok=xyzWok,
                                priority=np.float64(target['priority']),
                                fiberType=fiberType)
        return

    def _setup_assignments_for_cadence(self, targets=None,
                                       assignment_array=None):
        """Sets up the assignments array for a given cadence

        Parameters
        ----------

        targets : ndarray
            array of targets

        assignments : ndarray
            assignments array

        Returns
        -------

        assignments : ndarray
            adjusted assignments array

        Notes
        -----
        
        Using field cadence, appropriately sets:

          field_skybrightness
          mags_allowed (is it allowed by magnitude limits)
          bright_allowed (is it allowed by bright neighbor limits)
          offset_allowed (is it allowed because of its offset)
          allowed
          incadence
"""
        if(targets is None):
            return(None)

        # Set up outputs
        assignments = np.zeros(len(targets),
                               dtype=self.assignments_dtype)

        field_skybrightness = self.field_cadence.skybrightness[self.field_cadence.epochs]
        assignments['field_skybrightness'] = np.outer(np.ones(len(targets)),
                                                      field_skybrightness)

        # Determine if it is within the field cadence
        if(self.verbose):
            print("fieldid {fieldid}: Check cadences".format(fieldid=self.fieldid), flush=True)
        for itarget, target_cadence in enumerate(targets['cadence']):
            if(self.veryverbose):
                  print("fieldid {fieldid}: Checking {rsid} with cadence {c}".format(fieldid=self.fieldid, rsid=targets['rsid'][itarget], c=targets['cadence'][itarget]))
                  
            if(target_cadence in clist.cadences):
                ok, solns = clist.cadence_consistency(target_cadence,
                                                      self.field_cadence.name)
                assignments['incadence'][itarget] = ok
        
        if(self.verbose):
            print("fieldid {fieldid}: Setup allowed".format(fieldid=self.fieldid), flush=True)
        umode = np.unique(self.design_mode)

        # Now find minimum offset among all modes; use this offset; for
        # any modes where the offset is larger, exclude these. The idea
        # is that (a) probably we don't want to mix these offsets; (b)
        # we don't want to take an unnecessarily large offset when an
        # epoch will allow it to be smaller; (c) this makes life much
        # simpler.
        delta_ra_all = np.zeros((len(umode), len(targets)), dtype=np.float32)
        delta_dec_all = np.zeros((len(umode), len(targets)), dtype=np.float32)
        for imode, mode in enumerate(umode):
            tmp_delta_ra, tmp_delta_dec = self.offset(targets=targets,
                                                      design_mode=mode)
            delta_ra_all[imode, :] = tmp_delta_ra
            delta_dec_all[imode, :] = tmp_delta_dec
        delta_all = np.sqrt(delta_ra_all**2 + delta_dec_all**2)
        idelta = np.argmin(delta_all, axis=0)
        delta_ra = delta_ra_all[idelta, np.arange(len(targets), dtype=int)]
        delta_dec = delta_dec_all[idelta, np.arange(len(targets), dtype=int)]
        delta = np.sqrt(delta_ra**2 + delta_dec**2)
        offset_allowed = dict()
        for imode, mode in enumerate(umode):
            offset_allowed[mode] = (delta_all[imode, :] <= delta)

        assignments['delta_ra'] = delta_ra
        assignments['delta_dec'] = delta_dec

        # Set offset allowed so we can double check in _bright_allowed_direct
        for epoch, mode in enumerate(self.design_mode):
            assignments['offset_allowed'][:, epoch] = offset_allowed[mode]

        (assignments['x'],
         assignments['y'],
         assignments['z']) = self.radec2xyz(ra=targets['ra'],
                                            dec=targets['dec'],
                                            epoch=targets['epoch'],
                                            pmra=targets['pmra'],
                                            pmdec=targets['pmdec'],
                                            delta_ra=assignments['delta_ra'],
                                            delta_dec=assignments['delta_dec'],
                                            fiberType=targets['fiberType'])

        # Convert back to RA/Dec
        (assignments['fiber_ra'],
         assignments['fiber_dec']) = self.xy2radec(x=assignments['x'],
                                                   y=assignments['y'],
                                                   fiberType=targets['fiberType'])

        # Check for each mode whether each target is allowed
        mags_allowed = dict()
        bright_allowed = dict()
        for mode in umode:
            dm = self.designModeDict[mode]
            mags_allowed[mode] = self._mags_allowed(designMode=dm,
                                                    targets=targets)
            if(self.bright_neighbors):
                bright_allowed[mode] = self._bright_allowed_direct(design_mode=mode,
                                                                   targets=targets,
                                                                   assignments=assignments)
            else:
                bright_allowed[mode] = np.ones(len(targets), dtype=bool)

        # Set allowed in assignments; note offset_allowed was already
        # set above.
        for epoch, mode in enumerate(self.design_mode):
            assignments['mags_allowed'][:, epoch] = mags_allowed[mode]
            assignments['bright_allowed'][:, epoch] = bright_allowed[mode]
            assignments['allowed'][:, epoch] = ((mags_allowed[mode] |
                                                 offset_allowed[mode]) &
                                                bright_allowed[mode])

        if(self.allgrids):
            if(self.verbose):
                print("fieldid {fieldid}: Setup all grids".format(fieldid=self.fieldid), flush=True)

            for iexp, rg in enumerate(self.robotgrids):
                epoch = self.field_cadence.epochs[iexp]
                self._targets_to_robotgrid(targets=targets,
                                           assignments=assignments,
                                           robotgrid=rg)

        if(self.verbose):
            print("fieldid {fieldid}: assign inputs".format(fieldid=self.fieldid), flush=True)
        if(assignment_array is None):
            assignments['fiberType'] = targets['fiberType']
            assignments['robotID'] = -1
            assignments['equivRobotID'] = -1
            assignments['scienceRobotID'] = -1
            assignments['target_skybrightness'] = -1.
        else:
            for n in self.assignments_dtype.names:
                listns = ['robotID', 'equivRobotID', 'scienceRobotID',
                          'target_skybrightness', 'field_skybrightness']
                if((n in listns) & (self.field_cadence.nexp_total == 1)):
                    assignments[n][:, 0] = assignment_array[n]
                else:
                    assignments[n] = assignment_array[n]
        return(assignments)

    def _set_masterGrid(self):
        """Reset the master grid and associated information"""
        self.mastergrid = self._robotGrid()
        self._targets_to_robotgrid(targets=self.targets,
                                   assignments=self.assignments,
                                   robotgrid=self.mastergrid)
        self.masterTargetDict = self.mastergrid.targetDict
        for itarget, rsid in enumerate(self.targets['rsid']):
            t = self.masterTargetDict[rsid]
            self.targets['within'][itarget] = len(t.validRobotIDs) > 0
        return

    def targets_fromarray(self, target_array=None, assignment_array=None):
        """Read in targets from ndarray

        Parameters
        ----------

        target_array : ndarray
            array with target information

        assignment_array : ndarray
            if not None, array with assignment information (default None)
"""
        # Read in
        targets = np.zeros(len(target_array), dtype=targets_dtype)
        for n in targets.dtype.names:
            if(n in target_array.dtype.names):
                if(self.oldmag & (n == 'magnitude')):
                    magmap = [0, 1, 2, 4, 5, 6, 8]
                    for imag, imagmap in enumerate(magmap):
                        targets[n][:, imagmap] = target_array[n][:, imag]
                    continue
                targets[n] = target_array[n]

        # Deal with unusual use case where we need to reference a cadence version
        if(self._untrim_cadence_version is not None):
            for itarget, tc in enumerate(targets['cadence']):
                if(tc.split('_')[-1] != self._untrim_cadence_version):
                    targets['cadence'][itarget] = tc + '_' + self._untrim_cadence_version

        # Default values for priority, value, and stage
        if('value' not in target_array.dtype.names):
            targets['value'] = 1.
        if('priority' not in target_array.dtype.names):
            targets['priority'] = 1.
        if('stage' not in target_array.dtype.names):
            targets['stage'] = 'srd'

        # Convert ra/dec to x/y
        if(self.verbose):
            print("fieldid {f}: Convert targets coords to x/y".format(f=self.fieldid), flush=True)
        (targets['x'],
         targets['y'],
         targets['z']) = self.radec2xyz(ra=targets['ra'],
                                        dec=targets['dec'],
                                        epoch=targets['epoch'],
                                        pmra=targets['pmra'],
                                        pmdec=targets['pmdec'],
                                        delta_ra=targets['delta_ra'],
                                        delta_dec=targets['delta_dec'],
                                        fiberType=targets['fiberType'])

        # Convert back to RA/Dec
        targets['fiber_ra'], targets['fiber_dec'] = self.xy2radec(x=targets['x'],
                                                                  y=targets['y'],
                                                                  fiberType=targets['fiberType'])

        # Set zone
        targets['zone'] = robostrategy.standards.standard_zone(x=targets['x'],
                                                               y=targets['y'])

        # Add targets to robotGrids
        if(self.verbose):
            print("fieldid {f}: Assign targets to robot grid".format(f=self.fieldid), flush=True)
        self._targets_to_robotgrid(targets=targets,
                                   robotgrid=self.mastergrid)

        # Determine if within
        if(self.verbose):
            print("fieldid {f}: Check whether targets are within grid".format(f=self.fieldid), flush=True)
        self.masterTargetDict = self.mastergrid.targetDict
        for itarget, rsid in enumerate(targets['rsid']):
            t = self.masterTargetDict[rsid]
            targets['within'][itarget] = len(t.validRobotIDs) > 0

        # Create internal look-up of whether it is a calibration target
        _is_calibration = np.zeros(len(targets), dtype=bool)
        _is_good_calibration = np.zeros(len(targets), dtype=bool)
        _calibration_index = np.zeros(len(targets), dtype=np.int32)

        if(self.nocalib is False):
            for icategory, category in enumerate(self.required_calibrations):
                icat = np.where(targets['category'] == category)[0]
                _is_calibration[icat] = True
                _is_good_calibration[icat] = True
                _calibration_index[icat] = icategory + 1
        else:
            inotsci = np.where(targets['category'] != 'science')[0]
            _is_calibration[inotsci] = True
            _is_good_calibration[inotsci] = True
            _calibration_index[inotsci] = 1

        # Connect rsid with index of list
        for itarget, t in enumerate(targets):
            if(t['rsid'] in self.rsid2indx.keys()):
                print("Cannot replace identical rsid={rsid}. Will not add array.".format(rsid=t['rsid']))
                return
            else:
                self.rsid2indx[t['rsid']] = len(self.targets) + itarget

        # If field_cadence is set, set up potential outputs
        if(self.field_cadence is not None):
            if(self.verbose):
                print("fieldid {fieldid}: Setup assignments".format(fieldid=self.fieldid), flush=True)
            assignments = self._setup_assignments_for_cadence(targets,
                                                              assignment_array)
        else:
            assignments = None

        target_duplicated = np.zeros(len(targets), dtype=np.int32)

        self.targets = np.append(self.targets, targets)
        self.target_duplicated = np.append(self.target_duplicated,
                                           target_duplicated)
        self._is_calibration = np.append(self._is_calibration,
                                         _is_calibration)
        self._is_good_calibration = np.append(self._is_good_calibration,
                                              _is_good_calibration)
        self._calibration_index = np.append(self._calibration_index,
                                            _calibration_index)

        self._unique_catalogids = np.unique(self.targets['catalogid'])

        self.irancalib = np.arange(len(self.targets), dtype=int)
        np.random.shuffle(self.irancalib)

        # Set up lists of equivalent observation conditions, meaning
        # that for each target we can look up all of the other targets
        # whose catalog, fiberType, lambda_eff, delta_ra, delta_dec 
        # are the same
        self._equivindx = collections.OrderedDict()
        self._equivindx_science = collections.OrderedDict()
        self._equivkey = collections.OrderedDict()
        for itarget, target in enumerate(self.targets):
            ekey = (target['catalogid'], target['fiberType'],
                    target['lambda_eff'], target['delta_ra'],
                    target['delta_dec'])
            if(ekey not in self._equivindx):
                self._equivindx[ekey] = np.zeros(0, dtype=np.int32)
            if(ekey not in self._equivindx_science):
                self._equivindx_science[ekey] = np.zeros(0, dtype=np.int32)
            self._equivkey[itarget] = ekey
            self._equivindx[ekey] = np.append(self._equivindx[ekey],
                                              np.array([itarget], dtype=int))
            if(self.targets['category'][itarget] == 'science'):
                self._equivindx_science[ekey] = np.append(self._equivindx_science[ekey],
                                                          np.array([itarget],
                                                                   dtype=int))

        if(assignments is not None):
            self.assignments = np.append(self.assignments, assignments, axis=0)
            self._set_satisfied()
            self._set_satisfied(science=True)
            self._set_count(reset_equiv=False)

        self._set_masterGrid()

        return

    def _set_holeid(self):
        if(self.field_cadence.nexp_total == 1):
            self.assignments['holeID'][:] = ' '
        else:
            self.assignments['holeID'][:, :] = ' '
        for i, assignment in enumerate(self.assignments):
            if(self.field_cadence.nexp_total == 1):
                if(assignment['robotID'][0] >= 1):
                    robotID = assignment['robotID'][0]
                    holeID = self.mastergrid.robotDict[robotID].holeID
                    self.assignments['holeID'][i] = holeID
            else:
                iexps = np.where(assignment['robotID'] >= 1)[0]
                for iexp in iexps:
                    robotID = assignment['robotID'][iexp]
                    holeID = self.mastergrid.robotDict[robotID].holeID
                    self.assignments['holeID'][i, iexp] = holeID
        return

    def tofits(self, filename=None):
        """Write field and assignments to FITS file

        Parameters
        ----------

        filename : str
            file name to write to

        Notes
        -----

        Writes out a file readable by fromfits(). Has header keywords
        defining field, and HDUs:

         * TARGET : has the targets array (usable by targets_fromarray())
         * ASSIGN : if it exists, has the assignments array with assignments for each target and exposure
         * DESMODE : if it exists, has the definitions of design modes
         * BS# : bright stars for neighbor checks (with DESMODE & FIBERTY specified in header)
         * ROBOTS - targets assigned for each robot
"""
        hdr = robostrategy.header.rsheader()
        hdr.append({'name':'FIELDID',
                    'value':self.fieldid,
                    'comment':'field identification number'})
        hdr.append({'name':'RACEN',
                    'value':self.racen,
                    'comment':'RA J2000 center of field (deg)'})
        hdr.append({'name':'DECCEN',
                    'value':self.deccen,
                    'comment':'Dec J2000 center of field (deg)'})
        hdr.append({'name':'OBS',
                    'value':self.observatory,
                    'comment':'observatory used for field'})
        hdr.append({'name':'PA',
                    'value':self.pa,
                    'comment':'position angle (deg E of N)'})
        hdr.append({'name':'BRIGHTN',
                    'value':self.bright_neighbors,
                    'comment':'account for bright neighbor constraints'})
        if(self.field_cadence is not None):
            hdr.append({'name':'FCADENCE',
                        'value':self.field_cadence.name,
                        'comment':'field cadence'})
            hdr.append({'name':'NEXP',
                        'value':self.field_cadence.nexp_total,
                        'comment':'number of exposures in cadence'})
            dmodelist = ' '.join(list(self.design_mode[self.field_cadence.epochs]))
            hdr.append({'name':'DESMODE',
                        'value':dmodelist,
                        'comment':'list of design modes'})
        else:
            hdr.append({'name':'FCADENCE',
                        'value':'none',
                        'comment':'field cadence'})
        hdr.append({'name':'CBUFFER',
                    'value':self.collisionBuffer,
                    'comment':'kaiju collision buffer'})
        hdr.append({'name':'NOCALIB',
                    'value':self.nocalib,
                    'comment':'True if this field ignores calibrations'})
        if(self.nocalib is False):
            for indx, rc in enumerate(self.calibration_order):
                name = 'RCNAME{indx}'.format(indx=indx)
                num = 'RCNUM{indx}'.format(indx=indx)
                hdr.append({'name':name,
                            'value':rc,
                            'comment':'calibration category'})
                ns = ' '.join([str(int(n)) for n in self.required_calibrations[rc]])
                hdr.append({'name':num,
                            'value':ns,
                            'comment':'number required per exposure'})
            for indx, ac in enumerate(self.calibration_order):
                name = 'ACNAME{indx}'.format(indx=indx)
                num = 'ACNUM{indx}'.format(indx=indx)
                hdr.append({'name':name,
                            'value':ac,
                            'comment':'calibration category'})
                ns = ' '.join([str(int(n)) for n in self.achievable_calibrations[ac]])
                hdr.append({'name':num,
                            'value':ns,
                            'comment':'number achievable per exposure'})
            for indx, zc in enumerate(self.calibration_order):
                name = 'CPZNAME{indx}'.format(indx=indx)
                num = 'CPZNUM{indx}'.format(indx=indx)
                hdr.append({'name':name,
                            'value':zc,
                            'comment':'calibration category'})
                ns = str(self.required_calibrations_per_zone[indx + 1])
                hdr.append({'name':num,
                            'value':ns,
                            'comment':'number required per zone'})

        fitsio.write(filename, None, header=hdr, clobber=True)
        fitsio.write(filename, self.targets, extname='TARGET')
        if(self.assignments is not None):
            self._set_holeid()
            self._set_satisfied(science=False)
            self._set_satisfied(science=True)
            self._set_count(reset_equiv=False)
            fitsio.write(filename, self.assignments, extname='ASSIGN')
        dmarr = None
        for i, d in enumerate(self.designModeDict):
            arr = self.designModeDict[d].toarray()
            if(dmarr is None):
                dmarr = np.zeros(len(self.designModeDict), dtype=arr.dtype)
            dmarr[i] = arr
        fitsio.write(filename, dmarr, extname='DESMODE')

        if(self.assignments is not None):
            robots_dtype = [('robotID', np.int32),
                            ('holeID', np.dtype("|U15")),
                            ('hasBoss', bool),
                            ('hasApogee', bool),
                            ('rsid', np.int64, self.field_cadence.nexp_total),
                            ('itarget', np.int32, self.field_cadence.nexp_total),
                            ('catalogid', np.int64, self.field_cadence.nexp_total),
                            ('fiberType', np.dtype("|U6"),
                             self.field_cadence.nexp_total)]
            robots = np.zeros(len(self.robotIDs),
                              dtype=robots_dtype) 
            for indx, robotID in enumerate(self.robotIDs):
                robots['robotID'][indx] = robotID
                robots['holeID'][indx] = self.mastergrid.robotDict[robotID].holeID
                robots['hasBoss'][indx] = self.mastergrid.robotDict[robotID].hasBoss
                robots['hasApogee'][indx] = self.mastergrid.robotDict[robotID].hasApogee
                if(self.field_cadence.nexp_total == 1):
                    robots['itarget'][indx] = self._robot2indx[indx, 0]
                    if(robots['itarget'][indx] == -1):
                        robots['rsid'][indx] = -1
                        robots['catalogid'][indx] = -1
                        robots['fiberType'][indx] = ''
                    else:
                        robots['rsid'][indx] = self.targets['rsid'][robots['itarget'][indx]]
                        robots['catalogid'][indx] = self.targets['catalogid'][robots['itarget'][indx]]
                        robots['fiberType'][indx] = self.targets['fiberType'][robots['itarget'][indx]]
                else:
                    for iexp in np.arange(self.field_cadence.nexp_total, dtype=np.int32):
                        robots['itarget'][indx, iexp] = self._robot2indx[indx, iexp]
                        if(robots['itarget'][indx, iexp] == -1):
                            robots['rsid'][indx, iexp] = -1
                            robots['catalogid'][indx, iexp] = -1
                            robots['fiberType'][indx, iexp] = ''
                        else:
                            robots['rsid'][indx, iexp] = self.targets['rsid'][robots['itarget'][indx, iexp]]
                            robots['catalogid'][indx, iexp] = self.targets['catalogid'][robots['itarget'][indx, iexp]]
                            robots['fiberType'][indx, iexp] = self.targets['fiberType'][robots['itarget'][indx, iexp]]

            fitsio.write(filename, robots, extname='ROBOTS')

        if(self.bright_neighbors):
            if(len(self.bright_stars) > 0):
                nbs = 0
                for design_mode, fiberType in self.bright_stars.keys():
                    hdr = robostrategy.header.rsheader()
                    hdr.append({'name':'DESMODE',
                                'value':design_mode,
                                'comment':'Bright stars for this design mode'})
                    hdr.append({'name':'FIBERTY',
                                'value':fiberType,
                                'comment':'Bright stars for this fiber type'})
                    fitsio.write(filename, self.bright_stars[(design_mode,
                                                              fiberType)],
                                 header=hdr,
                                 extname='BS{n}'.format(n=nbs))
                    nbs = nbs + 1
                    
        return

    def _set_has_spare_calib(self):
        """Set _has_spare for each exposure"""
        self._has_spare_calib = np.zeros((len(self.required_calibrations) + 1,
                                          self.field_cadence.nexp_total),
                                         dtype=np.int32)
        for icategory, category in enumerate(self.required_calibrations):
            self._has_spare_calib[icategory + 1, :] = (self.calibrations[category] -
                                                       self.achievable_calibrations[category])
        return

    def has_spare_calib(self, rsid=None, indx=None, iexps=None):
        """Reports whether this target can be spared in any exposures

        Parameters
        ----------

        rsid : np.int64
            rsid to consider

        indx : np.int32 or ndarray of np.int32
            target index to consider

        iexps : ndarray of np.int32, or np.int32
            exposures of field to check (default all field exposures)

        Returns
        -------

        isspare : ndarray of np.int32, or np.int32
            is spare in each exposure in iexps

        Notes
        -----

        If indx is set, overrides rsid.

        Either indx can be an array or iexps can be an array,
        but not both. rsid cannot be an array.
"""
        if(iexps is None):
            iexps = np.arange(self.field_cadence.nexp_total, dtype=np.int32)
        if(indx is None):
            indx = self.rsid2indx[rsid]
        isspare = self._has_spare_calib[self._calibration_index[indx + 1], iexps] > 0
        if(np.any(isspare) == False):
            return(isspare)
        
        zone = self.targets['zone'][indx]
        ical = self._calibration_index[indx + 1]
        ninzone = self.calibrations_per_zone[ical, iexps, zone].flatten()
        isspare_zone = ((ninzone > self.required_calibrations_per_zone[ical]) &
                        (self._is_good_calibration[indx]))
        isspare = isspare & (isspare_zone |
                             (self._is_good_calibration[indx] == False))
        return(isspare)

    def set_assignment_status(self, status=None, isspare=None, check_spare=True):
        """Set parameters of status object

        Parameters
        ----------

        status : AssignmentStatus object
            object to set attributes of 

        isspare : ndarray of bool
            is rsid of this AssignmentStatus a spare calibration fiber
            in each exposure (default all False)
        
        check_spare : bool
            if True, checks whether spare calibrations can be bumped (default True)

        Notes
        -----

        For each exposure, sets the corresponding element in the attributes:
        
         * spare - is this robotID assigned to a spare calib fiber
         * assignable - is this robotID assignable to this rsid
         * collided - would this assignment cause a collision
         * bright_neighbor_allowed - is it allowed from a bright neighbor POV?
"""
        if(isspare is None):
            isspare = np.zeros(len(status.iexps), dtype=bool)
        robotindx = self.robotID2indx[status.robotID]
        if(self.nocalib is False):
            # Get indices of assigned targets to this robot
            # and make Boolean arrays of which are assigned and not
            if(status.rsid is not None):
                indx = self.rsid2indx[status.rsid]
                epochs = self.field_cadence.epochs
                allowed = self.assignments['allowed'][indx, epochs[status.iexps]]
            else:
                allowed = True
            status.currindx = self._robot2indx[robotindx, status.iexps]
            free = (status.currindx < 0)
            has_spare =self.has_spare_calib(indx=status.currindx,
                                            iexps=status.iexps)
            fixed = (((self.assignments['expflag'][status.currindx, status.iexps] &
                       self.expflagdict['FIXED']) != 0) & (status.currindx >= 0))
            status.spare = (has_spare > 0) & (isspare == False) & (free == False) & (fixed == False)
            if(check_spare):
                status.assignable = (free | status.spare) & (allowed > 0) & (fixed == False)
            else:
                status.assignable = (free) & (allowed > 0) & (fixed == False)
        else:
            # Consider exposures for this epoch
            status.currindx = self._robot2indx[robotindx, status.iexps]
            if(status.rsid is not None):
                indx = self.rsid2indx[status.rsid]
                epochs = self.field_cadence.epochs
                allowed = self.assignments['allowed'][indx, epochs[status.iexps]]
            else:
                allowed = True
            status.assignable = (status.currindx < 0) & (allowed > 0)

        if(status.rsid is not None):
            for iexp in status.assignable_exposures():
                self.set_collided_status(status=status, iexp=iexp,
                                         check_spare=check_spare)
                if(self.bright_neighbors):
                    self.set_bright_neighbor_status(status=status, iexp=iexp)
                    i = status.expindx[iexp]
                    status.assignable[i] = status.assignable[i] & status.bright_neighbor_allowed[i]

            # Set "already" to whether the exposure is already allocated
            # to this target (by any robot, including this one). But, if 
            # it is also "assignable" that means that the reason it is
            # already gotten is because of a spare calibration fiber. So
            # do not count this. 
            status.already = ((self.assignments['equivRobotID'][indx, status.iexps] >= 0) &
                              (status.assignable == False))
                              
        return

    def set_bright_neighbor_status(self, status=None, iexp=None):
        """Set the bright_neighbor_allowed attribute of status

        Parameters
        ----------

        status : AssignmentStatus object
            object to set attributes of 

        iexp : int
            exposure index (0-indexed within field cadence)

        Notes
        -----

        Sets bright_neighbor_allowed[status.expindx[iexp]] to True
        if there isn't a bright neighbor problem caused by either fiber
        if this assignment is made.
"""
        epoch = self.field_cadence.epochs[iexp]
        design_mode = self.design_mode[epoch]
        key = (status.rsid, status.robotID, design_mode)
        if(key not in self.bright_neighbor_cache):
            self.bright_neighbor_cache[key] = self._bright_allowed_robot(rsid=status.rsid, robotID=status.robotID, design_mode=design_mode)
        i = status.expindx[iexp]
        status.bright_neighbor_allowed[i] = self.bright_neighbor_cache[key]
        return

    def set_collided_status(self, status=None, iexp=None, check_spare=True):
        """Set the collded attribute of status

        Parameters
        ----------

        status : AssignmentStatus object
            object to set attributes of 

        iexp : int
            exposure index (0-indexed within field cadence)
        
        check_spare : bool
            if True, checks whether spare calibrations can be bumped (default True)

        Notes
        -----

        Sets collided[status.expindx[iexp]] to True if this assignment
        would cause a collision in the given exposure.

        If the collision involves a spare calibration fiber, account
        for this when deciding if the exposure is assignable, and 
        store collided object in spare_colliders.

        Updates assignable attribute (setting to False for collisions).
"""
        i = status.expindx[iexp]

        # not relevant if there is no rsid
        if(status.rsid is None):
            return

        # don't even check if not assignable anyway
        if(status.assignable[i] == False):
            return

        # if collisions are being ignored, just check if any
        # equivalent rsid is assigned to another robot
        if((not self.allgrids) | (self.nocollide)):
            indx = self.rsid2indx[status.rsid]
            allindxs = set(self._equivindx[self._equivkey[indx]])
            if(len(allindxs) > 1):
                allindxs.discard(indx)
                allindxs = np.array(list(allindxs), dtype=np.int32)
                if(self.assignments['robotID'][allindxs, iexp].max() >= 0):
                    status.collided[i] = True
                else:
                    status.collided[i] = False
            else:
                status.collided[i] = False
            status.assignable[i] = (status.assignable[i] and
                                    (status.collided[i] == False))
            return

        # check collisions
        rg = self.robotgrids[iexp]
        collided, fcollided, gcollided, colliders = rg.wouldCollideWithAssigned(status.robotID, status.rsid)
        colliders = np.array(colliders, dtype=np.int32)
        status.collided[i] = collided | fcollided | gcollided

        # If it is not collided, just return without changing assignable
        if(status.collided[i] == False):
            return

        # If it collides with a fiducial or GFA, can't be assigned
        if(fcollided or gcollided):
            status.assignable[i] = (status.assignable[i] and
                                    (status.collided[i] == False))
            return

        # If it collides with another robot and we aren't allowing
        # it to bump spares, then it can't be assigned
        if(check_spare == False):
            status.assignable[i] = (status.assignable[i] and
                                    (status.collided[i] == False))
            return

        # If it collides with another robot but would be a spare fiber,
        # then don't make it assignable
        isspare = self.has_spare_calib(rsid=status.rsid, iexps=iexp)
        if(isspare):
            status.assignable[i] = (status.assignable[i] and
                                    (status.collided[i] == False))
            return

        # At this point, the assignment causes a collision
        # and the target is not a spare calibration fiber
        # Check if the colliders are all spare calibrations
        colliderindxs = np.array([self.robotID2indx[x]
                                  for x in colliders], dtype=int)
        itargets = self._robot2indx[colliderindxs, iexp]
        has_spare = self.has_spare_calib(indx=itargets, iexps=iexp)
        collidernotfixed = (((self.assignments['expflag'][itargets, iexp] &
                              self.expflagdict['FIXED']) == 0) &
                            (itargets >= 0))
        status.spare_colliders[i] = self.targets['rsid'][itargets[has_spare & collidernotfixed]]

        # If they are not ALL spare, just set assignable
        if((has_spare & collidernotfixed).min() <= 0):
            status.assignable[i] = (status.assignable[i] and
                                    (status.collided[i] == False))
            return

        # If there is just one collider (which at this point
        # MUST be spare) and the current assigned fiber is also
        # not a spare then collision doesn't matter, just return
        if((len(colliderindxs) == 1) & (status.spare[i] == 0)):
            return
            
        # If there are colliders, and they are all spare calib
        # fibers, then set assignable based on whether they
        # can actually all be removed
        removable = self._are_colliders_removable(i=i, iexp=iexp,
                                                  status=status,
                                                  itargets=itargets)
        status.assignable[i] = (status.assignable[i] and removable)

        return

    def _are_colliders_removable(self, i=None, iexp=None,
                                 status=None, itargets=None):
        # If they are ALL spare, check if removing them all 
        # is possible
        toremove = dict()
        for c in self.calibration_order:
            toremove[c] = 0
        if(status.spare[i]):
            toremove[self.targets['category'][status.currindx[i]]] += 1
        for itarget in itargets:
            toremove[self.targets['category'][itarget]] += 1

        enough = True
        for c in self.calibration_order:
            excess = (self.calibrations[c][iexp] -
                      self.achievable_calibrations[c][iexp])
            if(toremove[c] > excess):
                enough = False
        return(enough)

    def unassign_assignable(self, status=None, iexp=None,
                            reset_satisfied=True, reset_has_spare=True,
                            reset_count=True):
        """Unassign spare calibrations to allow an assignment to happen

        Parameters
        ----------

        status : AssignmentStatus object
            assignment status object 

        iexp : int
            exposure in question (0-indexed within field cadence)

        reset_satisfied : bool
            reset satisfied parameter? (default True)

        reset_has_spare : bool
            reset spare calibration parameter? (default True)

        reset_count : bool
            reset exposure count parameter? (default True)
"""
        i = status.expindx[iexp]
        if(status.assignable[i] is False):
            return

        if(status.spare[i]):
            robotindx = self.robotID2indx[status.robotID]
            rsid = self.targets['rsid'][self._robot2indx[robotindx, iexp]]
            self.unassign_exposure(rsid=rsid, iexp=iexp,
                                   reset_assigned=True,
                                   reset_count=reset_count,
                                   reset_satisfied=reset_satisfied,
                                   reset_has_spare=reset_has_spare)

        for spare_collider in status.spare_colliders[i]:
            self.unassign_exposure(rsid=spare_collider, iexp=iexp,
                                   reset_assigned=True,
                                   reset_count=reset_count,
                                   reset_satisfied=reset_satisfied,
                                   reset_has_spare=reset_has_spare)

        return

#    def collide_robot_exposure(self):
#        """Depreca
#        collide : bool
#            True if it causes a collision, False if not
#
#        Notes
#        -----
#
#        If there is no RobotGrid to check collisions and/or nocollide
#        is set for this object, it doesn't actually check collisions.
#        However, it does report a collision if any OTHER equivalent 
#        target was assigned.
#"""
#        if((not self.allgrids) |
#           (self.nocollide)):
#            indx = self.rsid2indx[rsid]
#            allindxs = set(self._equivindx[self._equivkey[indx]])
#            if(len(allindxs) > 1):
#                allindxs.discard(indx)
#                allindxs = np.array(list(allindxs), dtype=np.int32)
#                if(self.assignments['robotID'][allindxs, iexp].max() >= 0):
#                    return(True)
#                else:
#                    return(False)
#            else:
#                return(False)
#
#        rg = self.robotgrids[iexp]
#        return rg.wouldCollideWithAssigned(robotID, rsid)[0]

    def available_robot_epoch(self, rsid=None,
                              robotID=None, epoch=None, nexp=None,
                              isspare=None):
        """Check if a robot-epoch has enough exposures

        Parameters
        ----------

        rsid : np.int64
            rsid (optional; will check for collisions)

        robotID : np.int64
            robotID to check

        epoch : int or np.int32
            epoch to check

        nexp : int or np.int32
            number of exposures needed

        isspare : bool
            True if this is a spare calibration target

        Returns
        -------

        available : bool
            is it available or not?

        status : list of AssignmentStatus
            which exposures in the epoch are free?

        Notes
        -----

        Checks if a robot is available at each exposure AND if
        assigning the robot to the given target would cause a
        collision.

        The robot is available if it is not assigned to any science
        target AND it is not assigned to a "spare" calibration
        target. A spare calibration target is one for which there are
        more than enough calibration targets of that type already.
"""
        iexpst = self.field_cadence.epoch_indx[epoch]
        iexpnd = self.field_cadence.epoch_indx[epoch + 1]
        iexps = np.arange(iexpst, iexpnd, dtype=np.int32)
        status = AssignmentStatus(rsid=rsid, robotID=robotID, iexps=iexps)

        # Checks obvious case that this epoch doesn't have enough exposures
        available = False
        cnexp = self.field_cadence.nexp[epoch]
        if(cnexp < nexp):
            status.assignable=np.zeros(len(iexps), dtype=bool)
            return available, status

        # Set assignent status
        self.set_assignment_status(status=status, isspare=isspare)

        # Count this epoch as available if there are enough free exposures
        nfree = status.assignable.sum()
        nalready = status.already.sum()

        available = (nfree + nalready) >= nexp

        return available, status

    def available_robot_exposures(self, rsid=None, robotID=None, isspare=False):
        """Return available robot exposures for an rsid

        Parameters
        ----------

        rsid : np.int64
            rsid

        robotID : np.int64
            robotID to check

        isspare : bool
            True if this is a spare calibration target (default False)

        Returns
        -------

        status : AssignmentStatus for object
            for each exposure, is it available or not?

        Notes
        -----

        Checks if a robot is available to assign at each exposure.
        The robot is available if it is not assigned to any target or
        if it is assigned to a "spare" calibration target, AND if
        assigning the target would not collide with any other robot or
        if it would collide, it would be with a "spare" calibration
        target. A spare calibration target is one for which there are
        more than enough calibration targets of that type already.

        The unassign_assignable() method can be used to unassign the
        target assignments that are standing in the way of the
        exposures deemed available.

        So to assign these spare exposures one would do something like
        the following::

         status = f.available_robot_exposures(robotID=robotID, rsid=rsid)
         iassignable = np.where(status.assignable)[0]
         for iexp in iassignable:
             f.unassign_assignable(status=status, iexp=iexp)
             f.assign_robot_exposure(robotID=robotID, rsid=rsid, iexp=iexp)

"""
        iexps = np.arange(self.field_cadence.nexp_total, dtype=np.int32)
        status = AssignmentStatus(rsid=rsid, robotID=robotID,
                                  iexps=iexps)
        self.set_assignment_status(status=status, isspare=isspare)
        return(status)

    def _is_spare(self, rsid=None, iexps=None):
        """Is this rsid a spare calibration in these exposures?
"""
        if(iexps is None):
            iexps = np.arange(self.field_cadence.nexp_total, dtype=np.int32)
        return(self._has_spare_calib[self._calibration_index[self.rsid2indx[rsid] + 1], iexps] > 0)

    def assign_robot_epoch(self, rsid=None, robotID=None, epoch=None, nexp=None,
                           reset_satisfied=True, reset_has_spare=True,
                           status=None, reset_count=True):
        """Assign an rsid to a particular robot-epoch

        Parameters
        ----------

        rsid : np.int64
            rsid of target to assign

        robotID : np.int64
            robotID to assign to

        epoch : int or np.int32
            epoch to assign to

        nexp : int or np.int32
            number of exposures needed

        status : AssignmentStatus  object
            status for each exposure 

        reset_satisfied : bool
            if True, reset the 'satisfied' column based on this assignment
            (default True)

        reset_has_spare : bool
            if True, reset the '_has_spare' matrix based on this assignment
            (default True)

        reset_count : bool
            if True, reset the exposure and epoch counts
            (default True)

        Returns
        -------

        success : bool
            True if successful, False otherwise
"""
        # Only try to assign if you can. You should count on it being
        # assignable if any exposure in the epoch can be observed.
        iexpst = self.field_cadence.epoch_indx[epoch]
        if(rsid not in self.robotgrids[iexpst].robotDict[robotID].validTargetIDs):
            return False

        # Get list of available exposures in the epoch
        if(status is None):
            iexpst = self.field_cadence.epoch_indx[epoch]
            iexpnd = self.field_cadence.epoch_indx[epoch + 1]
            iexps = np.arange(iexpst, iexpnd, dtype=np.int32)
            isspare = self.has_spare_calib(rsid=rsid, iexps=iexps)
            status = AssignmentStatus(rsid=rsid, robotID=robotID, iexps=iexps)
            self.set_assignment_status(status=status, isspare=isspare)

        assignable = status.assignable_exposures()

        # Bomb if there aren't enough available; note that this 
        # implicitly assumes that if the target is already observed
        # in an exposure, it cannot also be assignable in that exposure
        nassignable = len(assignable)
        nalready = status.already.sum()
        ntotal = nassignable + nalready
        if(ntotal < nexp):
            return False

        # Don't assign more than necessary
        ntoassign = nexp - nalready

        # Now actually assign (to first available exposures)
        for iexp in assignable[0:ntoassign]:
            self.unassign_assignable(status=status, iexp=iexp,
                                     reset_count=False,
                                     reset_satisfied=False,
                                     reset_has_spare=False)
            self.assign_robot_exposure(robotID=robotID, rsid=rsid, iexp=iexp,
                                       reset_count=False,
                                       reset_satisfied=False,
                                       reset_has_spare=False)

        if(reset_satisfied | reset_count):
            self._set_equiv(rsids=[rsid], iexps=assignable[0:nexp])

        if(reset_satisfied):
            self._set_satisfied(rsids=[rsid], reset_equiv=False)

        if(reset_count):
            self._set_count(rsids=[rsid], reset_equiv=False)

        if(reset_has_spare & (self.nocalib is False)):
            self._set_has_spare_calib()

        return True

    def _set_competing_targets(self, rsids=None):
        """Set number of competing targets for each robotID from this set

        Parameters
        ----------

        rsids : ndarray of np.int64
            rsid values to count for each robot

        Notes
        -----

        Sets attribute _competing_targets to an array with number of competing targets.

"""
        self._competing_targets = np.zeros(len(self.mastergrid.robotDict), dtype=np.int32)
        for rsid in rsids:
            robotIDs = self.masterTargetDict[rsid].validRobotIDs
            robotindx = np.array([self.robotID2indx[r] for r in robotIDs],
                                 dtype=int)
            self._competing_targets[robotindx] += 1
        return

    def assign_robot_exposure(self, robotID=None, rsid=None, iexp=None,
                              reset_satisfied=True, reset_has_spare=True,
                              reset_count=True, set_expflag=True,
                              set_fixed=False):
        """Assign an rsid to a particular robot-exposure

        Parameters
        ----------

        rsid : np.int64
            rsid of target to assign

        robotID : np.int64
            robotID to assign to

        iexp : int or np.int32
            exposure to assign to

        reset_satisfied : bool
            if True, reset the 'satisfied' column based on this assignment (default True)

        reset_has_spare : bool
            if True, reset the '_has_spare' matrix (default True)

        reset_count : bool
            if True, reset the 'nexp' and 'nepochs' columns (default True)

        set_expflag : bool
            if True, set 'expflag' according to current value of stage (default True)

        set_fixed : bool
            if True, set 'expflag's FIXED bit so this assignment is not removed (default False)

        Returns
        --------

        success : bool
            True if successful, False otherwise
"""
        itarget = self.rsid2indx[rsid]

        if(self.assignments['robotID'][itarget, iexp] >= 0):
            self.unassign_exposure(rsid=rsid, iexp=iexp, reset_assigned=True,
                                   reset_satisfied=True, reset_has_spare=True)

        robotindx = self.robotID2indx[robotID]
        if(self._robot2indx[robotindx, iexp] >= 0):
            rsid_unassign = self.targets['rsid'][self._robot2indx[robotindx,
                                                                  iexp]]
            self.unassign_exposure(rsid=rsid_unassign, iexp=iexp,
                                   reset_assigned=True, reset_satisfied=True,
                                   reset_has_spare=True)

        self.assignments['robotID'][itarget, iexp] = robotID
        self._robot2indx[robotindx, iexp] = itarget
        epoch = self.field_cadence.epochs[iexp]
        self._robotnexp[robotindx, epoch] = self._robotnexp[robotindx, epoch] - 1
        if(self.targets['category'][itarget] == 'science'):
            self._robotnexp_max[robotindx, epoch] = self._robotnexp_max[robotindx, epoch] - 1
        self.assignments['assigned'][itarget] = 1

        if(set_expflag):
            if(self.stage is None):
                self.set_expflag(rsid=rsid, iexp=iexp, flagname='OTHER')
            else:
                self.set_expflag(rsid=rsid, iexp=iexp, flagname=self.stage.upper())

        if(set_fixed):
            self.set_expflag(rsid=rsid, iexp=iexp, flagname='FIXED')

        # If this is a calibration target, update calibration target tracker
        if(self.nocalib is False):
            if(self._is_calibration[itarget]):
                category = self.targets['category'][itarget]
                self.calibrations[category][iexp] = self.calibrations[category][iexp] + 1
                if(self._is_good_calibration[itarget]):
                    ical = self._calibration_index[itarget]
                    zone = self.targets['zone'][itarget]
                    self.calibrations_per_zone[ical, iexp, zone] = self.calibrations_per_zone[ical, iexp, zone] + 1

        if(self.allgrids):
            rg = self.robotgrids[iexp]
            rg.assignRobot2Target(robotID, rsid)

        if(reset_satisfied | reset_count):
            self._set_equiv(rsids=[rsid], iexps=[iexp])

        if(reset_satisfied):
            self._set_satisfied(rsids=[rsid], reset_equiv=False)

        if(reset_count):
            self._set_count(rsids=[rsid], reset_equiv=False)

        if(reset_has_spare & (self.nocalib is False)):
            self._set_has_spare_calib()

        return

    def assign_exposures(self, rsid=None, iexps=None, check_spare=True,
                         reset_satisfied=True, reset_has_spare=True,
                         set_fixed=False, set_expflag=True):
        """Assign an rsid to particular exposures

        Parameters
        ----------

        rsid : np.int64
            rsid of target to assign

        iexps : ndarray of np.int32
            exposures to assign to

        set_fixed : bool
            set the FIXED flag to prevent this target being taken away (default False)

        reset_satisfied : bool
            if True, reset the 'satisfied' column based on this assignment
            (default True)

        reset_has_spare : bool
            if True, reset the '_has_spare' matrix
            (default True)

        check_spare : bool
            if True, checks whether spare calibrations can be bumped (default True)

        set_expflag : bool
            if True, set expflag (default True)

        Returns
        -------

        success : ndarray of bool
            for each exposure, True if successful, False otherwise
"""
        validRobotIDs = self.masterTargetDict[rsid].validRobotIDs
        validRobotIDs = np.array(validRobotIDs, dtype=np.int32)
        validRobotIndxs = np.array([self.robotID2indx[x]
                                    for x in validRobotIDs], dtype=int)
        hasApogee = self.robotHasApogee[validRobotIndxs]
        validRobotIDs = validRobotIDs[np.argsort(hasApogee,
                                                 kind='stable')]
        done = np.zeros(len(iexps), dtype=bool)

        for robotID in validRobotIDs:
            cexps = iexps[np.where(done == False)[0]]
            if(len(cexps) == 0):
                break
            status = AssignmentStatus(rsid=rsid, robotID=robotID, iexps=cexps)
            self.set_assignment_status(status=status, check_spare=check_spare)
            for iexp in status.assignable_exposures():
                self.unassign_assignable(status=status, iexp=iexp,
                                         reset_count=False,
                                         reset_satisfied=False,
                                         reset_has_spare=False)
                self.assign_robot_exposure(rsid=rsid, robotID=robotID, iexp=iexp,
                                           reset_count=False,
                                           reset_satisfied=False,
                                           reset_has_spare=False,
                                           set_fixed=set_fixed,
                                           set_expflag=set_expflag)
                iorig = np.where(iexps == iexp)[0]
                done[iorig] = True

        if(reset_satisfied):
            self._set_equiv(rsids=[rsid], iexps=iexps)
            self._set_satisfied(rsids=[rsid], reset_equiv=False)

        if(reset_has_spare & (self.nocalib is False)):
            self._set_has_spare_calib()

        return done

    def _set_assigned(self, itarget=None):
        """Set assigned flag
    
        Parameters
        ----------

        itarget : np.int32 or int
            0-indexed position of target in targets array

        Notes
        -----

        Sets 'assigned' in assigments array if any exposure has robotID set
        in the assignments array.
"""
        if(itarget is None):
            print("Must specify a target.")
        self.assignments['assigned'][itarget] = (self.assignments['robotID'][itarget, :] >= 0).sum() > 0
        return

    def unassign_exposure(self, rsid=None, iexp=None, reset_assigned=True,
                          reset_satisfied=True, reset_has_spare=True,
                          reset_count=True, respect_fixed=False):
        """Unassign an rsid from a particular exposure

        Parameters
        ----------

        rsid : np.int64
            rsid of target to unassign

        iexp : int or np.int32
            exposure to unassign from

        reset_assigned : bool
            if True, reset the 'assigned' flag after unassignment
            (default True)

        reset_satisfied : bool
            if True, reset the 'satisfied' flag after unassignment
            (default True)

        reset_count : bool
            if True, reset the exposures and epochs count
            (default True)

        reset_has_spare : bool
            if True, reset the '_has_spare' matrix after unassignment
            (default True)

        respect_fixed : bool
            if True, refuse to unassign a fixed exposure for a target (default False)
"""
        itarget = self.rsid2indx[rsid]
        robotID = self.assignments['robotID'][itarget, iexp]
        category = self.targets['category'][itarget]
        zone = self.targets['zone'][itarget]

        if(self.assignments['expflag'][itarget, iexp] & self.expflagdict['FIXED']):
            if(respect_fixed is False):
                print("fieldid {fid}: WARNING, removing supposedly fixed assignment, rsid={rsid} iexp={iexp} robotID={robotID}, expflag={expflag}".format(rsid=rsid, iexp=iexp, robotID=robotID, fid=self.fieldid, expflag=self.assignments['expflag'][itarget, iexp]), flush=True)
            else:
                return

        if(robotID >= 1):
            robotindx = self.robotID2indx[robotID]
            if(self.allgrids):
                rg = self.robotgrids[iexp]
                rg.unassignTarget(rsid)
            self.assignments['robotID'][itarget, iexp] = -1
            self.assignments['expflag'][itarget, iexp] = 0
            self._robot2indx[robotindx, iexp] = -1
            epoch = self.field_cadence.epochs[iexp]
            self._robotnexp[robotindx, epoch] = self._robotnexp[robotindx, epoch] + 1
            if(self.targets['category'][itarget] == 'science'):
                self._robotnexp_max[robotindx, epoch] = self._robotnexp_max[robotindx, epoch] + 1
            if(self.nocalib is False):
                if(self._is_calibration[itarget]):
                    self.calibrations[category][iexp] = self.calibrations[category][iexp] - 1
                if(self._is_good_calibration[itarget]):
                    ical = self._calibration_index[itarget]
                    self.calibrations_per_zone[ical, iexp, zone] = self.calibrations_per_zone[ical, iexp, zone] - 1
        else:
            return

        if(reset_assigned == True):
            self._set_assigned(itarget=itarget)

        if(reset_satisfied | reset_count):
            self._set_equiv(rsids=[rsid], iexps=[iexp])

        if(reset_satisfied):
            self._set_satisfied(rsids=[rsid], reset_equiv=False)

        if(reset_count):
            self._set_count(rsids=[rsid], reset_equiv=False)

        if(reset_has_spare & (self.nocalib is False)):
            self._set_has_spare_calib()

        return

    def unassign_epoch(self, rsid=None, epoch=None, reset_assigned=True,
                       reset_satisfied=True, reset_has_spare=True,
                       reset_count=True, respect_fixed=False):
        """Unassign an rsid from a particular epoch

        Parameters
        ----------

        rsid : np.int64
            rsid of target to unassign

        epoch : int or np.int32
            epoch to unassign from

        reset_assigned : bool
            if True, reset the 'assigned' flag after unassignment
            (default True)

        reset_satisfied : bool
            if True, reset the 'satisfied' flag after unassignment
            (default True)

        reset_count : bool
            if True, reset the epoch and exposure counts
            (default True)

        reset_has_spare : bool
            if True, reset the '_has_spare' matrix after unassignment
            (default True)

        respect_fixed : bool
            if True, refuse to unassign a fixed exposure for a target (default False)

        Returns
        -------

        status : int
            0 if the target had been assigned and was successfully removed
"""
        iexpst = self.field_cadence.epoch_indx[epoch]
        iexpnd = self.field_cadence.epoch_indx[epoch + 1]
        iexps = np.arange(iexpst, iexpnd)
        for iexp in iexps:
            self.unassign_exposure(rsid=rsid, iexp=iexp, reset_assigned=False,
                                   reset_satisfied=False, reset_has_spare=False,
                                   reset_count=False, respect_fixed=respect_fixed)

        if(reset_assigned):
            self._set_assigned(itarget=self.rsid2indx[rsid])

        if(reset_satisfied | reset_count):
            self._set_equiv(rsids=[rsid], iexps=iexps)

        if(reset_satisfied):
            self._set_satisfied(rsids=[rsid], reset_equiv=False)

        if(reset_count):
            self._set_count(rsids=[rsid], reset_equiv=False)

        if(reset_has_spare & (self.nocalib is False)):
            self._set_has_spare_calib()

        return 0

    def unassign(self, rsids=None, reset_assigned=True, reset_satisfied=True,
                 reset_has_spare=True, reset_count=True, respect_fixed=False):
        """Unassign a set of rsids entirely

        Parameters
        ----------

        rsids : ndarray of np.int64
            rsids of targets to unassign

        reset_assigned : bool
            if True, resets assigned flag for this rsid (default True)

        reset_satisfied : bool
            if True, resets satified flag for this catalogid (default True)

        reset_count : bool
            if True, resets exposure and epoch count (default True)

        reset_has_spare : bool
            if True, reset the '_has_spare' matrix after unassignment
            (default True)

        respect_fixed : bool
            if True, refuse to unassign a fixed exposure for a target (default False)
"""
        if(len(rsids) == 0):
            return

        for rsid in rsids:
            for epoch in range(self.field_cadence.nepochs):
                self.unassign_epoch(rsid=rsid, epoch=epoch, reset_assigned=False,
                                    reset_satisfied=False, reset_has_spare=False,
                                    respect_fixed=respect_fixed)

        if(reset_assigned):
            for rsid in rsids:
                self._set_assigned(itarget=self.rsid2indx[rsid])

        if(reset_satisfied | reset_count):
            self._set_equiv(rsids=rsids)

        if(reset_satisfied):
            self._set_satisfied(rsids=rsids, reset_equiv=False)

        if(reset_count):
            self._set_count(rsids=rsids, reset_equiv=False)

        if(reset_has_spare & (self.nocalib is False)):
            self._set_has_spare_calib()

        return

    def _merge_epochs(self, epochs=None, nexps=None):
        """Merge epoch list to combine repeats

        Parameters
        ----------

        epochs : ndarray of np.int32
            epochs to assign to (default all)

        nexps : ndarray of np.int32
            number of exposures needed

        Returns
        -------

        epochs_merged : ndarray of np.int32
            new merged epochs

        nexps_merged : ndarray of np.int32
            number of exposures in merged epochs
"""
        epochs_merged, epochs_inverse = np.unique(epochs, return_inverse=True)
        nexps_merged = np.zeros(len(epochs_merged), dtype=np.int32)
        for i, nexp in zip(epochs_inverse, nexps):
            nexps_merged[i] = nexps_merged[i] + nexp

        return(epochs_merged, nexps_merged)

    def available_epochs(self, rsid=None, epochs=None, nexps=None,
                         first=False, strict=False):
        """Find robots available for each epoch

        Parameters
        ----------

        rsid : np.int64
            rsid of target to assign

        epochs : ndarray of np.int32
            epochs to assign to (default all)

        nexps : ndarray of np.int32
            number of exposures needed (default 1 per epoch)

        first : bool
            if set, just return the first available robot

        strict : bool
            if set, first check if epoch request is possible, and
            return nothing if the full request cannot be fulfilled

        Returns
        -------

        available : dictionary, with key value pairs below
            'available' : bool
                are ALL needed exposures in every listed epoch available

            'nAvailableRobotIDs' : ndarray of int32
                how many available robotIDs at each epoch

            'availableRobotIDs' : list of lists
                for each epoch, list of available robotIDs sorted by robotID

            'statuses' : list of list of AssignmentStatus
                for each epoch, and each available robotID, status
                regarding whether each exposure is "free"
"""
        if(epochs is None):
            epochs = np.arange(self.field_cadence.nepochs, dtype=np.int32)
        if(nexps is None):
            nexps = np.ones(len(epochs))

        nAvailableRobotIDs = np.zeros(len(epochs), dtype=np.int32)
        availableRobotIDs = [[]] * len(epochs)
        statuses = [[]] * len(epochs)

        bad = (self.assignments['allowed'][self.rsid2indx[rsid], epochs] == 0)
        if(bad.min() > 0):
            available = dict()
            available['available'] = False
            available['nAvailableRobotIDs'] = nAvailableRobotIDs
            available['availableRobotIDs'] = availableRobotIDs
            available['statuses'] = statuses
            return(available)

        validRobotIDs = self.masterTargetDict[rsid].validRobotIDs
        validRobotIDs = np.array(validRobotIDs, dtype=np.int32)
        validRobotIndxs = np.array([self.robotID2indx[x]
                                    for x in validRobotIDs], dtype=int)

        if(len(validRobotIDs) == 0):
            available = dict()
            available['available'] = False
            available['nAvailableRobotIDs'] = nAvailableRobotIDs
            available['availableRobotIDs'] = availableRobotIDs
            available['statuses'] = statuses
            return(available)

        # Prefer BOSS-only robots if they are available
        hasApogee = self.robotHasApogee[validRobotIndxs]
        validRobotIDs = validRobotIDs[hasApogee.argsort(kind='stable')]

        if(self.nocalib is False):
            isspare = self.has_spare_calib(rsid=rsid)
        else:
            isspare = np.zeros(self.field_cadence.nexp_total, dtype=bool)

        for iepoch, epoch in enumerate(epochs):
            nexp = nexps[iepoch]
            iexpst = self.field_cadence.epoch_indx[epoch]
            iexpnd = self.field_cadence.epoch_indx[epoch + 1]
            iexps = np.arange(iexpst, iexpnd, dtype=np.int32)
            arlist = []
            slist = []
            for robotID in validRobotIDs:
                ok, status = self.available_robot_epoch(rsid=rsid,
                                                        robotID=robotID,
                                                        epoch=epoch,
                                                        nexp=nexp,
                                                        isspare=isspare[iexps])

                if(ok):
                    arlist.append(robotID)
                    slist.append(status)
                    # If this robot was good, then let's just return it
                    if(first):
                        break

            availableRobotIDs[iepoch] = arlist
            nAvailableRobotIDs[iepoch] = len(arlist)
            statuses[iepoch] = slist

        available = dict()
        available['available'] = nAvailableRobotIDs.min() > 0
        available['nAvailableRobotIDs'] = nAvailableRobotIDs
        available['availableRobotIDs'] = availableRobotIDs
        available['statuses'] = statuses
        return(available)

    def assign_epochs(self, rsid=None, epochs=None, nexps=None):
        """Assign target to robots in a set of epochs

        Parameters
        ----------

        rsid : np.int64
            rsid of target to assign

        epochs : ndarray of np.int32
            epochs to assign to

        nexps : ndarray of np.int32
            number of exposures needed

        method : str
            method to use to pick which robot ('first')

        Returns
        -------

        success : bool
            True if successful, False otherwise
"""
        if(self.methods['assign_epochs'] == 'first'):
            first = True
        else:
            first = False

        available = self.available_epochs(rsid=rsid, epochs=epochs,
                                          nexps=nexps,
                                          strict=True, first=first)
        availableRobotIDs = available['availableRobotIDs']
        statuses = available['statuses']

        # Check if there are robots available
        nRobotIDs = np.array([len(x) for x in availableRobotIDs], dtype=int)
        if(nRobotIDs.min() < 1):
            if(self.veryverbose):
                print("rsid={r}: no robots available".format(r=rsid))
            return False

        # Assign to each epoch
        robotID = -1
        for iepoch, epoch in enumerate(epochs):
            currRobotIDs = np.array(availableRobotIDs[iepoch], dtype=np.int32)
            currRobotIndxs = np.array([self.robotID2indx[x]
                                       for x in currRobotIDs], dtype=int)
            if(self.methods['assign_epochs'] == 'first'):
                irobot = 0
            if(self.methods['assign_epochs'] == 'same'):
                irobot = np.where(robotID == currRobotIDs)[0]
                if(len(irobot) > 0):
                    irobot = irobot[0]
                else:
                    irobot = 0
            if(self.methods['assign_epochs'] == 'fewestcompeting'):
                irobot = np.argmin(self._competing_targets[currRobotIndxs])
            robotID = currRobotIDs[irobot]
            status = statuses[iepoch][irobot]
            nexp = nexps[iepoch]

            if(self.veryverbose):
                print("rsid={r}: assigning robotID {robotID}".format(r=rsid,
                                                                     robotID=robotID))

            self.assign_robot_epoch(rsid=rsid, robotID=robotID, epoch=epoch,
                                    nexp=nexp, status=status,
                                    reset_satisfied=False,
                                    reset_has_spare=False,
                                    reset_count=False)

        self._set_satisfied(rsids=[rsid])
        self._set_count(rsids=[rsid], reset_equiv=False)
        if(self.nocalib is False):
            self._set_has_spare_calib()

        return True

    def assign_cadence(self, rsid=None):
        """Assign target to robots according to its cadence

        Parameters
        ----------

        rsid : np.int64
            rsid of target to assign

        Returns
        -------

        success : bool
            True if successful, False otherwise
"""
        indx = self.rsid2indx[rsid]
        target_cadence = self.targets['cadence'][indx]

        ok, epochs_list, nexps_list = clist.cadence_consistency(target_cadence,
                                                                self.field_cadence.name,
                                                                return_solutions=True,
                                                                epoch_level=True,
                                                                merge_epochs=True)

        if(ok == False):
            if(self.veryverbose):
                print("rsid={r} does not fit field cadence".format(r=rsid))
            return False

        # Check for all potential epochs whether they can accomodate at
        # least the minimum number of exposures; if not we can eliminate
        # them.
        if(len(epochs_list) > 100):
            epochs = np.arange(self.field_cadence.nepochs, dtype=np.int32)
            nexps = (np.zeros(self.field_cadence.nepochs, dtype=np.int32) + 
                     clist.cadences[target_cadence].nexp.min())
        else:
            epochs = np.unique(np.array([e for es in epochs_list for e in es], dtype=int))
            nexps = np.zeros(len(epochs), dtype=np.int32) + np.array([ne for nes in nexps_list for ne in nes], dtype=np.int32).min()
            
        available = self.available_epochs(rsid, epochs=epochs, nexps=nexps,
                                          strict=False, first=True)
        ibad = np.where(available['nAvailableRobotIDs'] == 0)[0]
        epoch_bad = np.zeros(self.field_cadence.nepochs, dtype=bool)
        epoch_bad[epochs[ibad]] = True

        if(self.veryverbose):
            print("rsid={r}: note epoch_bad=".format(r=rsid) + str(epoch_bad)) 
        
        allowed = self.assignments['allowed'][indx, :]
        any_allowed = False
        for eindx, epochs in enumerate(epochs_list):
            all_allowed = allowed[epochs].min()
            if(all_allowed > 0):
                any_allowed = True
                if(epoch_bad[epochs].max() == False):
                    if(self.veryverbose):
                        print("rsid={r}: trying epochs: ".format(r=rsid) + str(epochs))
                    nexps = nexps_list[eindx]
                    if(self.assign_epochs(rsid=rsid, epochs=epochs, nexps=nexps)):
                        return True

        if(any_allowed is False):
            self.set_flag(rsid=rsid, flagname='NONE_ALLOWED')
        else:
            self.set_flag(rsid=rsid, flagname='NO_AVAILABILITY')

        if(self.veryverbose):
            print("rsid={r}: no epochs worked".format(r=rsid))
                
        return False

    def _set_equiv(self, rsids=None, iexps=None, science=False):
        """Set equivRobotID to reflect any compatible observations with this rsid

        Parameters
        ----------

        rsids : ndarray of np.int64
            rsids to update (default all currently assigned)

        iexps : ndarray of np.int32
            exposures to update (default all field exposures)

        science : bool
            if True, set for science (default False)

        Notes
        -----

        This finds ALL entries with the same:

            catalogid
            fiberType
            lambda_eff
            delta_ra
            delta_dec

        and sets the assignments['equivRobotID'] for all of them, if 
        any of them have assignments['robotID'] set

        If 'science' is True, this operation is performed only
        among science targets and assignments['scienceRobotID']
        is set instead.
"""
        if(rsids is None):
            rsids = self.targets['rsid']

        ekey = self._equivkey

        if(science):
            # For scienceRobotID, only count robots assigned to 
            # equivalent science targets
            counts_indx = self._equivindx_science
            update_indx = self._equivindx
            robotidname = 'scienceRobotID'
        else:
            counts_indx = self._equivindx
            update_indx = self._equivindx
            robotidname = 'equivRobotID'

        if(iexps is None):
            iexps = np.arange(self.field_cadence.nexp_total, dtype=int)

        for rsid in rsids:
            indx = self.rsid2indx[rsid]
            count = counts_indx[ekey[indx]]
            update = update_indx[ekey[indx]]

            if(len(count) == 0):
                continue

            if(len(count) > 1):
                for iexp in iexps:
                    robotIDs = self.assignments['robotID'][count, iexp]
                    robotIDs = robotIDs[robotIDs >= 0]
                    if(len(robotIDs) > 0):
                        if(len(robotIDs) > 1):
                            print("fieldid {fid}: Inconsistency: multiple equivalent rsids with robots assigned".format(fid=self.fieldid), flush=True)
                            return
                        robotID = robotIDs[0]
                    else:
                        robotID = -1
                    self.assignments[robotidname][update, iexp] = robotID
            else:
                # Assumes update array is a superset of count, so if there is one counted,
                # it is the one to be updated.
                self.assignments[robotidname][update[0], iexps] = self.assignments['robotID'][count[0], iexps]

        return
            
    def _set_satisfied(self, rsids=None, reset_equiv=True, science=False):
        """Set satisfied flag based on assignments

        Parameters
        ----------

        rsids : ndarray of np.int64
            rsids to set (defaults to apply to all targets)

        reset_equiv : bool
            whether to reset equivRobotID before assessing (default True)

        science : bool
            if True, set for science (default False)

        Notes
        -----

        'satisfied' means that the exposures obtained satisfy
        the cadence for an rsid and the right instrument.

        Uses equivRobotID to assess whether the conditions are
        satisfied.

        Only set reset_equiv=False if you have already just run
        _set_equiv() for these rsids (or all of them). Doing so 
        will save doing that twice.

        If 'science' is True, this operation is performed only
        among science targets and the attribute _scienceSatisfied 
        is set instead.
"""
        if(science):
            robotidname = 'scienceRobotID'
            satisfiedname = 'science_satisfied'
        else:
            robotidname = 'equivRobotID'
            satisfiedname = 'satisfied'

        if(reset_equiv):
            self._set_equiv(rsids=rsids, science=science)

        if(rsids is None):
            set_rsids = self.targets['rsid']
        else:
            set_rsids = set(rsids)
            for rsid in rsids:
                indx = self.rsid2indx[rsid]
                for eindx in self._equivindx[self._equivkey[indx]]:
                    set_rsids.add(self.targets['rsid'][eindx])
            set_rsids = np.array(list(set_rsids), dtype=np.int64)

        for rsid in set_rsids:
            indx = self.rsid2indx[rsid]
            iexp = np.where(self.assignments[robotidname][indx, :] >= 0)[0]
            target_cadence = self.targets['cadence'][indx]

            if(target_cadence != ''):

                # if the target cadence is really just a suite of single
                # bright exposures, just set on basis of number of
                # exposures
                if(clist.cadence_consistency(target_cadence,
                                             '_field_single_12x1',
                                             return_solutions=False)):
                    if(len(iexp) >=
                       clist.cadences[target_cadence].nexp_total):
                        sat = 1
                    else:
                        sat = 0
                else:
                    # if not, check consistency in detail
                    sat = clist.exposure_consistency(self.targets['cadence'][indx],
                                                     self.field_cadence.name, iexp)
            else:
                sat = 0

            self.assignments[satisfiedname][indx] = sat

        return

    def _set_count(self, rsids=None, reset_equiv=True):
        """Set exposure and epochs based on assignments

        Parameters
        ----------

        rsids : ndarray of np.int64
            rsids to set (defaults to apply to all targets)

        reset_equiv : bool
            whether to reset equivRobotID before assessing (default True)

        Notes
        -----

        Sets nexps, nepochs for each target, based on equivRobotID.

        Only set reset_equiv=False if you have already just run
        _set_equiv() for these rsids (or all of them). Doing so 
        will save doing that twice.
"""
        if(reset_equiv):
            self._set_equiv(rsids=rsids)

        if(rsids is None):
            set_rsids = self.targets['rsid']
            indxs = np.arange(len(self.targets), dtype=int)
        else:
            set_rsids = set(rsids)
            for rsid in rsids:
                indx = self.rsid2indx[rsid]
                for eindx in self._equivindx[self._equivkey[indx]]:
                    set_rsids.add(self.targets['rsid'][eindx])
            set_rsids = np.array(list(set_rsids), dtype=np.int64)
            indxs = np.array([self.rsid2indx[x] for x in set_rsids], dtype=int)

        self.assignments['nexps'][indxs] = (self.assignments['equivRobotID'][indxs, :] >= 0).sum(axis=1)
        self.assignments['nepochs'][indxs] = 0
        icheck = np.where(self.assignments['nexps'][indxs] > 0)
        for indx in indxs[icheck]:
            iexp = np.where(self.assignments['equivRobotID'][indx, :] >= 0)[0]
            epochs = np.unique(self.field_cadence.epochs[iexp])
            self.assignments['nepochs'][indx] = len(epochs)

        return

    def _assign_one_by_one(self, rsids=None, check_satisfied=True):
        """Assign a set of targets to robots

        Parameters
        ----------

        rsids : ndarray of np.int64
            rsids of targets to assign

        check_satisfied : bool
            if True, do not try to reassign targets that are already satisfied

        Returns
        --------

        success : ndarray of bool
            True if successful, False otherwise

        Notes
        -----

        Performs assigment in order rsids are given.
"""
        success = np.zeros(len(rsids), dtype=bool)
        for i, rsid in enumerate(rsids):
            # Perform the assignment
            if((check_satisfied == False) |
               (self.assignments['satisfied'][self.rsid2indx[rsid]] == 0)):
                success[i] = self.assign_cadence(rsid=rsid)
        return(success)

    def _unsatisfied(self, indxs):
        # Return which are unsatisfed, and include ones which are
        # satisfied but only because of a calibration target
        self._set_satisfied(rsids=self.targets['rsid'][indxs], science=True)
        unsatisfied = ((self.assignments['satisfied'][indxs] == 0) |
                       ((self.assignments['satisfied'][indxs] != self.assignments['science_satisfied'][indxs]) &
                        (self.targets['category'][indxs] == 'science')))
        return(unsatisfied)

    def assign_cadences(self, rsids=None, check_satisfied=True):
        """Assign a set of targets to robots

        Parameters
        ----------

        rsids : ndarray of np.int64
            rsids of targets to assign

        check_satisfied : bool
            if True, do not try to reassign targets that are already satisfied

        Returns
        --------

        success : ndarray of bool
            True if successful, False otherwise

        Notes
        -----

        Sorts cadences by priority for assignment.

        Then it identifies the targets that:

          - Are not assignable as "single bright", "multi bright", or
            "multi dark" (see below); these will be assigned with the
            method _assign_one_by_one()

          - Are assignable as "single bright" -- i.e. just need a 
            single bright exposures; these will be assigned with the 
            method _assign_singlebright()

          - Are assignable as "multi bright" -- i.e. just need a 
            bunch of bright exposures with no particular cadence 
            (up to 12); these will be assigned with the method 
            _assign_multibright()

          - Are assignable as "multi dark" -- i.e. just need a 
            bunch of bright or dark exposures with no particular
            cadence (up to 12); these will be assigned with the 
            method _assign_multidark()

        Within each priority level, it assigns the targets in those
        categories in that order.  The reason to separate them is that
        _assign_one_by_one() is the slowest method, whereas a bunch of
        shortcuts are possible if the exposures don't need a
        particular cadence.
"""
        success = np.zeros(len(rsids), dtype=bool)
        indxs = np.array([self.rsid2indx[r] for r in rsids], dtype=np.int32)

        # Find single bright, multibright, multidark cases
        cadences = np.unique(self.targets['cadence'][indxs])
        singlebright = np.zeros(len(self.targets), dtype=bool)
        multibright = np.zeros(len(self.targets), dtype=bool)
        multidark = np.zeros(len(self.targets), dtype=bool)
        for cadence in cadences:
            if(clist.cadence_consistency(cadence, '_field_single_1x1',
                                         return_solutions=False)):
                icad = np.where(self.targets['cadence'][indxs] == cadence)[0]
                singlebright[indxs[icad]] = True
            elif(clist.cadence_consistency(cadence, '_field_single_12x1',
                                           return_solutions=False)):
                icad = np.where(self.targets['cadence'][indxs] == cadence)[0]
                multibright[indxs[icad]] = True
            elif(clist.cadence_consistency(cadence, '_field_dark_single_12x1',
                                           return_solutions=False)):
                icad = np.where(self.targets['cadence'][indxs] == cadence)[0]
                multidark[indxs[icad]] = True

        # Sort by priority
        priorities = np.unique(self.targets['priority'][indxs])
        for priority in priorities:
            if(self.verbose):
                print("fieldid {fid}: Assigning priority {p}".format(p=priority, fid=self.fieldid), flush=True)
            iormore = np.where((self.targets['priority'][indxs] >= priority) &
                               (self._is_calibration[indxs] == False))[0]
            self._set_competing_targets(rsids[iormore])

            # Choose the ones to assign 1-by-1
            iassign = np.where((singlebright[indxs] == False) &
                               (multibright[indxs] == False) &
                               (multidark[indxs] == False) &
                               (self._unsatisfied(indxs=indxs)) &
                               (self.targets['priority'][indxs] == priority))[0]

            if(self.verbose):
                iall = np.where((self.assignments['satisfied'][indxs] == 0) &
                               (self.targets['priority'][indxs] == priority))[0]

                outstr = "fieldid {fid}: Includes cadences ".format(fid=self.fieldid)
                pcads = np.unique(self.targets['cadence'][indxs[iall]])
                for pcad in pcads:
                    outstr = outstr + pcad + " "
                print(outstr, flush=True)

                outstr = "fieldid {fid}: Includes cartons ".format(fid=self.fieldid)
                pcarts = np.unique(self.targets['carton'][indxs[iall]])
                for pcart in pcarts:
                    outstr = outstr + pcart + " "
                print(outstr, flush=True)
            
            if(len(iassign) > 0):
                if(self.verbose):
                    print("fieldid {fid}:  - {n} assigning one-by-one".format(n=len(iassign), fid=self.fieldid), flush=True)
                    
                success[iassign] = self._assign_one_by_one(rsids=rsids[iassign],
                                                           check_satisfied=check_satisfied)  
                    
                if(self.verbose):
                    print("fieldid {fid}:    (assigned {n})".format(n=success[iassign].sum(), fid=self.fieldid), flush=True)

            # Assign single bright, which we do in two cycles.
            # It is always affordable to run through the single bright
            # cases twice. Why does it matter? Because when they displace
            # calibration targets on the first cycle, that can change the
            # collision situation on the second round. This is a 1% effect.
            # A second cycle might be worth doing for one-by-one cases, but
            # it is more expensive in that case in terms of run-time.
            for icycle in range(2):
                isinglebright = np.where(singlebright[indxs] &
                                         (self._unsatisfied(indxs=indxs)) & 
                                         (self.targets['priority'][indxs] == priority))[0]
                if(len(isinglebright) > 0):
                    if(self.verbose):
                        print("fieldid {fid}:  - {n} assigning as single bright (cycle {i})".format(n=len(isinglebright), i=icycle, fid=self.fieldid), flush=True)
                            
                    self._assign_singlebright(indxs=indxs[isinglebright])
                    success[isinglebright] = (self._unsatisfied(indxs=indxs[isinglebright]) == False)

                    if(self.verbose):
                        print("fieldid {fid}:    (assigned {n})".format(n=success[isinglebright].sum(), fid=self.fieldid), flush=True)

            # Assign multi-bright cases (one cycle)
            for icycle in range(1):
                imultibright = np.where(multibright[indxs] &
                                        (self._unsatisfied(indxs=indxs)) &
                                        (self.targets['priority'][indxs] == priority))[0]
                if(len(imultibright) > 0):
                    if(self.verbose):
                        print("fieldid {fid}:  - {n} assigning as multi bright (cycle {i})".format(n=len(imultibright), i=icycle, fid=self.fieldid), flush=True)
                    self._assign_multibright(indxs=indxs[imultibright])
                    success[imultibright] = (self._unsatisfied(indxs=indxs[imultibright]) == False)

                    if(self.verbose):
                        print("fieldid {fid}:    (assigned {n})".format(n=success[imultibright].sum(), fid=self.fieldid), flush=True)

            # Assign multi-dark cases (one cycle)
            for icycle in range(2):
                imultidark = np.where(multidark[indxs] &
                                      (self._unsatisfied(indxs=indxs)) &
                                      (self.targets['priority'][indxs] == priority))[0]
                if(len(imultidark) > 0):
                    if(self.verbose):
                        print("fieldid {fid}:  - {n} assigning as multi dark (cycle {i})".format(n=len(imultidark), i=icycle, fid=self.fieldid), flush=True)
                    self._assign_multidark(indxs=indxs[imultidark])
                    success[imultidark] = (self._unsatisfied(indxs=indxs[imultidark]) == False)

                    if(self.verbose):
                        print("fieldid {fid}:    (assigned {n})".format(n=success[imultidark].sum(), fid=self.fieldid), flush=True)

            self._competing_targets = None

        return(success)

    def _assign_singlebright(self, indxs=None):
        """Assigns 1x1 bright targets en masse

        Parameters
        ----------

        indxs : ndarray of np.int32
            indices into self.targets of targets to assign
"""
        rsids = self.targets['rsid'][indxs]
        iexps = np.arange(self.field_cadence.nexp_total, dtype=np.int32)

        tdict = self.mastergrid.targetDict

        inotsat = np.where(self._unsatisfied(indxs) == True)[0]
        for rsid in rsids[inotsat]:
            if(self.veryverbose):
                print("fieldid {fid}: singlebright {rsid}".format(fid=self.fieldid, rsid=rsid))
            indx = self.rsid2indx[rsid]
            robotIDs = np.array(tdict[rsid].validRobotIDs, dtype=int)
            np.random.shuffle(robotIDs)
            robotindx = np.array([self.robotID2indx[x] for x in robotIDs],
                                 dtype=int)
            hasApogee = self.robotHasApogee[robotindx]
            robotIDs = robotIDs[np.argsort(hasApogee, kind='stable')]

            succeed = False
            for robotID in robotIDs:
                s = AssignmentStatus(rsid=rsid, robotID=robotID, iexps=iexps)
                self.set_assignment_status(status=s)
                cexps = s.assignable_exposures()
                if(len(cexps) > 0):
                    if(self.veryverbose):
                        print("fieldid {fid}: assigning {rsid} to robotID={robotID}, iexp={iexp}".format(fid=self.fieldid, rsid=rsid, robotID=robotID, iexp=cexps[0]))
                    self.unassign_assignable(status=s, iexp=cexps[0])
                    self.assign_robot_exposure(robotID=robotID,
                                               rsid=rsid,
                                               iexp=cexps[0],
                                               reset_count=False,
                                               reset_satisfied=False,
                                               reset_has_spare=True)
                    succeed = True
                    break

            if(succeed is False):
                if(self.assignments['allowed'][indx].sum() == 0):
                    self.set_flag(rsid=rsid, flagname='NONE_ALLOWED')
                else:
                    self.set_flag(rsid=rsid, flagname='NO_AVAILABILITY')

        self._set_satisfied(rsids=rsids[inotsat])
        return

    def _assign_multibright(self, indxs=None):
        """Assigns nx1 bright targets en masse

        Parameters
        ----------

        indxs : ndarray of np.int32
            indices into self.targets of targets to assign
"""
        rsids = self.targets['rsid'][indxs]
        iexpsall = np.arange(self.field_cadence.nexp_total, dtype=np.int32)

        tdict = self.mastergrid.targetDict

        inotsat = np.where(self._unsatisfied(indxs) == True)[0]
        for rsid in rsids[inotsat]:
            indx = self.rsid2indx[rsid]
            nexp_cadence = clist.cadences[self.targets['cadence'][indx]].nexp_total
            robotIDs = np.array(tdict[rsid].validRobotIDs, dtype=int)
            np.random.shuffle(robotIDs)
            robotindx = np.array([self.robotID2indx[x]
                                  for x in robotIDs], dtype=int)
            hasApogee = self.robotHasApogee[robotindx]
            isort = np.argsort(hasApogee, kind='stable')
            robotIDs = robotIDs[isort]
            robotindx = robotindx[isort]

            statusDict = dict()
            expRobotIDs = [[] for _ in range(self.field_cadence.nexp_total)]
            nExpRobotIDs = np.zeros(self.field_cadence.nexp_total, dtype=np.int32)
            for robotID in robotIDs:
                s = AssignmentStatus(rsid=rsid, robotID=robotID, iexps=iexpsall)
                self.set_assignment_status(status=s)
                statusDict[robotID] = s
                for iexp in s.assignable_exposures():
                    expRobotIDs[iexp].append(robotID)
                    nExpRobotIDs[iexp] = nExpRobotIDs[iexp] + 1

            # if number of exposures with at least one free robot is high
            # enough, go ahead
            iexps = np.where(nExpRobotIDs > 0)[0]
            if(len(iexps) >= nexp_cadence):

                for iexp in iexps[0:nexp_cadence]:
                    robotID = expRobotIDs[iexp][0]
                    status = statusDict[robotID]
                    self.unassign_assignable(status=status, iexp=iexp,
                                             reset_count=False,
                                             reset_satisfied=False,
                                             reset_has_spare=True)
                    self.assign_robot_exposure(robotID=robotID,
                                               rsid=rsid,
                                               iexp=iexp,
                                               reset_satisfied=False,
                                               reset_has_spare=False)

                self._set_satisfied(rsids=[rsid])
                if(self.nocalib is False):
                    self._set_has_spare_calib()

            else:
                if(self.assignments['allowed'][indx].sum() == 0):
                    self.set_flag(rsid=rsid, flagname='NONE_ALLOWED')
                else:
                    self.set_flag(rsid=rsid, flagname='NO_AVAILABILITY')

        return

    def _assign_multidark(self, indxs=None):
        """Assigns nx1 dark targets en masse

        Parameters
        ----------

        indxs : ndarray of np.int32
            indices into self.targets of targets to assign
"""
        rsids = self.targets['rsid'][indxs]
        iexpsall = np.arange(self.field_cadence.nexp_total, dtype=np.int32)
        ok, epochs_list = clist.cadence_consistency('_field_dark_single_1x1', self.field_cadence.name)
        iexpsall = np.array([self.field_cadence.epoch_indx[x[0]] +
                             np.arange(self.field_cadence.nexp[x[0]],
                                       dtype=int) for x in epochs_list],
                            dtype=int).flatten()
        tdict = self.mastergrid.targetDict

        inotsat = np.where(self._unsatisfied(indxs) == True)[0]
        for rsid in rsids[inotsat]:
            indx = self.rsid2indx[rsid]
            if(self._unsatisfied([indx])[0] == False):
                continue
            nexp_cadence = clist.cadences[self.targets['cadence'][indx]].nexp_total
            robotIDs = np.array(tdict[rsid].validRobotIDs, dtype=int)
            np.random.shuffle(robotIDs)
            robotindx = np.array([self.robotID2indx[x]
                                  for x in robotIDs], dtype=int)
            hasApogee = self.robotHasApogee[robotindx]
            robotIDs = robotIDs[np.argsort(hasApogee, kind='stable')]

            statusDict = dict()
            expRobotIDs = [[] for _ in range(self.field_cadence.nexp_total)]
            nExpRobotIDs = np.zeros(self.field_cadence.nexp_total, dtype=np.int32)
            for robotID in robotIDs:
                s = AssignmentStatus(rsid=rsid, robotID=robotID,
                                     iexps=iexpsall)
                self.set_assignment_status(status=s)
                statusDict[robotID] = s
                for iexp in s.assignable_exposures():
                    expRobotIDs[iexp].append(robotID)
                    nExpRobotIDs[iexp] = nExpRobotIDs[iexp] + 1

                iexps = np.where(nExpRobotIDs > 0)[0]
                if(len(iexps) >= nexp_cadence):
                    break

            # if number of exposures with at least one free robot is high
            # enough, go ahead
            iexps = np.where(nExpRobotIDs > 0)[0]
            if(len(iexps) >= nexp_cadence):

                for iexp in iexps[0:nexp_cadence]:
                    robotID = expRobotIDs[iexp][0]
                    status = statusDict[robotID]
                    self.unassign_assignable(status=status, iexp=iexp,
                                             reset_count=False,
                                             reset_satisfied=False,
                                             reset_has_spare=True)
                    self.assign_robot_exposure(robotID=robotID,
                                               rsid=rsid,
                                               iexp=iexp,
                                               reset_satisfied=False,
                                               reset_has_spare=False)

                self._set_satisfied(rsids=[rsid])
                if(self.nocalib is False):
                    self._set_has_spare_calib()

            else:
                if(self.assignments['allowed'][indx].sum() == 0):
                    self.set_flag(rsid=rsid, flagname='NONE_ALLOWED')
                else:
                    self.set_flag(rsid=rsid, flagname='NO_AVAILABILITY')

        return

    def _assign_cp_model(self, force=[], deny=[],
                         check_collisions=True,
                         calibrations=True, iexp=0):
        """Assigns using CP-SAT to optimize number of targets

        Parameters
        ----------

        force : list of np.int64
            list of rsids to force (default [])
        
        iexp : int
            relevant exposure, used for allowability constraints (default 0)

        check_collisions : bool
            if set, check for collisions (default True)

        calibrations : bool
            if set, guarantee calibration numbers (default True)

        Returns
        -------

        assignedRobotIDs : ndarray of np.int32
            [N] robots to assign to

        Notes
        -----

        Will only assign targets "allowed" in the exposure;
        "force" will not override this.

"""
        rsids = self.targets['rsid']

        # This don't work with offset
        rg = self.mastergrid
        for r in rg.robotDict:
            rg.unassignRobot(r)
            rg.homeRobot(r)

        # Initialize Model
        model = cp_model.CpModel()

        # Add variables; one for each robot-target pair
        # Make a dictionary to organize them as wwrt[robotID][rsid],
        # and one to organize them as wwtr[rsid][robotID], and
        # also a flattened list
        wwrt = dict()
        wwtr = dict()
        for robotID in rg.robotDict:
            r = rg.robotDict[robotID]
            for rsid in interlist(r.validTargetIDs, rsids):
                name = 'ww[{r}][{c}]'.format(r=robotID, c=rsid)
                if(rsid not in wwtr):
                    wwtr[rsid] = dict()
                if(robotID not in wwrt):
                    wwrt[robotID] = dict()
                wwrt[robotID][rsid] = model.NewBoolVar(name)
                wwtr[rsid][robotID] = wwrt[robotID][rsid]

        # List of all robot-target pairs
        ww_list = [wwrt[y][x] for y in wwrt for x in wwrt[y]]

        # List of robot-(science-target) pairs
        ww_science = []
        for robotID in wwrt:
            for rsid in wwrt[robotID]:
                indx = self.rsid2indx[rsid]
                if(self.targets['category'][indx] == 'science'):
                    ww_science.append(wwrt[robotID][rsid])

        # Constrain to use only one target per robot
        wwsum_robot = dict()
        for robotID in wwrt:
            rlist = [wwrt[robotID][c] for c in wwrt[robotID]]
            wwsum_robot[robotID] = cp_model.LinearExpr.Sum(rlist)
            model.Add(wwsum_robot[robotID] <= 1)

        # Constrain to use only one robot per target
        wwsum_target = dict()
        for rsid in wwtr:
            tlist = [wwtr[rsid][r] for r in wwtr[rsid]]
            wwsum_target[rsid] = cp_model.LinearExpr.Sum(tlist)
            allowed = self.assignments['allowed'][self.rsid2indx[rsid], iexp]
            if(allowed == False):
                model.Add(wwsum_target[rsid] == 0)
            elif(rsid in force):
                model.Add(wwsum_target[rsid] == 1)
            elif(rsid in deny):
                model.Add(wwsum_target[rsid] == 0)
            else:
                model.Add(wwsum_target[rsid] <= 1)

        if(calibrations):
            calibsum = dict()
            for c in self.calibration_order:
                minimum = self.required_calibrations[c][0]
                if(minimum > 0):
                    clist = []
                    icalib = np.where(self.targets['category'] == c)[0]
                    for rsid in self.targets['rsid'][icalib]:
                        if(rsid in wwtr):
                            for robotID in wwtr[rsid]:
                                clist.append(wwtr[rsid][robotID])
                    calibsum[c] = cp_model.LinearExpr.Sum(clist)
                    model.Add(calibsum[c] >= int(minimum))

        # Do not allow collisions
        if(check_collisions):

            # Find potention collisions
            collisions = []
            for robotID1 in rg.robotDict:
                r1 = rg.robotDict[robotID1]
                for rsid1 in r1.validTargetIDs:
                    rg.assignRobot2Target(robotID1, rsid1)
                    for robotID2 in r1.robotNeighbors:
                        r2 = rg.robotDict[robotID2]
                        for rsid2 in r2.validTargetIDs:
                            if(rsid1 != rsid2):
                                rg.assignRobot2Target(robotID2, rsid2)
                                if(rg.isCollidedWithAssigned(robotID1)[0]):
                                    collisions.append((robotID1,
                                                       rsid1,
                                                       robotID2,
                                                       rsid2))
                                rg.homeRobot(robotID2)
                    rg.homeRobot(robotID1)

            # Now add constraint that collisions can't occur
            for robotID1, rsid1, robotID2, rsid2 in collisions:
                ww1 = wwrt[robotID1][rsid1]
                ww2 = wwrt[robotID2][rsid2]
                tmp_collision = cp_model.LinearExpr.Sum([ww1, ww2])
                model.Add(tmp_collision <= 1)

        # Maximize the total sum of science targets
        wwsum_all = cp_model.LinearExpr.Sum(ww_science)
        model.Maximize(wwsum_all)

        # But need to decide about all targets
        model.AddDecisionStrategy(ww_list,
                                  cp_model.CHOOSE_FIRST,
                                  cp_model.SELECT_MAX_VALUE)

        solver = cp_model.CpSolver()
        solver.parameters.num_search_workers = 16
        status = solver.Solve(model)

        assignedRobotIDs = np.zeros(len(rsids), dtype=np.int32) - 1
        if status == cp_model.OPTIMAL:
            for robotID in wwrt:
                for rsid in wwrt[robotID]:
                    assigned = solver.Value(wwrt[robotID][rsid])
                    if(assigned):
                        irsid = np.where(rsids == rsid)[0]
                        assignedRobotIDs[irsid] = robotID

        return(assignedRobotIDs)

    def assign_full_cp_model(self, rsids=None):
        """Assigns rsids exactly matching field cadence using the CP-SAT module

        Parameters
        ----------

        rsids : ndarray of np.int64
            rsids of targets to assign

        Returns
        -------

        success : ndarray of bool
            True if successful, False otherwise

        Notes
        -----

        Assigns only the ones matching the field cadence
"""
        all_rsids = self.targets['rsid']

        # Weeds out science targets not in field cadence or list
        bad = np.zeros(len(all_rsids), dtype=np.int32)
        for i, rsid in enumerate(all_rsids):
            if(self.targets['category'][i] == 'science'):
                if(self.targets['cadence'][i] != self.field_cadence.name):
                    bad[i] = 1
                if(rsid not in rsids):
                    bad[i] = 1
        deny = all_rsids[(bad > 0) & (self.assignments['assigned'] == 0)]

        # Force any assigned
        iforce = np.where(self.assignments['assigned'] > 0)[0]
        force = all_rsids[iforce]

        # This step reassigns everything
        robotIDs = self._assign_cp_model(force=force, deny=deny)

        # So we have to unassign everything
        self.unassign(rsids=self.targets['rsid'])
        
        # Then reassign
        for rsid, robotID in zip(all_rsids, robotIDs):
            if(robotID >= 0):
                for epoch in range(self.field_cadence.nepochs):
                    nexp = self.field_cadence.nexp[epoch]
                    self.assign_robot_epoch(rsid=rsid, robotID=robotID, epoch=epoch, nexp=nexp)

        success = (robotIDs >= 0)
        return(success)

    def decollide_unassigned(self):
        """Decollide all unassigned robots"""
        if(not self.allgrids):
            return

        for iexp, rg in enumerate(self.robotgrids):
            for robotID in rg.robotDict:
                if(rg.robotDict[robotID].isAssigned() == False):
                    rg.decollideRobot(robotID)
        return

    def _select_calibs(self, mask):
        return(self.irancalib[np.where((mask[self.irancalib] == True) &
                                       (self._is_good_calibration[self.irancalib] == True))[0]])

    def assign_calibrations(self, stage='srd'):
        """Assign all calibration targets

        Parameters
        ----------

        stage : str
            stage of targets to use (default 'srd')

        Notes
        -----

        This assigns all targets with 'category' set to one of 
        the required calibrations for this Field and with stage
        as specified. 

        It calls assign_cadences(), which will assign the targets
        in order of their priority value. The order of assignment is
        randomized within each priority value. The random seed is 
        set according to the fieldid.

        This is usually not used, since calibrations are assigned
        in the assign_science_and_calibrations() method.
"""
        if(self.nocalib):
            return

        self.set_stage(stage=stage)

        if(self.verbose):
            print("fieldid {fid}: Assigning calibrations".format(fid=self.fieldid), flush=True)
        
        icalib = self._select_calibs(self._is_calibration)
        self.assign_cadences(rsids=self.targets['rsid'][icalib])

        self._set_satisfied(rsids=self.targets['rsid'][icalib])
        self._set_count(reset_equiv=False)
        self._set_has_spare_calib()

        if(self.verbose):
            print("fieldid {fid}:   (done assigning calibrations)".format(fid=self.fieldid), flush=True)

        self.set_stage(stage=None)
        return

    def set_standard_apogee_goodness(self, nperzone_min=3):
        """Set standard_apogee goodness to ensure reasonable flexibility

        Parameters
        ----------

        nperzone : int
            minimum achievable number of standard apogee targets per zone (default 3)

        Return:
        ------

        badzones : ndarray of bool
            for each zones, set True if ok, set False if not enough targets to guarantee nperzone_min

        Notes
        -----

        There are 8 zones, and it had better be that the number of zones times the
        minimum number of per zone is greater than the required number. 

"""
        zones = np.arange(robostrategy.standards.nzone, dtype=int)

        if(self.nocalib):
            return

        if(self.verbose):
            print("fieldid {fid}: Determining goodness thresholds for standard_apogee".format(fid=self.fieldid), flush=True)

        # Find the APOGEE standards, set all to good
        icalib = np.where(self.targets['category'] == 'standard_apogee')[0]

        if(self.verbose):
            print("fieldid {fid}: {a} standard_apogee targets total".format(fid=self.fieldid, a=len(icalib)))

        # First just check if we shouldn't have any threholds, because
        # all zones are sparse. If so, give up and return
        self._is_good_calibration[icalib] = True
        achievable, achievable_zones = self.determine_achievable(iexp=0, limit=False)
        badzones = np.zeros(len(zones), dtype=bool)
        for zone in zones:
            if(achievable_zones['standard_apogee'][zone] < nperzone_min):
                if(self.verbose):
                    print("fieldid {fid}: zone {z} has only {a} standard_apogee achievable".format(fid=self.fieldid, z=zone, a=achievable_zones['standard_apogee'][zone]))
                badzones[zone] = True
        if(badzones.min() == True):
            return(badzones)

        # Now set default goodness threshold per zone; we will lower thresholds 
        # in each zone until we can reach target. At the end of this process,
        # _is_good_calibration will be set according to a zone-dependent criterion.
        goodness_threshold = np.zeros(robostrategy.standards.nzone, dtype=np.float32)
        goodness = robostrategy.standards.apogee_standard_goodness(self.targets['magnitude'][icalib, :])
        finished = False
        while(finished is False):
            print(goodness_threshold)

            self._is_good_calibration[icalib] = goodness > goodness_threshold[self.targets['zone'][icalib]]
            achievable, achievable_zones = self.determine_achievable(iexp=0, limit=False)

            print(achievable['standard_apogee'])
            print(achievable_zones['standard_apogee'])

            # Did this work? If so we are done
            finished = True
            for zone in zones:
                if(achievable_zones['standard_apogee'][zone] < nperzone_min):
                    finished = False
            if(finished):
                break

            # Or else let us lower thresholds of goodness in under performing zones
            # If we have run out of targets in all zones ... we are finished.
            finished = True
            for zone in zones:
                izone = np.where(self.targets['zone'][icalib] == zone)[0]
                if(len(izone) == 0):
                    continue
                izone = izone[np.flip(np.argsort(goodness[izone]))]
                cgoodness = goodness[izone]
                ilow = np.where(cgoodness > goodness_threshold[zone])[0]
                print(len(ilow))
                if(achievable_zones['standard_apogee'][zone] < nperzone_min):
                    dlow = nperzone_min - achievable_zones['standard_apogee'][zone]
                    ilow = np.where(cgoodness > goodness_threshold[zone])[0]
                    if(len(ilow) == 0):
                        ilow = 0
                    else:
                        ilow = ilow.max()
                    iupdate = ilow + np.int32(np.floor(dlow * 1.5))
                    if(iupdate > len(izone) - 1):
                        iupdate = len(izone) - 1
                    else:
                        finished = False
                    goodness_threshold[zone] = cgoodness[iupdate] - 1e-6

            print(goodness_threshold)
            print(finished)

        return(badzones)

    def force_standard_apogee(self, badzones=None):
        """Force standard apogee targets in bad zones

        Parameters
        ----------

        badzones : ndarray of bool
            zones to force

        stage : str
            assignment stage (default 'srd')
"""

        if(self.nocalib):
            return

        ibadzones = np.where(badzones)[0]

        if(len(ibadzones) == 0):
            if(self.verbose):
                print("fieldid {fid}: No bad zones to force standard_apogee in".format(fid=self.fieldid), flush=True)
            return
            
        if(self.verbose):
            print("fieldid {fid}: Forcing standard_apogee in {n} bad zones".format(fid=self.fieldid, n=len(ibadzones)), flush=True)

        ic = list(self.calibration_order).index('standard_apogee')

        for zone in ibadzones:

            # Find the APOGEE standards, sort by decreasing goodness, and 
            # assign as FIXED until there are enough
            icalib = np.where((self.targets['category'] == 'standard_apogee') &
                              (self.targets['zone'] == zone))[0]
            self._is_good_calibration[icalib] = True
            goodness = robostrategy.standards.apogee_standard_goodness(self.targets['magnitude'][icalib, :])
            isort = icalib[np.flip(np.argsort(goodness))]
            rsids = self.targets['rsid'][isort]
            for rsid in rsids:
                iexps = np.where(self.calibrations_per_zone[ic + 1, :, zone] <
                                 self.required_calibrations_per_zone[ic + 1])[0]
                if(len(iexps) > 0):
                    self.assign_exposures(rsid=rsid, iexps=iexps, check_spare=False,
                                          reset_satisfied=False, reset_has_spare=False,
                                          set_fixed=True)

            self._set_satisfied(rsids=rsids)
            self._set_count(reset_equiv=False)
            self._set_has_spare_calib()

        if(self.verbose):
            print("fieldid {fid}:   (done forcing standard_apogee)".format(fid=self.fieldid), flush=True)

        return

    def assign_science(self, stage='srd'):
        """Assign all science targets
        
        Parameters
        ----------

        stage : str
            stage of assignment to use

        Notes
        -----

        This assigns all targets with 'category' set to 'science'
        and with 'stage' set to selected value

        It calls assign_cadences(), which will assign the targets
        in order of their priority value. The order of assignment is
        randomized within each priority value. The random seed is 
        set according to the fieldid.

        This is usually used for stages after SRD, since it does not
        assign calibrations.
"""
        self.set_stage(stage=stage)

        stage_select = stage
        if(stage == 'reassign'):
            stage_select = 'srd'

        if(self.verbose):
            print("fieldid {fid}: Assigning science".format(fid=self.fieldid), flush=True)

        iscience = np.where((self.targets['category'] == 'science') &
                            (self.targets['within']) &
                            (self.assignments['incadence']) &
                            (self.target_duplicated == 0) &
                            (self.targets['stage'] == stage_select))[0]
        np.random.seed(self.fieldid)
        random.seed(self.fieldid)
        np.random.shuffle(iscience)
        self.assign_cadences(rsids=self.targets['rsid'][iscience])

        self.decollide_unassigned()
        nproblems = self.validate()
        if(nproblems == 0):
            print("fieldid {f}: No problems".format(f=self.fieldid))
        else:
            print("fieldid {f}: {n} problems!!!".format(f=self.fieldid,
                                                        n=nproblems))

        self._set_satisfied(rsids=self.targets['rsid'][iscience])
        self._set_count(reset_equiv=False)

        if(self.verbose):
            print("fieldid {fid}:   (done assigning science)".format(fid=self.fieldid), flush=True)

        self.set_stage(stage=None)

        self._set_satisfied()
        self._set_satisfied(science=True)
        self._set_count(reset_equiv=False)
        return

    def assign_science_cp(self, stage='srd'):
        """Assign all science targets with CP
        
        Parameters
        ----------

        stage : str
            stage of assignment to use

        Notes
        -----

        This assigns all targets with 'category' set to 'science'
        and with 'stage' set to selected value

        It assumes that there is just one cadence.
"""
        self.set_stage(stage=stage)

        stage_select = stage
        if(stage == 'reassign'):
            stage_select = 'srd'

        if(self.verbose):
            print("fieldid {fid}: Assigning science with CP".format(fid=self.fieldid), flush=True)

        isscience = ((self.targets['category'] == 'science') &
                     (self.targets['within']) &
                     (self.assignments['incadence']) &
                     (self.target_duplicated == 0) &
                     (self.targets['stage'] == stage_select))
        iscience = np.where(isscience)[0]

        priorities = np.unique(self.targets['priority'][iscience])
        
        for priority in priorities:
            if(self.verbose):
                print("fieldid {fid}: Assigning priority {p}".format(p=priority, fid=self.fieldid), flush=True)
            ipriority = np.where(isscience & (self.assignments['satisfied'] == 0) & (self.targets['priority'] == priority))[0]
            if(len(ipriority) == 0):
                print("fieldid {fid}:  - apparently all science targets at this priority level already satisfied".format(fid=self.fieldid), flush=True)
                continue
            if(self.verbose):
                print("fieldid {fid}:  - {n} assigning in CP".format(n=len(ipriority), fid=self.fieldid), flush=True)
            self.assign_full_cp_model(rsids=self.targets['rsid'][ipriority])

            if(self.verbose):
                print(self.assess())

            if(priority != priorities[-1]):
                icalib = np.where(self.targets['category'] != 'science')[0]
                self.unassign(rsids=self.targets['rsid'][icalib])

            self.decollide_unassigned()
            self._set_satisfied(rsids=self.targets['rsid'][ipriority])
            self._set_count(reset_equiv=False)

            igot = np.where(self.assignments['satisfied'][ipriority] != 0)[0]
            if(self.verbose):
                print("fieldid {fid}:    (assigned {n})".format(n=len(igot), fid=self.fieldid), flush=True)

        nproblems = self.validate()
        if(nproblems == 0):
            print("fieldid {f}: No problems".format(f=self.fieldid))
        else:
            print("fieldid {f}: {n} problems!!!".format(f=self.fieldid,
                                                        n=nproblems))
        if(self.verbose):
            print("fieldid {fid}:   (done assigning science with CP)".format(fid=self.fieldid), flush=True)

        self.set_stage(stage=None)
        return

    def determine_achievable(self, iexp=None, ok=None, limit=True):
        """Determine achievable number of calibrations for an exposure

        Parameters
        ----------

        iexp : int or np.int32
            exposure number

        ok : ndarray of bool
            for each target, is it ok to include?

        limit : bool
            if set, limit to required number (default True)

        Returns
        -------

        achievable : dict with ints
            for each calibration category, number achievable

        achievable_zones : dict with ndarrys of ints
            for each calibration category, number achievable in each zone
        
        Notes
        -----
        
        Assumes nothing else is assigned
"""
        if(ok is None):
            ok = True

        self._assign_temporary_calibs(ok=ok, iexps=np.array([iexp], dtype=int))

        achievable = dict()
        achievable_zones = dict()
        for ic, c in enumerate(self.calibration_order):
            if((self.calibrations[c][iexp] <
                self.required_calibrations[c][iexp]) |
               (limit == False)):
                achievable[c] = self.calibrations[c][iexp]
            else:
                achievable[c] = self.required_calibrations[c][iexp]
            achievable_zones[c] = np.zeros(robostrategy.standards.nzone, dtype=int)
            for zone in np.arange(robostrategy.standards.nzone, dtype=int):
                if((self.calibrations_per_zone[ic + 1, iexp, zone] < 
                    self.required_calibrations_per_zone[ic + 1]) |
                   (limit == False)):
                    achievable_zones[c][zone] = self.calibrations_per_zone[ic + 1, iexp, zone]
                else:
                    achievable_zones[c][zone] = self.required_calibrations_per_zone[ic + 1]

        self._unassign_temporary_calibs()

        return(achievable, achievable_zones)

    def assign_science_and_calibs(self, stage='srd',
                                  coordinated_targets=None):
        """Assign all science targets and calibrations

        Parameters
        ----------

        stage : str
            stage of assignment (default 'srd')

        coordinated_targets : dict
            dictionary of coordinated targets (keys are rsids, values are bool)
            [ DEPRECATED ]

        Notes
        -----

        Does not try to assign any targets for which
        coordinated_targets[rsid] is True.
"""
        self.set_stage(stage=stage)

        stage_select = stage
        if(stage == 'reassign'):
            stage_select = 'srd'

        if(self.verbose):
            print("fieldid {fid}: Assigning science".format(fid=self.fieldid), flush=True)
        np.random.seed(self.fieldid)
        random.seed(self.fieldid)

        # Deal with any targets duplicated
        self.target_duplicated[:] = 0
        if(coordinated_targets is not None):
            for id_idx, rsid in enumerate(self.targets['rsid']):
                if rsid in coordinated_targets.keys():
                    if coordinated_targets[rsid]:
                        self.target_duplicated[id_idx] = 1
                        self.set_flag(rsid=rsid,
                                      flagname='ALREADY_ASSIGNED')

        # Set goodness threhold of standard_apogee targets
        ic_standard_apogee = list(self.calibration_order).index('standard_apogee')
        if(self.required_calibrations_per_zone[ic_standard_apogee + 1] > 0):
            nper = self.required_calibrations_per_zone[ic_standard_apogee + 1]
            badzones = self.set_standard_apogee_goodness(nperzone_min=nper * 2)

        # Assign calibration to one exposure to determine achievable
        # requirements and then unassign
        if(self.verbose):
            print("fieldid {fieldid}: Assigning calibrations to determine achievable".format(fieldid=self.fieldid), flush=True)

        # Uniquify design modes here; only need to check one exposure
        # per design mode
        udesign_mode = np.unique(self.design_mode)
        epochs = self.field_cadence.epochs
        self.achievable_calibrations_per_zone = self.calibrations_per_zone * 0
        for design_mode in udesign_mode:
            iexpall = np.where(self.design_mode[epochs] == design_mode)[0]
            iexp = iexpall[0]
            achievable, achievable_zones = self.determine_achievable(iexp=iexp)
            for c in self.calibration_order:
                self.achievable_calibrations[c][iexpall] = achievable[c]
            for ic, c in enumerate(self.calibration_order):
                for iexp in iexpall:
                    self.achievable_calibrations_per_zone[ic + 1, iexp, :] = achievable_zones[c]

        # Fix standard_apogee targets where necessary
        if(self.required_calibrations_per_zone[ic_standard_apogee + 1] > 0):
            self.force_standard_apogee(badzones)

        if(self.verbose):
            print("fieldid {fid}: Unassigning calibrations (except fixed ones)".format(fid=self.fieldid),
                  flush=True)
        iassigned = np.where(self.assignments['assigned'])[0]
        self.unassign(rsids=self.targets['rsid'][iassigned],
                      respect_fixed=True)

        inotscience = np.where(self.targets['category'] != 'science')[0]
        self.set_flag(rsid=self.targets['rsid'][inotscience],
                      flagname='NOT_SCIENCE')

        inotincadence = np.where(self.assignments['incadence'] == 0)[0]
        self.set_flag(rsid=self.targets['rsid'][inotincadence],
                      flagname='NOT_INCADENCE')

        inotstage = np.where(self.targets['stage'] == 'none')[0]
        self.set_flag(rsid=self.targets['rsid'][inotstage],
                      flagname='STAGE_IS_NONE')

        inotcovered = np.where(self.targets['within'] == 0)[0]
        self.set_flag(rsid=self.targets['rsid'][inotcovered],
                      flagname='NOT_COVERED')
        
        iscience = np.where((self.targets['category'] == 'science') &
                            (self.targets['within']) &
                            (self.assignments['incadence']) &
                            (self.target_duplicated == 0) &
                            (self.targets['stage'] == stage_select))[0]
        np.random.shuffle(iscience)

        assigned_exposure_calib = collections.OrderedDict()
        for c in self.calibration_order:
            assigned_exposure_calib[c] = np.zeros(self.field_cadence.nexp_total,
                                                  dtype=bool)

        priorities = np.unique(self.targets['priority'][iscience])
        for priority in priorities:
            if(self.verbose):
                print("fieldid {fid}: Assigning priority level {p}".format(p=priority, fid=self.fieldid), flush=True)

            # Assign science
            ipriority = np.where(self.targets['priority'][iscience] == priority)[0]
            ipriority = iscience[ipriority]

            self.assign_cadences(rsids=self.targets['rsid'][ipriority])

            # See how the calibrations are doing
            self._assign_temporary_calibs(assigned_exposure_calib=assigned_exposure_calib)

            # If there is a calibration shortfall, try to fix it
            anyshortfall, shortfalls = self._find_shortfall()
            cycle = 0
            ncycle = 4
            while((anyshortfall > 0) & (cycle < ncycle)):
                
                if(self.verbose):
                    print("fieldid {fid}: Found a shortfall (cycle {c})".format(fid=self.fieldid, c=cycle), flush=True)
                    print("fieldid {fid}: Unassigning science".format(fid=self.fieldid), flush=True)

                # Back out the last round of science targets
                self.unassign(rsids=self.targets['rsid'][ipriority])

                # Make sure any temporary calibrations are unassigned
                self._unassign_temporary_calibs(assigned_exposure_calib=assigned_exposure_calib)

                # Then assign the shortfall cases permanently
                self._assign_permanent_calibs(shortfalls=shortfalls,
                                              assigned_exposure_calib=assigned_exposure_calib) 

                # Reassign the science
                self.assign_cadences(rsids=self.targets['rsid'][ipriority])

                # Check if this has solved the problem
                self._assign_temporary_calibs(assigned_exposure_calib=assigned_exposure_calib)
                anyshortfall, shortfalls = self._find_shortfall()

                cycle = cycle + 1

            if(anyshortfall):
                print("fieldid {fid}: Still have shortfall after {nc} cycles.".format(fid=self.fieldid, nc=ncycle), flush=True)
                
                # Back out the last round of science targets
                self.unassign(rsids=self.targets['rsid'][ipriority])

                # Make sure any temporary calibrations are unassigned
                self._unassign_temporary_calibs(assigned_exposure_calib=assigned_exposure_calib)

                # Then try again with all calibrations made permanent
                for c in self.calibration_order:
                    if(len(shortfalls[c]) > 0):
                        shortfalls[c] = set(list(np.where(assigned_exposure_calib[c] == False)[0]))
                self._assign_permanent_calibs(shortfalls=shortfalls,
                                              assigned_exposure_calib=assigned_exposure_calib)
                        
                # Reassign the science
                self.assign_cadences(rsids=self.targets['rsid'][ipriority])

                # Another go at calibs
                self._assign_temporary_calibs(assigned_exposure_calib=assigned_exposure_calib)

                anyshortfall, shortfalls = self._find_shortfall()
                if(anyshortfall):
                    print("fieldid {fid}: Still have shortfall. Did our best.".format(fid=self.fieldid))

            # For all exposures that did not get assigned
            # calibrations, remove the calibration targets.
            # UNLESS this is the last priority.
            if(priority != priorities[-1]):
                self._unassign_temporary_calibs(assigned_exposure_calib=assigned_exposure_calib)
                            
        if(self.verbose):
            print("fieldid {fid}: Decolliding unassigned".format(fid=self.fieldid), flush=True)
        self.decollide_unassigned()

        self._set_satisfied()
        self._set_satisfied(science=True)
        self._set_count(reset_equiv=False)
        if(self.nocalib is False):
            self._set_has_spare_calib()

        self.set_stage(stage=None)

        if(self.verbose):
            print("fieldid {fid}:   (done assigning science and calib)".format(fid=self.fieldid), flush=True)
        return

    def _find_shortfall(self):
        """Search for shortfalls in calibration"""
        if(self.verbose):
            print("fieldid {fid}: Checking for shortfalls".format(fid=self.fieldid), flush=True)
        shortfalls = collections.OrderedDict()
        anyshortfall = False
        for ic, c in enumerate(self.calibration_order):
            shortfalls[c] = set()
            for iexp in np.arange(self.field_cadence.nexp_total, dtype=np.int32):
                if(self.calibrations[c][iexp] < self.achievable_calibrations[c][iexp]):
                    shortfalls[c].add(iexp)
                    if(self.verbose):
                        print("fieldid {fid}:  - shortfall in {c}, exposure {iexp}".format(fid=self.fieldid, c=c, iexp=iexp), flush=True)
                    anyshortfall = True
                if(self.required_calibrations_per_zone[ic + 1] > 0):
                    ninzone = self.calibrations_per_zone[ic + 1, iexp, :]
                    achinzone = self.achievable_calibrations_per_zone[ic + 1, iexp, :]
                    bad = np.any(ninzone < achinzone)
                    if(bad):
                        if(self.verbose):
                            print("fieldid {fid}:  - shortfall in {c}, exposure {iexp}, zones {z}".format(fid=self.fieldid, c=c, iexp=iexp, z=np.where(ninzone < achinzone)[0]), flush=True)
                        shortfalls[c].add(iexp)
                        anyshortfall = True
        return(anyshortfall, shortfalls)

    def _assign_permanent_calibs(self, shortfalls=None,
                                 assigned_exposure_calib=None,
                                 report=True,
                                 all_exposures=False):
        """Assign permanent calibrations for category and exposure, converting science to calib"""
        if(self.verbose):
            print("fieldid {fid}: Assigning calibs permanently in shortfall exposures, converting science targets".format(fid=self.fieldid), flush=True)

        # Go through assignment again; notice that we have 
        # left the original assignments in place.
        for c in shortfalls:
            ic = list(self.calibration_order).index(c)
            iexps = np.array(list(shortfalls[c]), dtype=int)

            if(len(iexps) == 0):
                continue
            else:
                if(all_exposures):
                    iexps = np.arange(self.field_cadence.nexp_total, dtype=int)

            if(self.verbose):
                print("fieldid {fid}:   ... assigning {c} permanently in exposures {iexps}".format(c=c, iexps=iexps, fid=self.fieldid))
            icalib = self._select_calibs(self.targets['category'] == c)
            isort = np.argsort(self.targets['priority'][icalib],
                               kind='stable')
            icalib = icalib[isort]

            # First check if we should convert any science targets to
            # the equivalent calib; but we have to make sure they are 
            # 'fixed' so that they will never be removed.
            self._set_equiv(rsids=self.targets['rsid'][icalib], iexps=iexps,
                            science=True)
            for iexp in iexps:
                isciencegot = np.where((self.assignments['scienceRobotID'][icalib, iexp] >= 0) &
                                       (self.assignments['robotID'][icalib, iexp] < 0))[0]
                scienceRobotIDs = self.assignments['scienceRobotID'][icalib[isciencegot], iexp]
                for i, scienceRobotID in zip(icalib[isciencegot], scienceRobotIDs):
                    self.assign_robot_exposure(rsid=self.targets['rsid'][i],
                                               robotID=scienceRobotID,
                                               iexp=iexp, reset_satisfied=False,
                                               reset_has_spare=False,
                                               reset_count=False,
                                               set_fixed=True)
            self._set_satisfied(rsids=self.targets['rsid'][icalib])
            self._set_has_spare_calib()
            
            # Then set any others
            for i in icalib:
                notgot = self.assignments['robotID'][i, iexps] < 0
                self.assign_exposures(rsid=self.targets['rsid'][i],
                                      iexps=iexps[notgot],
                                      reset_satisfied=False)
            assigned_exposure_calib[c][iexps] = True
            self._set_satisfied(rsids=self.targets['rsid'][icalib])
            self._set_has_spare_calib()

            if(report):
                for iexp in iexps:
                    # TODO check zones
                    if(self.calibrations[c][iexp] < self.achievable_calibrations[c][iexp]):
                        print("fieldid {fid}:   still short in {c}, exposure {iexp}; {nc}/{nac}".format(fid=self.fieldid, c=c, iexp=iexp, nc=self.calibrations[c][iexp], nac=self.achievable_calibrations[c][iexp]), flush=True)

        return
                       
    def _unassign_temporary_calibs(self, assigned_exposure_calib=None):
        """Unassign temporary calibrations unless their assignment is fixed for a category and exposure"""
        if(self.verbose):
            print("fieldid {fid}: Unassigning temporary calibs".format(fid=self.fieldid), flush=True)

        if(assigned_exposure_calib == None):
            assigned_exposure_calib = collections.OrderedDict()
            for c in self.calibration_order:
                assigned_exposure_calib[c] = np.zeros(self.field_cadence.nexp_total,
                                                      dtype=bool)

        for iexp in np.arange(self.field_cadence.nexp_total, dtype=np.int32):
            for c in self.calibration_order:
                if(assigned_exposure_calib[c][iexp] == False):
                    icalib = self._select_calibs(self.targets['category'] == c)
                    for i in icalib:
                        if(self.check_expflag(rsid=self.targets['rsid'][i],
                                              iexp=iexp, flagname='FIXED') == False):
                            self.unassign_exposure(rsid=self.targets['rsid'][i],
                                                   iexp=iexp,
                                                   reset_satisfied=False,
                                                   reset_count=False,
                                                   reset_has_spare=False)

        self._set_has_spare_calib()
        icalib = self._select_calibs(self.targets['category'] != 'science')
        self._set_satisfied(rsids=self.targets['rsid'][icalib])
        return

    def _assign_temporary_calibs(self, ok=None, iexps=None, assigned_exposure_calib=None):
        """Assign temporary calibrations unless their assignment is fixed for a category and exposure"""
        if(self.verbose):
            print("fieldid {fid}: Assigning calibrations for each exposure".format(fid=self.fieldid), flush=True)

        if(ok is None):
            ok = True

        if(assigned_exposure_calib == None):
            assigned_exposure_calib = collections.OrderedDict()
            for c in self.calibration_order:
                assigned_exposure_calib[c] = np.zeros(self.field_cadence.nexp_total,
                                                      dtype=bool)

        assigned_rsids = []
        for ic, c in enumerate(self.calibration_order):
            if(self.verbose):
                print("fieldid {fid}:   ... {c}".format(fid=self.fieldid, c=c), flush=True)

            if(iexps is None):
                iexps_assign = np.where(assigned_exposure_calib[c] == False)[0]
                if(len(iexps_assign) == 0):
                    continue
            else:
                iexps_assign = iexps
            icalib = self._select_calibs(self.targets['category'] == c)

            isort = np.argsort(self.targets['priority'][icalib],
                               kind='stable')
            icalib = icalib[isort]
            for i in icalib:
                inotdone = np.where(self.assignments['robotID'][i, iexps_assign] == -1)[0]
                if(len(inotdone) > 0):
                    self.assign_exposures(rsid=self.targets['rsid'][i], iexps=iexps_assign[inotdone],
                                          reset_satisfied=False)

        icalib = self._select_calibs(self.targets['category'] != 'science')
        self._set_satisfied(rsids=self.targets['rsid'][icalib])
        return(assigned_rsids)

    def assign(self, coordinated_targets=None):
        """Assign all targets

        Parameters
        ----------

        coordinated_targets : dict
            dictionary of coordinated targets (keys are rsids, values are bool)


        Notes
        -----

        Does not try to assign any targets for which
        coordinated_targets[rsid] is True.

        Normally not called.
"""

        # Deal with any targets duplicated
        self.target_duplicated[:] = 0
        if(coordinated_targets is not None):
            for id_idx, rsid in enumerate(self.targets['rsid']):
                if rsid in coordinated_targets.keys():
                    if coordinated_targets[rsid]:
                        self.target_duplicated[id_idx] = 1

        self.assign_calibrations()
        self.assign_science()
        self.decollide_unassigned()
        for itarget in np.arange(len(self.assignments), dtype=np.int32):
            self._set_assigned(itarget=itarget)
        self._set_satisfied()
        self._set_satisfied(science=True)
        self._set_count(reset_equiv=False)
        return

    def complete_epochs_assigned(self):
        """Complete the epochs of any assigned science targets"""

        if(self.verbose):
            print("fieldid {fid}: Complete any assigned targets within their epochs".format(fid=self.fieldid), flush=True)

        # Go through each epoch. For all science targets
        # observed in that epoch, go through them in priority order
        # and see if you can assign them
        ntargets = 0
        ntargets_added = 0
        nexposures_added = 0
        for epoch in np.arange(self.field_cadence.nepochs, dtype=int):
            iexps_epoch = (self.field_cadence.epoch_indx[epoch] +
                           np.arange(self.field_cadence.nexp[epoch], dtype=int))
            observed_in_epoch = (self.assignments['equivRobotID'][:, iexps_epoch] >= 0).sum(axis=1) > 0
            iscience = np.where((self.targets['category'] == 'science') &
                                (observed_in_epoch))[0]
            if(len(iscience) > 0):
                isort = np.argsort(self.targets['priority'][iscience])
                iscience = iscience[isort]
                ntargets = ntargets + len(iscience)
                for itarget in iscience:
                    rsid = self.targets['rsid'][itarget]
                    not_observed = (self.assignments['equivRobotID'][itarget, iexps_epoch] < 0)
                    done = self.assign_exposures(rsid=rsid, iexps=iexps_epoch[not_observed])
                    ndone = done.sum()
                    if(ndone > 0):
                        ntargets_added = ntargets_added + 1
                        nexposures_added = nexposures_added + ndone

        if(self.verbose):
            print("fieldid {fid}:   {n} assigned targets checked".format(fid=self.fieldid, n=ntargets), flush=True)
            print("fieldid {fid}:   {n} targets added".format(fid=self.fieldid, n=ntargets_added), flush=True)
            print("fieldid {fid}:   {n} exposures added".format(fid=self.fieldid, n=nexposures_added), flush=True)

        self.decollide_unassigned()
        return

    def complete_assigned(self):
        """Complete any available exposures of any assigned science targets"""

        if(self.verbose):
            print("fieldid {fid}: Complete any assigned targets across all exposures".format(fid=self.fieldid), flush=True)

        # For all science targets observed in that epoch, go through 
        # them in priority order and see if you can assign them
        ntargets = 0
        ntargets_added = 0
        nexposures_added = 0
        iexps = np.arange(self.field_cadence.nexp_total, dtype=int)
        iscience = np.where((self.targets['category'] == 'science') &
                            ((self.assignments['equivRobotID'] >= 0).sum(axis=1) > 0))[0]
        skybrightness = self.field_cadence.skybrightness[self.field_cadence.epochs]
        if(len(iscience) > 0):
            isort = np.argsort(self.targets['priority'][iscience])
            iscience = iscience[isort]
            ntargets = ntargets + len(iscience)
            for itarget in iscience:
                rsid = self.targets['rsid'][itarget]
                minskybrightness = clist.cadences[self.targets['cadence'][itarget]].skybrightness.min()
                not_observed = (self.assignments['equivRobotID'][itarget, iexps] < 0)
                sky_ok = (skybrightness[iexps] <= minskybrightness)
                done = self.assign_exposures(rsid=rsid, iexps=iexps[not_observed & sky_ok])
                ndone = done.sum()
                if(ndone > 0):
                    ntargets_added = ntargets_added + 1
                    nexposures_added = nexposures_added + ndone

        if(self.verbose):
            print("fieldid {fid}:   {n} assigned targets checked".format(fid=self.fieldid, n=ntargets), flush=True)
            print("fieldid {fid}:   {n} targets added".format(fid=self.fieldid, n=ntargets_added), flush=True)
            print("fieldid {fid}:   {n} exposures added".format(fid=self.fieldid, n=nexposures_added), flush=True)
            
        self.decollide_unassigned()
        return

    def complete_unassigned(self):
        """Complete any available exposures of any unassigned science targets"""

        if(self.verbose):
            print("fieldid {fid}: Complete any unassigned targets".format(fid=self.fieldid), flush=True)

        # Try any unassigned targets, and assign them whatever can be 
        # assigned
        iscience = np.where((self.targets['category'] == 'science') &
                            ((self.assignments['equivRobotID'] >= 0).sum(axis=1) == 0))[0]
        print("fieldid {fid}:    {n} unassigned science targets to check".format(fid=self.fieldid, n=len(iscience)), flush=True)
        if(len(iscience) == 0):
            return

        iexps = np.arange(self.field_cadence.nexp_total, dtype=int)
        isort = np.argsort(self.targets['priority'][iscience])
        iscience = iscience[isort]
        ntargets_added = 0
        nexposures_added = 0
        skybrightness = self.field_cadence.skybrightness[self.field_cadence.epochs]
        for itarget in iscience:
            rsid = self.targets['rsid'][itarget]
            minskybrightness = clist.cadences[self.targets['cadence'][itarget]].skybrightness.min()
            sky_ok = (skybrightness[iexps] <= minskybrightness)
            done = self.assign_exposures(rsid=rsid, iexps=iexps[sky_ok])
            ndone = done.sum()
            if(ndone > 0):
                ntargets_added = ntargets_added + 1
                nexposures_added = nexposures_added + ndone

        if(self.verbose):
            print("fieldid {fid}:   {n} targets added".format(fid=self.fieldid, n=ntargets_added), flush=True)
            print("fieldid {fid}:   {n} exposures added".format(fid=self.fieldid, n=nexposures_added), flush=True)
        self.decollide_unassigned()
        return

    def complete_calibrations(self, category=''):
        """Add any available exposures for any calibration targets"""

        if(self.verbose):
            print("fieldid {fid}: Add any calibration targets".format(fid=self.fieldid), flush=True)

        # Assign any calibrations that can be additionally
        # assigned WITHOUT allowing spare calibrations to be
        # bumped.
        icalib = self._select_calibs(self.targets['category'] == category)
        if(self.verbose):
            print("fieldid {fid}:    {n} {cc} targets to check".format(fid=self.fieldid, n=len(icalib), cc=category), flush=True)
        if(len(icalib) == 0):
            return

        iexps = np.arange(self.field_cadence.nexp_total, dtype=int)
        isort = np.argsort(self.targets['priority'][icalib])
        icalib = icalib[isort]
        ntargets_added = 0
        nexposures_added = 0
        for itarget in icalib:
            rsid = self.targets['rsid'][itarget]
            not_observed = (self.assignments['equivRobotID'][itarget, iexps] < 0)
            done = self.assign_exposures(rsid=rsid, iexps=iexps[not_observed],
                                         check_spare=False)
            ndone = done.sum()
            if(ndone > 0):
                ntargets_added = ntargets_added + 1
                nexposures_added = nexposures_added + ndone

        if(self.verbose):
            print("fieldid {fid}:   {n} targets added".format(fid=self.fieldid, n=ntargets_added), flush=True)
            print("fieldid {fid}:   {n} exposures added".format(fid=self.fieldid, n=nexposures_added), flush=True)

        self.decollide_unassigned()
        return

    def complete(self):
        """Fill out any extra exposures possible

        Notes
        -----

        Runs::

           complete_epochs_assigned()
           complete_assigned()
           complete_unassigned()
           complete_calibrations()
           decollide_unassigned()

"""
        self.set_stage(stage="complete")
        self.complete_epochs_assigned()
        self.complete_assigned()
        self.complete_unassigned()
        for category in ['standard_apogee', 'standard_boss', 'sky_apogee', 'sky_boss']:
            self.complete_calibrations(category=category)
        self.decollide_unassigned()
        self.set_stage(stage=None)
        self._set_satisfied()
        self._set_satisfied(science=True)
        self._set_count(reset_equiv=False)
        return

    def assess_data(self):
        """Return dictionary with assessment of current results

        Returns
        -------

        results_data : dict
            dictionary of results
"""
        results = dict()
        results['field_cadence'] = self.field_cadence.name
        results['nepochs'] = self.field_cadence.nepochs
        results['nexp_total'] = self.field_cadence.nexp_total
        
        results['nocalib'] = self.nocalib
        if(self.nocalib is False):
            results['calibration_order'] = self.calibration_order
            results['calibrations'] = dict()
            results['required_calibrations'] = dict()
            results['achievable_calibrations'] = dict()
            # TODO REPORT N ZONES
            for c in self.calibration_order:
                results['calibrations'][c] = list(self.calibrations[c])
                results['required_calibrations'][c] = list(self.required_calibrations[c])
                results['achievable_calibrations'][c] = list(self.achievable_calibrations[c])

        iboss = np.where((self.targets['fiberType'] == 'BOSS') &
                         (self.assignments['assigned']) &
                         (self.targets['category'] == 'science'))[0]
        results['nboss_science'] = len(iboss)
        iapogee = np.where((self.targets['fiberType'] == 'APOGEE') &
                           (self.assignments['assigned']) &
                           (self.targets['category'] == 'science'))[0]
        results['napogee_science'] = len(iapogee)

        nperexposure = np.zeros(self.field_cadence.nexp_total, dtype=int)
        nhasapogee = np.zeros(self.field_cadence.nexp_total, dtype=int)
        nnoapogee = np.zeros(self.field_cadence.nexp_total, dtype=int)
        for iexp in range(self.field_cadence.nexp_total):
            iin = np.where((self.assignments['robotID'][:, iexp] >= 1) &
                           (self.targets['category'] == 'science'))[0]
            nperexposure[iexp] = len(iin)

            iapogee = np.where((self._robot2indx[:, iexp] >= 0) &
                               (self.robotHasApogee == True))[0]
            nhasapogee[iexp] = len(iapogee)

            iboss = np.where((self._robot2indx[:, iexp] >= 0) &
                             (self.robotHasApogee == False))[0]
            nnoapogee[iexp] = len(iboss)

        results['nperexposure_science'] = list(nperexposure)
        results['nperexposure_hasapogee'] = list(nhasapogee)
        results['nperexposure_noapogee'] = list(nnoapogee)

        nperepoch = np.zeros(self.field_cadence.nepochs, dtype=int)
        for epoch in range(self.field_cadence.nepochs):
            iexpst = self.field_cadence.epoch_indx[epoch]
            iexpnd = self.field_cadence.epoch_indx[epoch + 1]
            iin = np.where(((self.assignments['robotID'][:, iexpst:iexpnd] >= 1).sum(axis=1) > 0) &
                           (self.targets['category'] == 'science'))[0]
            nperepoch[epoch] = len(iin)
        results['nperepoch_science'] = list(nperepoch)

        nboss_spare, napogee_spare, nboss_unused, napogee_unused = self.count_spares(return_unused=True)

        results['nboss_spare'] = list(nboss_spare)
        results['napogee_spare'] = list(napogee_spare)
        results['nboss_unused'] = list(nboss_unused)
        results['napogee_unused'] = list(napogee_unused)

        cartons = np.unique(self.targets['carton'])
        results['cartons'] = dict()
        for carton in cartons:
            isscience = (self.targets['category'] == 'science')
            incarton = (self.targets['carton'] == carton)
            within = (self.targets['within'] != 0)
            issatisfied = (self.assignments['satisfied'] > 0)
            icarton = np.where(incarton & isscience & within)[0]
            igot = np.where(incarton & issatisfied & isscience)[0]
            nexposures = (self.assignments['equivRobotID'][icarton, :] >= 0).sum()
            if(len(icarton) > 0):
                results['cartons'][carton] = dict()
                results['cartons'][carton]['nwithin'] = len(icarton)
                results['cartons'][carton]['nsatisfied'] = len(igot)
                results['cartons'][carton]['nexposures'] = nexposures

        return(results)

    def assess(self):
        """Assess the current results of assignment in field

        Returns
        -------

        results : str
            String describing results
"""
        tstr = """
Field cadence: {{field_cadence}}

{% if nocalib %} No calibrations included.
{% else %} Calibration targets:
{% for c in calibration_order %} {{c}}:{% for cn in calibrations[c] %} {{cn}}/{{required_calibrations[c][loop.index0]}}{% endfor %}
{% endfor %}{% endif %}
Science targets:
 BOSS targets assigned: {{nboss_science}}
 APOGEE targets assigned: {{napogee_science}}
 Per epoch:{% for n in nperepoch_science %} {{n}}{% endfor %}

Robots used per exposure:
 BOSS-only:{% for n in nperexposure_noapogee %} {{n}}{% endfor %}
 APOGEE-BOSS:{% for n in nperexposure_hasapogee %} {{n}}{% endfor %}

Spare fibers per exposure:
 BOSS:{% for n in nboss_spare %} {{n}}{% endfor %}
 APOGEE:{% for n in napogee_spare %} {{n}}{% endfor %}

Unassigned fibers per exposure:
 BOSS:{% for n in nboss_unused %} {{n}}{% endfor %}
 APOGEE:{% for n in napogee_unused %} {{n}}{% endfor %}

Carton completion:
{% for c in cartons %} {{c}}: \033[0;34m{{cartons[c].nsatisfied}} / {{cartons[c].nwithin}}\033[0;3m ({{cartons[c].nexposures}} exp)
{% endfor %}
"""
        assessment = self.assess_data()

        env = jinja2.Environment()
        template = env.from_string(tstr)
        out = template.render(assessment)

        return(out)

    def warnings(self):
        """Check for unusual circumstances

        Returns
        -------

        nwarnings : int
            number of unusual circumstances

        Notes
        -----

        Checks if different exposures in the same epoch use different 
        robotIDs for the same objects

        Checks if exposure is wrong skybrightness for target
"""
        nwarnings = 0

        for epoch in np.arange(self.field_cadence.nepochs, dtype=int):
            iexps = np.where(self.field_cadence.epochs == epoch)[0]
            gotinepoch = (((self.assignments['equivRobotID'][:, iexps] >= 0).sum(axis=1) > 0) &
                          (self.targets['category'] == 'science'))
            igotinepoch = np.where(gotinepoch)[0]
            for itarget in igotinepoch:
                igot = np.where(self.assignments['equivRobotID'][itarget, iexps] >= 0)[0]
                robotIDs = np.unique(self.assignments['equivRobotID'][itarget, iexps[igot]])
                if(len(robotIDs) > 1):
                    print("Multiple robotIDs in epoch {epoch} for rsid {rsid}".format(epoch=epoch, rsid=self.targets['rsid'][itarget]), flush=True)
                    nwarnings = nwarnings + 1


        target_skybrightness = np.array([clist.cadences[c].skybrightness[0]
                                         for c in self.targets['cadence']],
                                         dtype=np.float32)
        for iexp in np.arange(self.field_cadence.nexp_total, dtype=int):
            epoch = self.field_cadence.epochs[iexp]
            field_skybrightness = self.field_cadence.skybrightness[epoch]
            itargets = np.where(self.assignments['robotID'][:, iexp] >= 0)[0]
            ibad = np.where((target_skybrightness[itargets] < field_skybrightness) &
                            (self.targets['category'][itargets] == 'science'))[0]
            if(len(ibad) > 0):
                print("{n} targets in exposure {iexp} with skybrightness limits less than {fsb}".format(n=len(ibad), iexp=iexp, fsb=field_skybrightness))
                print(self.targets['rsid'][itargets[ibad]])
        return(nwarnings)

    def validate(self):
        """Validate a field solution

        Returns
        -------

        nproblems : int
            Number of problems discovered

        Notes
        -----

        Prints nature of problems identified to stdout

        Checks self-consistency between the robotGrid assignments and
        the assignments array in the object.

        Checks self-consistency between the calibrations dictionary
        and the number of actually assigned calibration targets.

        Checks that there are no collisions.
"""
        nproblems = 0

        if(not self.allgrids):
            print("allgrids is False, so no collisions are accounted for")
            nproblems = nproblems + 1

        if(self.nocalib is False):
            test_calibrations = dict()
            for c in self.calibration_order:
                test_calibrations[c] = np.zeros(self.field_cadence.nexp_total,
                                                dtype=np.int32)

            for target, assignment in zip(self.targets, self.assignments):
                if(target['category'] in self.required_calibrations):
                    for iexp, robotID in enumerate(assignment['robotID']):
                        if(robotID >= 1):
                            test_calibrations[target['category']][iexp] += 1

        for indx, target in enumerate(self.targets):
            assignment = self.assignments[indx]
            isassigned = assignment['robotID'].max() >= 0
            if((isassigned) != (assignment['assigned'])):
                print("rsid={rsid} : assigned misclassification (assigned is set to {assigned}, category is {cat})".format(rsid=target['rsid'], assigned=assignment['assigned'], cat=target['category']))
                nproblems += 1

        # Check that the bright neighbors are respected
        if(self.bright_neighbors):
            dms = self.design_mode[self.field_cadence.epochs]
            for iexp in np.arange(self.field_cadence.nexp_total,
                                  dtype=int):
                design_mode = dms[iexp]
                if(self.allgrids is False):
                    rg = self.mastergrid
                else:
                    rg = self.robotgrids[iexp]
                for irobot, indx in enumerate(self._robot2indx[:, iexp]):
                    if(indx >= 0):
                        rsid = self.targets['rsid'][indx]
                        robotID = self.robotIDs[irobot]
                        allowed = self._bright_allowed_robot(rsid=rsid, robotID=robotID,
                                                             design_mode=design_mode)
                        if(allowed is False):
                            print("bright neighbor to rsid={rsid} on robotID={robotID} in iexp={iexp}".format(rsid=rsid, robotID=robotID, iexp=iexp))
                            nproblems = nproblems + 1

        # Check that the number of calibrators has been tracked right
        if(self.nocalib is False):
            for c in self.calibration_order:
                for iexp in range(self.field_cadence.nexp_total):
                    if(test_calibrations[c][iexp] != self.calibrations[c][iexp]):
                        print("number of {c} calibrators tracked incorrectly ({nc} found instead of {nct})".format(c=c, nc=test_calibrations[c][iexp], nct=self.calibrations[c][iexp]))

        # Check that assignments and _robot2indx agree with each other
        for itarget, assignment in enumerate(self.assignments):
            for iexp, robotID in enumerate(assignment['robotID']):
                if(robotID >= 1):
                    robotindx = self.robotID2indx[robotID]
                    if(itarget != self._robot2indx[robotindx, iexp]):
                        rsid = self.targets['rsid'][itarget]
                        print("assignments['robotID'] for rsid={rsid} and iexp={iexp} is robotID={robotID}, but _robot2indx[robotID, iexp] is {i}, meaning rsid={rsidtwo}".format(rsid=rsid, iexp=iexp, robotID=robotID, i=self._robot2indx[robotindx, iexp], rsidtwo=self.targets['rsid'][self._robot2indx[robotindx, iexp]]))
                        nproblems = nproblems + 1

        # Check that _robot2indx and _robotnexp agree with each other
        for robotID in self.mastergrid.robotDict:
            robotindx = self.robotID2indx[robotID]
            nn = self.field_cadence.nexp.copy()
            for iexp in np.arange(self.field_cadence.nexp_total,
                                  dtype=np.int32):
                if(self._robot2indx[robotindx, iexp] >= 0):
                    epoch = self.field_cadence.epochs[iexp]
                    nn[epoch] = nn[epoch] - 1
            for epoch in np.arange(self.field_cadence.nepochs, dtype=np.int32):
                if(nn[epoch] != self._robotnexp[robotindx, epoch]):
                    print("_robotnexp for robotID={robotID} and epoch={epoch} is {rnexp}, but should be {nn}".format(robotID=robotID, epoch=epoch, rnexp=self._robotnexp[robotindx, epoch], nn=nn[epoch]))
                    nproblems = nproblems + 1

        for robotID in self.mastergrid.robotDict:
            robotindx = self.robotID2indx[robotID]
            for iexp in np.arange(self.field_cadence.nexp_total,
                                  dtype=np.int32):
                itarget = self._robot2indx[robotindx, iexp]
                if(itarget >= 0):
                    if(robotID != self.assignments['robotID'][itarget, iexp]):
                        print("_robot2indx is {i} for robotID=robotID and iexp={iexp} but assignments['robotID'] for itarget={i} is robotID={robotID}".format(iexp=iexp, robotID=robotID, i=itarget))
                        nproblems = nproblems + 1

        if(self.allgrids):
            # Check for collisions
            for iexp, rg in enumerate(self.robotgrids):
                for robotID in rg.robotDict:
                    c = rg.isCollided(robotID)
                    if(c):
                        if(rg.robotDict[robotID].isAssigned()):
                            print("robotID={robotID} iexp={iexp} : collision of assigned robot".format(robotID=robotID, iexp=iexp))
                        else:
                            print("robotID={robotID} iexp={iexp} : collision of unassigned robot".format(robotID=robotID, iexp=iexp))
                        nproblems = nproblems + 1

            # Check _robot2indx, assignments is tracking things correctly
            for iexp, rg in enumerate(self.robotgrids):
                for robotID in rg.robotDict:
                    robotindx = self.robotID2indx[robotID]
                    if(rg.robotDict[robotID].isAssigned()):
                        tid = rg.robotDict[robotID].assignedTargetID
                        itarget = self.rsid2indx[tid]
                    else:
                        itarget = -1
                    if(self._robot2indx[robotindx, iexp] != itarget):
                        print("robotID={robotID} iexp={iexp} : expected {i1} in _robot2indx got {i2}".format(robotID=robotID, iexp=iexp, i1=itarget, i2=self._robot2indx[robotindx, iexp]))
                        nproblems = nproblems + 1

                    if(itarget != -1):
                        if(self.assignments['robotID'][itarget, iexp] !=
                           robotID):
                            print("rsid={rsid} iexp={iexp} : expected {robotID} in assignments['robotID'], got {actual}".format(rsid=tid, iexp=iexp, robotID=robotID, actual=self.assignments['robotID'][itarget, iexp]))
                            nproblems = nproblems + 1

            # Check assignments is tracking things correctly
            for iexp, rg in enumerate(self.robotgrids):
                for itarget, assignment in enumerate(self.assignments):
                    if(assignment['robotID'][iexp] >= 0):
                        if(rg.robotDict[assignment['robotID'][iexp]].assignedTargetID != 
                           self.targets['rsid'][itarget]):
                            print("robotID={robotID} iexp={iexp} : expected {rsid} in assignedTargetID, got {actual}".format(rsid=self.targets['rsid'][itarget], iexp=iexp, robotID=robotID, actual=rg.robotDict[assignment['robotID'][iexp]].assignedTargetID))
                            nproblems = nproblems + 1

        epochs = self.field_cadence.epochs
        inotallowed = np.where((self.assignments['allowed'][:, epochs] == 0) &
                               (self.assignments['robotID'] >= 0))[0]
        if(len(inotallowed) > 0):
            nproblems = nproblems + len(inotallowed)
            uinotallowed = np.unique(inotallowed)
            print("Unallowed exposures observed {n} times".format(n=len(uinotallowed)))

        return(nproblems)

    def validate_cadences(self):
        """Validate the cadences

        Returns
        -------

        nproblems : int
            Number of problems discovered

        Notes
        -----

        Prints nature of problems identified to stdout

        Checks that assigned targets got the right number and type of epochs.

        Not tested recently.
"""
        nproblems = 0
        for indx, target in enumerate(self.targets):
            target_cadence = clist.cadences[target['cadence']]
            nepochs = 0
            for epoch in range(self.field_cadence.nepochs):
                iexpst = self.field_cadence.epoch_indx[epoch]
                iexpnd = self.field_cadence.epoch_indx[epoch + 1]
                nexp = (self.assignments['robotID'][iexpst:iexpnd] >= 0).sum()
                if(nexp > 0):
                    if(self.nocalib is False):
                        if(target['category'] in self.required_calibrations):
                            for iexp in range(iexpst, iexpnd):
                                test_calibrations[target['category']][iexp] += 1

                    # Check that the number of exposures assigned is right for this epoch
                    if(target_cadence.nexp[nepochs] != nexp):
                        print("rsid={rsid} epoch={epoch} : nexp mismatch".format(rsid=target['rsid'],
                                                                                 epoch=epoch))
                        nproblems += 1

                    # Check that the skybrightness is right for this epoch
                    if(target_cadence.skybrightness[nepochs] < self.field_cadence.skybrightness[epoch]):
                        print("rsid={rsid} epoch={epoch} : skybrightness mismatch".format(rsid=target['rsid'],
                                                                                          epoch=epoch))
                        nproblems += 1

                    # Check that the right number of exposures have this robotID assignment
                    nexpr = 0
                    for iexp in range(iexpst, iexpnd):
                        rg = self.robotgrids[iexp]
                        robotID = assignment['robotID'][iexp]
                        if(robotID >= 1):
                            if(rg.robotDict[robotID].assignedTargetID == target['rsid']):
                                nexpr = nexpr + 1
                    if(nexpr != target_cadence.nexp[nepochs]):
                        print("rsid={rsid} epoch={epoch} : robots not assigned ({ne} out of {nt})".format(rsid=target['rsid'],
                                                                                                          epoch=epoch, ne=nexp, nt=target_cadence.nexp[nepochs]))
                        nproblems += 1
                    nepochs = nepochs + 1

            # Check that if the target is assigned, it has the right number of epochs
            if((nepochs > 0) & (nepochs != target_cadence.nepochs) &
               (self._is_calibration[indx] == False)):
                print("rsid={rsid} : target assigned with wrong nepochs".format(rsid=target['rsid']))
                nproblems += 1

    def count_spares(self, return_unused=False):
        """Count spare fibers (accounting for spare calibrations)

        Parameters
        ----------

        return_unused : bool
            return nboss_unused and napogee_unused

        Returns
        -------

        nboss_spare : ndarray of np.int32
            Number of spare BOSS fibers (all, including APOGEE+BOSS robots) in each exposure

        napogee_spare : ndarray of np.int32
            Number of spare APOGEE fibers in each exposure

        nboss_unused : ndarray of np.int32
            If return_unused is True, number of unused BOSS fibers (all, including APOGEE+BOSS robots) in each exposure

        napogee_unused : ndarray of np.int32
            If return_unused is True, number of unused APOGEE fibers in each exposure
"""
        hasApogee = np.array([self.mastergrid.robotDict[self.robotIDs[x]].hasApogee
                              for x in range(500)], dtype=bool)

        iapogee = np.where(hasApogee)[0]
        napogee_spare = len(iapogee)
        nboss_spare = len(hasApogee)

        if(self.assignments is not None):
            nun_apogee = np.zeros(self.field_cadence.nexp_total, dtype=np.int32)
            nun_boss = np.zeros(self.field_cadence.nexp_total, dtype=np.int32)

            # Count the ones with literally no assignment
            for iexp in np.arange(self.field_cadence.nexp_total,
                                  dtype=np.int32):
                ina_apogee = np.where(self._robot2indx[iapogee, iexp] < 0)[0]
                ina_boss = np.where(self._robot2indx[:, iexp] < 0)[0]
                nun_apogee[iexp] = len(ina_apogee)
                nun_boss[iexp] = len(ina_boss)
        
            nsp = collections.OrderedDict()
            for calibration in self.calibration_order:
                nsp[calibration] = (self.calibrations[calibration] -
                                    self.required_calibrations[calibration])
                iz = np.where(nsp[calibration] < 0)[0]
                nsp[calibration][iz] = 0

            for bosscalib in ['standard_boss', 'sky_boss']:
                nsp[bosscalib + '_wapogee'] = np.zeros(self.field_cadence.nexp_total,
                                                       dtype=np.int32)
                for iexp in np.arange(self.field_cadence.nexp_total,
                                      dtype=np.int32):
                    ia = np.where((self._robot2indx[:, iexp] >= 0) &
                                  hasApogee)[0]
                    if(len(ia) > 0):
                        ia = self._robot2indx[ia, iexp]
                        ic = np.where(self.targets['category'][ia] == bosscalib)[0]
                        nc = len(ic)
                    else:
                        nc = 0
                    if(nc < nsp[bosscalib][iexp]):
                        nsp[bosscalib + '_wapogee'][iexp] = nc
                    else:
                        nsp[bosscalib + '_wapogee'][iexp] = nsp[bosscalib][iexp]

            # The below is correct because every APOGEE robot is
            # also potentially a BOSS robot, but not vice-versa.
            nboss_spare = (nun_boss +
                           nsp['standard_boss'] +
                           nsp['sky_boss'] +
                           nsp['standard_apogee'] +
                           nsp['sky_apogee'])
            napogee_spare = (nun_apogee +
                             nsp['standard_apogee'] +
                             nsp['sky_apogee'] + 
                             nsp['standard_boss_wapogee'] +
                             nsp['sky_boss_wapogee'])

        return(nboss_spare, napogee_spare, nun_boss, nun_apogee)
        
    def _plot_robot(self, robot, color=None, ax=None):
        """Plot a single robot

        Parameters
        ----------

        robot : Robot object
            instance of robot to plot

        color : str
            color to make beta arm

        ax : Axes object
            matplotlib Axes object to plot on
"""
        alphaPoint = robot.betaCollisionSegment[0]
        betaPoint = robot.betaCollisionSegment[1]
        alphaX = alphaPoint[0]
        alphaY = alphaPoint[1]
        betaX = betaPoint[0]
        betaY = betaPoint[1]
        xa = [robot.xPos, alphaX]
        ya = [robot.yPos, alphaY]
        xb = [alphaX, betaX]
        yb = [alphaY, betaY]
        ax.plot(np.array(xa), np.array(ya), color=color, alpha=0.5)
        ax.plot(np.array(xb), np.array(yb), color=color, linewidth=2)

    def plot(self, iexp=None, robotID=False, catalogid=False):
        """Plot assignments of robots to targets for field

        Parameters
        ----------

        iexp : int or np.int32
            index of exposure to plot

        robotID : bool
            if True, plot the robotID for each robot (default False)

        catalogid : bool
            if True, plot to catalogid for each target (default False)
"""
        if(not self.allgrids):
            print("Cannot plot if allgrids is False")
            return

        fig = plt.figure(figsize=(10 * 0.7, 7 * 0.7))
        axfig = fig.add_axes([0., 0., 0.7, 1.])
        axleg = fig.add_axes([0.71, 0., 0.26, 1.])

        itarget = np.where(self.targets['category'] == 'science')[0]
        axfig.scatter(self.assignments['x'][itarget],
                      self.assignments['y'][itarget], s=1, color='black',
                      label='Science targets', alpha=0.2)
        axleg.plot(self.assignments['x'][itarget],
                   self.assignments['y'][itarget], linewidth=4, alpha=0.2, color='black',
                   label='Science targets')

        itarget = np.where(self.targets['category'] != 'science')[0]
        axfig.scatter(self.assignments['x'][itarget],
                      self.assignments['y'][itarget], s=1, color='blue',
                      label='Calib targets', alpha=0.1)
        axleg.plot(self.assignments['x'][itarget],
                   self.assignments['y'][itarget], linewidth=4, alpha=0.2, color='blue',
                   label='Calib targets')

        if(self.assignments is not None):
            target_got = np.zeros(len(self.targets), dtype=np.int32)
            target_robotid = np.zeros(len(self.targets), dtype=np.int32)
            itarget = np.where(self.assignments['robotID'][:, iexp] >= 1)[0]
            target_got[itarget] = 1
            target_robotid[itarget] = self.assignments['robotID'][itarget, iexp]
            itarget = np.where(target_got > 0)[0]
            
            axfig.scatter(self.assignments['x'][itarget],
                          self.assignments['y'][itarget], s=3, color='black')

            for i in itarget:
                if(self.targets['category'][i] == 'science'):
                    color='blue'
                else:
                    color='black'
                robot = self.robotgrids[iexp].robotDict[target_robotid[i]]
                self._plot_robot(robot, color=color, ax=axfig)

        used = (self._robot2indx[:, iexp] >= 0)
        inot = np.where(used == False)[0]
        for i in self.robotIDs[inot]:
            self._plot_robot(self.robotgrids[iexp].robotDict[int(i)],
                             color='grey', ax=axfig)

        plt.xlim([-370., 370.])
        plt.ylim([-370., 370.])

        h, ell = axleg.get_legend_handles_labels()
        axleg.clear()
        axleg.legend(h, ell, loc='upper left')
        axleg.axis('off')


class FieldSpeedy(Field):
    """FieldSpeedy class

    Notes
    -----

    Subclass of Field, with all the same attributes and methods.

    Relative to Field, this class behaves as follows: 
     * bright_neighbors is set to False
     * nocalib is set True, so calibrations are skipped, which allows a
       a substantial simplification.
     * nocollide is set True, so collisions are not considered
     * allgrids is set False, so that the robotgrid overhead
       is avoided
"""
    def __init__(self, filename=None, racen=None, deccen=None, pa=0.,
                 observatory='apo', field_cadence='none', collisionBuffer=2.,
                 fieldid=1, verbose=False):
        super().__init__(filename=filename, racen=racen, pa=pa,
                         observatory=observatory, field_cadence=field_cadence,
                         collisionBuffer=collisionBuffer, fieldid=fieldid,
                         verbose=verbose, bright_neighbors=False,
                         nocalib=True, nocollide=True, allgrids=False)

        return

<|MERGE_RESOLUTION|>--- conflicted
+++ resolved
@@ -1150,8 +1150,7 @@
                                               'default_designmodes.fits')
                 self.designModeDict = mugatu.designmode.allDesignModes(default_dm_file)
 
-<<<<<<< HEAD
-        if(self.reset_bright is False):
+        if((self.reset_bright is False) & (self.bright_neighbors is True)):
             nbs = 0
             while('bs{n}'.format(n=nbs) in f.hdu_map):
                 nbs = nbs + 1
@@ -1164,22 +1163,6 @@
                 self.set_bright_stars(design_mode=design_mode,
                                       fiberType=fiberType,
                                       bright_stars=bs)
-=======
-
-        if(self.bright_neighbors):
-            nbs = 0
-            while('bs{n}'.format(n=nbs) in f.hdu_map):
-                nbs = nbs + 1
-                for ibs in range(nbs):
-                    key = 'BS{ibs}'.format(ibs=ibs)
-                    bshdr = f[key].read_header()
-                    bs = f[key].read()
-                    design_mode = bshdr['DESMODE']
-                    fiberType = bshdr['FIBERTY']
-                    self.set_bright_stars(design_mode=design_mode,
-                                          fiberType=fiberType,
-                                          bright_stars=bs)
->>>>>>> 774a57a3
 
         self.set_field_cadence(field_cadence)
         targets = f['TARGET'].read()
