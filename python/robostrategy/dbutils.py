import os
import numpy as np
import peewee
import sdssdb.peewee.sdss5db.catalogdb as catalogdb
import sdssdb.peewee.sdss5db.targetdb as targetdb
import sdssdb.peewee.sdss5db.opsdb as opsdb
import robostrategy.targets
import roboscheduler.cadence

from sdssdb.peewee.sdss5db import database
database.set_profile('operations')


target_dtype = robostrategy.targets.target_dtype

cadencelist = roboscheduler.cadence.CadenceList(skybrightness_only=True)


def get_design_targets(designid=None):
    """Pull targets from design from the targetdb 

    Parameters
    ----------

    designid : int
        Design ID to pull
"""
    # First look at all targets in this carton/version
    nt = (targetdb.Target.select(targetdb.Target.pk)
          .join(targetdb.CartonToTarget)
          .join(targetdb.Assignment)
          .where(targetdb.Assignment.design_id == designid)).count()
    
    print(" ... {nt} targets".format(nt=nt), flush=True)
    tmp_targets = np.zeros(nt, dtype=target_dtype)

    if(nt == 0):
        return

    ts = (targetdb.Target.select(targetdb.Target.ra,
                                 targetdb.Target.dec,
                                 targetdb.Target.pmra,
                                 targetdb.Target.pmdec,
                                 targetdb.Target.epoch,
                                 targetdb.Target.parallax,
                                 targetdb.Target.pk.alias('target_pk'),
                                 targetdb.Target.catalogid,
                                 targetdb.CartonToTarget.pk.alias('carton_to_target_pk'),
                                 targetdb.CartonToTarget.priority,
                                 targetdb.CartonToTarget.value,
                                 targetdb.CartonToTarget.lambda_eff,
                                 targetdb.CartonToTarget.delta_ra,
                                 targetdb.CartonToTarget.delta_dec,
                                 targetdb.CartonToTarget.can_offset,
                                 targetdb.Magnitude.g,
                                 targetdb.Magnitude.r,
                                 targetdb.Magnitude.i,
                                 targetdb.Magnitude.bp,
                                 targetdb.Magnitude.gaia_g,
                                 targetdb.Magnitude.rp,
                                 targetdb.Magnitude.h,
                                 targetdb.Magnitude.z,
                                 targetdb.Magnitude.j,
                                 targetdb.Magnitude.k,
                                 targetdb.Carton.carton,
                                 targetdb.Carton.pk.alias('carton_pk'),
                                 targetdb.Carton.program,
                                 targetdb.Mapper.label.alias('mapper'),
                                 targetdb.Category.label.alias('category'),
                                 targetdb.Cadence.label_root.alias('cadence'),
                                 targetdb.Instrument.label.alias('fiberType'),
                                 catalogdb.Version.plan.alias('catalogdb_plan'),
                                 targetdb.Version.plan,
                                 targetdb.Version.tag)
          .join(targetdb.CartonToTarget)
          .join(targetdb.Assignment).switch(targetdb.CartonToTarget)
          .join(targetdb.Instrument, peewee.JOIN.LEFT_OUTER).switch(targetdb.CartonToTarget)
          .join(targetdb.Cadence, peewee.JOIN.LEFT_OUTER).switch(targetdb.CartonToTarget)
          .join(targetdb.Magnitude, peewee.JOIN.LEFT_OUTER).switch(targetdb.CartonToTarget)
          .join(targetdb.Carton)
          .join(targetdb.Mapper, peewee.JOIN.LEFT_OUTER).switch(targetdb.Carton)
          .join(targetdb.Version).switch(targetdb.Carton)
          .join(targetdb.Category).switch(targetdb.Target)
          .join(catalogdb.Catalog, on=(catalogdb.Catalog.catalogid == targetdb.Target.catalogid))
          .join(catalogdb.Version)
          .where(targetdb.Assignment.design_id == designid)).dicts()

    castn = dict()
    for n in tmp_targets.dtype.names:
        castn[n] = np.cast[type(tmp_targets[n][0])]
            
    problems = []
    for indx, t in enumerate(ts):
        for n in tmp_targets.dtype.names:
            if((n != 'rsid') & (n != 'stage') & (n != 'magnitude')):
                if(t[n] is not None):
                    tmp_targets[n][indx] = castn[n](t[n])
                else:
                    if(n not in problems):
                        print("problem with {n}".format(n=n))
                        problems.append(n)
            elif(n == 'magnitude'):
                tmp_targets['magnitude'][indx, 0] = np.float32(t['g'])
                tmp_targets['magnitude'][indx, 1] = np.float32(t['r'])
                tmp_targets['magnitude'][indx, 2] = np.float32(t['i'])
                tmp_targets['magnitude'][indx, 3] = np.float32(t['z'])
                tmp_targets['magnitude'][indx, 4] = np.float32(t['bp'])
                tmp_targets['magnitude'][indx, 5] = np.float32(t['gaia_g'])
                tmp_targets['magnitude'][indx, 6] = np.float32(t['rp'])
                tmp_targets['magnitude'][indx, 7] = np.float32(t['j'])
                tmp_targets['magnitude'][indx, 8] = np.float32(t['h'])
                tmp_targets['magnitude'][indx, 9] = np.float32(t['k'])

    tmp_targets['rsid'] = tmp_targets['carton_to_target_pk']

    return(tmp_targets)


def field_status(fieldid=None, field_pk=None, plan=None, observatory=None, other_info=False):
    """Extract field status from the db
    
    Parameters
    ----------

    fieldid : int
        field identifier

    field_pk : int
        field_pk

    plan : str
        which robostrategy plan

    observatory : str
        which observatory ('apo' or 'lco')

    other_info : bool
        whether to return other information (MJD)

    Returns
    -------

    status : str
        one of 'not started', 'started', 'done'

    designid : ndarray of np.int32
        which design IDs satisfy each exposure

    designid_status : ndarray of str
        one of 'not started', 'started', 'done'

    field_exposure : ndarray of np.int32
        exposure numbers in field

    other_info : ndarray
        structure with other info

    Notes
    -----

    If field_pk 

    Designs are returned in order of field_exposure
"""
    dinfo_joins = (targetdb.Field.select(targetdb.Field.field_id,
                                         targetdb.Field.racen,
                                         targetdb.Field.deccen,
                                         targetdb.Version.plan,
                                         targetdb.Version.pk.alias('version_pk'),
                                         targetdb.Cadence.label.alias('cadence'),
                                         targetdb.Observatory.label.alias('observatory'),
                                         targetdb.DesignToField.field_exposure,
                                         opsdb.DesignToStatus.mjd,
                                         opsdb.CompletionStatus.label.alias('status'),
                                         targetdb.Design.design_id)
                   .join(targetdb.Version).switch(targetdb.Field)
                   .join(targetdb.Cadence).switch(targetdb.Field)
                   .join(targetdb.Observatory).switch(targetdb.Field)
                   .join(targetdb.DesignToField, peewee.JOIN.LEFT_OUTER)
                   .join(targetdb.Design)
                   .join(opsdb.DesignToStatus)
                   .join(opsdb.CompletionStatus))

    if(plan is not None):
        if(field_pk is not None):
            dinfo = dinfo_joins.where((targetdb.Field.pk == int(field_pk)) &
                                      (targetdb.Observatory.label == observatory.upper()) &
                                      (targetdb.Version.plan == plan)).dicts()
        else:
            dinfo = dinfo_joins.where((targetdb.Field.field_id == int(fieldid)) &
                                      (targetdb.Observatory.label == observatory.upper()) &
                                      (targetdb.Version.plan == plan)).dicts()
    else:
        if(field_pk is not None):
            dinfo = dinfo_joins.where((targetdb.Field.pk == int(field_pk)) &
                                      (targetdb.Observatory.label == observatory.upper())).dicts()
        else:
            dinfo = dinfo_joins.where((targetdb.Field.field_id == int(fieldid)) &
                                      (targetdb.Observatory.label == observatory.upper())).dicts()

    designid = np.zeros(len(dinfo), dtype=np.int32)
    designid_status = np.array(['not started'] * len(dinfo))
    field_exposure = np.zeros(len(dinfo), dtype=np.int32)
    version_pk = np.zeros(len(dinfo), dtype=np.int32)
    mjd = np.zeros(len(dinfo), dtype=np.float64)
    design_plan = [''] * len(dinfo)
    for i, d in enumerate(dinfo):
        designid[i] = d['design_id']
        designid_status[i] = d['status']
        if(d['field_exposure'] is not None):
            field_exposure[i] = d['field_exposure']
        if(d['mjd'] is not None):
            mjd[i] = d['mjd']
        if(d['plan'] is not None):
            design_plan[i] = d['plan']
        if(d['version_pk'] is not None):
            version_pk[i] = d['version_pk']
    design_plan = np.array(design_plan)

    isort = np.argsort(field_exposure)
    designid = designid[isort]
    designid_status = designid_status[isort]
    field_exposure = field_exposure[isort]
    design_plan = design_plan[isort]
    mjd = mjd[isort]
    version_pk = version_pk[isort]

    if(plan is not None):
        if(np.all(designid_status == 'done')):
            status = 'done'
        elif(np.any(designid_status != 'not started')):
            status = 'started'
        else:
            status = 'not started'
    else:
        status = 'not started'
        ngot = 0
        for iexp in np.unique(field_exposure):
            ic = np.where(field_exposure == iexp)[0]
            if(np.any(designid_status[ic] == 'done')):
                status = 'started'
                ngot += 1
        if(ngot == len(np.unique(field_exposure))):
            status = 'done'
            
    if(other_info):
        other_dtype = np.dtype([('mjd', np.float64),
                                ('version_pk', np.int32),
                                ('plan', str, 40)])
        other = np.zeros(len(field_exposure), dtype=other_dtype)
        other['mjd'] = mjd
        other['version_pk'] = version_pk
        other['plan'] = design_plan
        
        return(status, designid, designid_status, field_exposure, other)
    else:
        return(status, designid, designid_status, field_exposure)


<<<<<<< HEAD
def fieldlist(plan=None, observatory=None, cadence_info=True, status_info=True,
              exp_info=False):
    """Extract list of field information for a given plan
=======
def design_status(design_id=None):
    """Extract field status from the db
>>>>>>> ebb5b192
    
    Parameters
    ----------

<<<<<<< HEAD
    plan : str
        which robostrategy plan

    observatory : str
        which observatory ('apo' or 'lco')

    cadence_info : bool
        include cadence info

    status_info : bool
        include status info

    exp_info : bool
        return individual exposure info
=======
    design_id : int
        design identifier
>>>>>>> ebb5b192

    Returns
    -------

<<<<<<< HEAD
    fieldlist : ndarray
        information on all fields in plan for this observatory

    explist : ndarray
        information on all observations associated with the fields
"""
    dinfo = (targetdb.Field.select(targetdb.Field.field_id,
                                   targetdb.Field.pk,
                                   targetdb.Field.racen,
                                   targetdb.Field.deccen,
                                   targetdb.Field.position_angle,
                                   targetdb.Field.slots_exposures,
                                   targetdb.Version.plan,
                                   targetdb.Cadence.label.alias('cadence'),
                                   targetdb.Observatory.label.alias('observatory'))
             .join(targetdb.Version).switch(targetdb.Field)
             .join(targetdb.Cadence).switch(targetdb.Field)
             .join(targetdb.Observatory).switch(targetdb.Field))

    if(plan is not None):
        dinfo = dinfo.where((targetdb.Observatory.label == observatory.upper()) &
                            (targetdb.Version.plan == plan)).dicts()
    else:
        dinfo = dinfo.where((targetdb.Observatory.label == observatory.upper())).dicts()
                            

    fieldlist_dtype = [('fieldid', np.int32),
                       ('field_pk', np.int32),
                       ('racen', np.float64),
                       ('deccen', np.float64),
                       ('position_angle', np.float32),
                       ('slots_exposures', np.int32, (24, 2)),
                       ('plan', str, 50),
                       ('cadence', str, 50),
                       ('observatory', str, 3)]

    if(cadence_info | status_info):
        cadencelist.fromdb(use_label_root=False, version='v2')

    if(cadence_info):
        fieldlist_dtype.append(('nexp_total', np.int32))
        fieldlist_dtype.append(('nepochs', np.int32))

    if(status_info):
        fieldlist_dtype.append(('status', np.str, 20))
        fieldlist_dtype.append(('nexp_done', np.int32))
        fieldlist_dtype.append(('nepochs_done', np.int32))
        fieldlist_dtype.append(('mjd_min', np.float32))
        fieldlist_dtype.append(('mjd_max', np.float32))

    if(exp_info):
        explist_dtype = [('fieldid', np.int32),
                         ('field_pk', np.int32),
                         ('racen', np.float64),
                         ('deccen', np.float64),
                         ('position_angle', np.float32),
                         ('plan', str, 50),
                         ('first_plan', str, 50),
                         ('cadence', str, 50),
                         ('observatory', str, 3),
                         ('field_exposure', np.int32),
                         ('epoch', np.int32),
                         ('design_id', np.int32),
                         ('mjd', np.float64),
                         ('status', bool)]

    fieldlist = np.zeros(len(dinfo), dtype=np.dtype(fieldlist_dtype))

    nexp_all = 0
    
    for i, d in enumerate(dinfo):
        fieldlist['fieldid'][i] = d['field_id']
        fieldlist['field_pk'][i] = d['pk']
        fieldlist['racen'][i] = d['racen']
        fieldlist['deccen'][i] = d['deccen']
        fieldlist['position_angle'][i] = d['position_angle']
        if(d['slots_exposures'] is not None):
            fieldlist['slots_exposures'][i] = d['slots_exposures']
        fieldlist['plan'][i] = d['plan']
        fieldlist['cadence'][i] = d['cadence']
        fieldlist['observatory'][i] = d['observatory']
        if(fieldlist['cadence'][i] in cadencelist.cadences):
            nexp_all += cadencelist.cadences[fieldlist['cadence'][i]].nexp_total

    if(exp_info):
        explist = np.zeros(nexp_all, dtype=np.dtype(explist_dtype))

    nexp_all = 0
    for i, d in enumerate(dinfo):
        if(cadence_info):
            if(fieldlist['cadence'][i] in cadencelist.cadences):
                fieldlist['nexp_total'][i] = cadencelist.cadences[fieldlist['cadence'][i]].nexp_total
                fieldlist['nepochs'][i] = cadencelist.cadences[fieldlist['cadence'][i]].nepochs
    
        if(status_info | exp_info):
            (status, designids, designid_status, field_exposure, other) = field_status(field_pk=fieldlist['field_pk'][i],
                                                                                       plan=plan,
                                                                                       observatory=observatory,
                                                                                       other_info=True)
            fieldlist['status'][i] = status
            idone = np.where(designid_status == 'done')[0]
            fieldlist['nexp_done'][i] = len(idone)
            if(len(idone) > 0):
                fieldlist['mjd_min'][i] = other['mjd'][idone].min()
                fieldlist['mjd_max'][i] = other['mjd'][idone].max()
                if(fieldlist['cadence'][i] in cadencelist.cadences):
                    c = cadencelist.cadences[fieldlist['cadence'][i]]
                    fieldlist['nepochs_done'][i] = len(np.unique(c.epochs[idone]))

        if(exp_info):
            if(len(idone) > 0):
                tmp_explist = np.zeros(len(idone), dtype=np.dtype(explist_dtype))
                tmp_explist['fieldid'] = fieldlist['fieldid'][i]
                tmp_explist['field_pk'] = fieldlist['field_pk'][i]
                tmp_explist['racen'] = fieldlist['racen'][i]
                tmp_explist['deccen'] = fieldlist['deccen'][i]
                tmp_explist['position_angle'] = fieldlist['position_angle'][i]
                tmp_explist['plan'] = fieldlist['plan'][i]
                tmp_explist['cadence'] = fieldlist['cadence'][i]
                tmp_explist['observatory'] = fieldlist['observatory'][i]
                tmp_explist['field_exposure'] = field_exposure[idone]
                tmp_explist['status'] = (designid_status[idone] == 'done')
                tmp_explist['mjd'] = other['mjd'][idone]
                tmp_explist['field_exposure'] = field_exposure[idone]
                tmp_explist['design_id'] = designids[idone]
                for idesignid, designid in enumerate(designids[idone]):
                    plans_dict = (targetdb.Design.select(targetdb.Version.plan, targetdb.Version.pk)
                                  .join(targetdb.DesignToField)
                                  .join(targetdb.Field)
                                  .join(targetdb.Version)
                                  .where(targetdb.Design.design_id == designid)
                                  .order_by(targetdb.Version.pk)
                                  .limit(1)).dicts()
                    tmp_explist['first_plan'][idesignid] = plans_dict[0]['plan']

                explist[nexp_all:nexp_all + len(tmp_explist)] = tmp_explist
                nexp_all += len(tmp_explist)

    if(exp_info):
        explist = explist[0:nexp_all]
        return(fieldlist, explist)
    else:
        return(fieldlist)
=======
    status : str
        one of 'not started', 'started', 'done'

    mjd : np.float32
        an MJD if done, 0. otherwise
"""
    dinfo = (opsdb.DesignToStatus.select(opsdb.DesignToStatus.mjd,
                                         opsdb.CompletionStatus.label.alias('status'))
             .join(opsdb.CompletionStatus)
             .where(opsdb.DesignToStatus.design_id == design_id)).dicts()

    if(len(dinfo) == 0):
        status = ''
        mjd = 0.
    elif(len(dinfo) == 1):
        status = dinfo[0]['status']
        mjd = dinfo[0]['mjd']
    else:
        raise ValueError("More than one status entries for design_id={did}".format(did=design_id))

    return(status, mjd)
>>>>>>> ebb5b192
<|MERGE_RESOLUTION|>--- conflicted
+++ resolved
@@ -257,19 +257,13 @@
         return(status, designid, designid_status, field_exposure)
 
 
-<<<<<<< HEAD
 def fieldlist(plan=None, observatory=None, cadence_info=True, status_info=True,
               exp_info=False):
     """Extract list of field information for a given plan
-=======
-def design_status(design_id=None):
-    """Extract field status from the db
->>>>>>> ebb5b192
     
     Parameters
     ----------
 
-<<<<<<< HEAD
     plan : str
         which robostrategy plan
 
@@ -284,15 +278,10 @@
 
     exp_info : bool
         return individual exposure info
-=======
-    design_id : int
-        design identifier
->>>>>>> ebb5b192
 
     Returns
     -------
 
-<<<<<<< HEAD
     fieldlist : ndarray
         information on all fields in plan for this observatory
 
@@ -436,7 +425,21 @@
         return(fieldlist, explist)
     else:
         return(fieldlist)
-=======
+
+
+def design_status(design_id=None):
+    """Extract field status from the db
+    
+    Parameters
+    ----------
+
+    design_id : int
+        design identifier
+
+    Returns
+    -------
+
+
     status : str
         one of 'not started', 'started', 'done'
 
@@ -457,5 +460,4 @@
     else:
         raise ValueError("More than one status entries for design_id={did}".format(did=design_id))
 
-    return(status, mjd)
->>>>>>> ebb5b192
+    return(status, mjd)