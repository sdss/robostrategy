import os
import numpy as np
import peewee
import astropy.io.ascii
import sdssdb.peewee.sdss5db.targetdb as targetdb
import sdssdb.peewee.sdss5db.catalogdb as catalogdb

from sdssdb.peewee.sdss5db import database
database.set_profile('operations')

target_dtype = [('stage', np.unicode_, 6),
                ('rsid', np.int64), # set equal to carton_to_target_pk
                ('carton_to_target_pk', np.int64), # from carton_to_target
                ('priority', np.int32),
                ('value', np.float32),
                ('lambda_eff', np.float32),
                ('delta_ra', np.float64),
                ('delta_dec', np.float64),
                ('can_offset', bool),
                ('ra', np.float64),  # from target
                ('dec', np.float64),
                ('epoch', np.float32),
                ('pmra', np.float32),
                ('pmdec', np.float32),
                ('parallax', np.float32),
                ('catalogid', np.int64),
                ('catalogdb_plan', str, 12),
                ('target_pk', np.int64),
                ('magnitude', np.float32, 10), # from magnitude
                ('carton', np.unicode_, 60), # from carton
                ('carton_pk', np.int32),
                ('program', np.unicode_, 15), 
                ('mapper', np.unicode_, 3), # from mapper
                ('category', np.unicode_, 15), # from category
                ('cadence', np.unicode_, 26), # from cadence
                ('fiberType', np.unicode_, 6),  # from instrument
                ('plan', np.unicode_, 8),  # from version
                ('tag', np.unicode_, 8)]


def read_cartons(version=None, filename=None):
    """Read in cartons

    Parameters
    ----------

    version : str
        version of carton file

    filename : str
        explicit file name of carton file

    Returns
    -------

    cartons : Table
        table with carton information


    Notes
    -----

    Reads file as fixed_width, |-delimited file with astropy.io.ascii

    If filename is specified, reads in that file.

    If not, and version is specified, reads in $RSCONFIG_DIR/etc/cartons-[version].txt
"""
    if((version is None) and (filename is None)):
        print("Must specify either version or filename!")
        return

    if(filename is None):
        filename = os.path.join(os.getenv('RSCONFIG_DIR'),
                                'etc', 'cartons-{version}.txt')
        filename = filename.format(version=version)

    cartons = astropy.io.ascii.read(filename, format='fixed_width',
                                    delimiter='|')
    return(cartons)


def get_targets(carton=None, version=None, justcount=False, c2c=None):
    """Pull targets from the targetdb

    Parameters
    ----------

    cartons : str
        label of carton to pull

    version : str
        plan of carton to pull

    justcount : bool
        if True, just return the count (default False)

    c2c : config
        if not None, maps cartons to fiber type and cadences (default None)
"""
    if(justcount):
        print("Counting carton {p}, version {v}".format(p=carton,
                                                        v=version))
    else:
        print("Extracting carton {p}, version {v}".format(p=carton,
                                                          v=version))

    # First look at all targets in this carton/version
    ntall = (targetdb.Target.select(targetdb.Target.pk)
             .join(targetdb.CartonToTarget)
             .join(targetdb.Carton)
             .join(targetdb.Version)
             .where((targetdb.Carton.carton == carton) &
                    (targetdb.Version.plan == version))).count()

    if(justcount):
        print(" ... {ntall} targets".format(ntall=ntall), flush=True)
        return(ntall)

    # Now look at those with a cadence, instrument, and magnitude not null
    nt = (targetdb.Target.select(targetdb.Target.pk)
          .join(targetdb.CartonToTarget)
          .join(targetdb.Instrument, peewee.JOIN.LEFT_OUTER).switch(targetdb.CartonToTarget)
          .join(targetdb.Cadence, peewee.JOIN.LEFT_OUTER).switch(targetdb.CartonToTarget)
          .join(targetdb.Magnitude, peewee.JOIN.LEFT_OUTER).switch(targetdb.CartonToTarget)
          .join(targetdb.Carton)
          .join(targetdb.Version)
          .where((targetdb.Carton.carton == carton) &
                 (targetdb.Version.plan == version))).count()

    if(nt != ntall):
        print("WARNING: only {nt} of {ntall} targets in carton {carton} have cadence, instrument, and magnitude non-null".format(nt=nt, ntall=ntall, carton=carton))

    print(" ... {nt} targets".format(nt=nt), flush=True)
    tmp_targets = None
    if(nt > 0):
        tmp_targets = np.zeros(nt, dtype=target_dtype)

        ts = (targetdb.Target.select(targetdb.Target.ra,
                                     targetdb.Target.dec,
                                     targetdb.Target.pmra,
                                     targetdb.Target.pmdec,
                                     targetdb.Target.epoch,
                                     targetdb.Target.parallax,
                                     targetdb.Target.pk.alias('target_pk'),
                                     targetdb.Target.catalogid,
                                     targetdb.CartonToTarget.pk.alias('carton_to_target_pk'),
                                     targetdb.CartonToTarget.priority,
                                     targetdb.CartonToTarget.value,
                                     targetdb.CartonToTarget.lambda_eff,
                                     targetdb.CartonToTarget.delta_ra,
                                     targetdb.CartonToTarget.delta_dec,
                                     targetdb.CartonToTarget.can_offset,
                                     targetdb.Magnitude.g,
                                     targetdb.Magnitude.r,
                                     targetdb.Magnitude.i,
                                     targetdb.Magnitude.bp,
                                     targetdb.Magnitude.gaia_g,
                                     targetdb.Magnitude.rp,
                                     targetdb.Magnitude.h,
                                     targetdb.Magnitude.z,
                                     targetdb.Magnitude.j,
                                     targetdb.Magnitude.k,
                                     targetdb.Carton.carton,
                                     targetdb.Carton.pk.alias('carton_pk'),
                                     targetdb.Carton.program,
                                     targetdb.Mapper.label.alias('mapper'),
                                     targetdb.Category.label.alias('category'),
                                     targetdb.Cadence.label_root.alias('cadence'),
                                     targetdb.Instrument.label.alias('fiberType'),
                                     catalogdb.Version.plan.alias('catalogdb_plan'),
                                     targetdb.Version.plan,
                                     targetdb.Version.tag)
              .join(targetdb.CartonToTarget)
              .join(targetdb.Instrument, peewee.JOIN.LEFT_OUTER).switch(targetdb.CartonToTarget)
              .join(targetdb.Cadence, peewee.JOIN.LEFT_OUTER).switch(targetdb.CartonToTarget)
              .join(targetdb.Magnitude, peewee.JOIN.LEFT_OUTER).switch(targetdb.CartonToTarget)
              .join(targetdb.Carton)
              .join(targetdb.Mapper, peewee.JOIN.LEFT_OUTER).switch(targetdb.Carton)
              .join(targetdb.Version).switch(targetdb.Carton)
              .join(targetdb.Category).switch(targetdb.Target)
              .join(catalogdb.Catalog, on=(catalogdb.Catalog.catalogid == targetdb.Target.catalogid))
              .join(catalogdb.Version)
              .where((targetdb.Carton.carton == carton) &
                     (targetdb.Version.plan == version))).dicts()

        castn = dict()
        for n in tmp_targets.dtype.names:
            castn[n] = np.cast[type(tmp_targets[n][0])]
            
        problems = []
        for indx, t in enumerate(ts):
            for n in tmp_targets.dtype.names:
                if((n != 'rsid') & (n != 'stage') & (n != 'magnitude')):
                    if(t[n] is not None):
                        tmp_targets[n][indx] = castn[n](t[n])
                    else:
                        if(n not in problems):
                            print("problem with {n}".format(n=n))
                            problems.append(n)
                elif(n == 'magnitude'):
                    tmp_targets['magnitude'][indx, 0] = np.float32(t['g'])
                    tmp_targets['magnitude'][indx, 1] = np.float32(t['r'])
                    tmp_targets['magnitude'][indx, 2] = np.float32(t['i'])
                    tmp_targets['magnitude'][indx, 3] = np.float32(t['z'])
                    tmp_targets['magnitude'][indx, 4] = np.float32(t['bp'])
                    tmp_targets['magnitude'][indx, 5] = np.float32(t['gaia_g'])
                    tmp_targets['magnitude'][indx, 6] = np.float32(t['rp'])
                    tmp_targets['magnitude'][indx, 7] = np.float32(t['j'])
                    tmp_targets['magnitude'][indx, 8] = np.float32(t['h'])
                    tmp_targets['magnitude'][indx, 9] = np.float32(t['k'])

        tmp_targets['rsid'] = tmp_targets['carton_to_target_pk']

        if(c2c is not None):
            inofibertype = np.where(tmp_targets['fiberType'] == '')[0]
            if(len(inofibertype) > 0):
                msg = "WARNING: {n} targets in {c} with no fiberType".format(n=len(inofibertype), c=carton)
                if(carton in c2c['CartonToFiberType']):
                    fiberType = c2c.get('CartonToFiberType', carton)
                    print("{msg}, SETTING TO {fiberType}".format(msg=msg, fiberType=fiberType))
                    tmp_targets['fiberType'][inofibertype] = fiberType
                else:
                    print("{msg}, NOT FIXING".format(msg=msg))

            inocadence = np.where(tmp_targets['cadence'] == '')[0]
            if(len(inocadence) > 0):
                msg = "WARNING: {n} targets in {c} with no cadence".format(n=len(inocadence), c=carton)
                if(carton in c2c['CartonToCadence']):
                    cadence = c2c.get('CartonToCadence', carton)
                    print("{msg}, SETTING TO {cadence}".format(msg=msg, cadence=cadence))
                    tmp_targets['cadence'][inocadence] = cadence
                    if(cadence == 'dark_174x8'):
                        ii = np.where((np.abs(tmp_targets['ra'][inocadence] - 90.) < 6.) &
                                      (np.abs(tmp_targets['dec'][inocadence] + 66.56) < 2.))[0]
                        if(len(ii) > 0):
                            tmp_targets['cadence'][inocadence[ii]] = 'dark_100x8'
                else:
                    print("{msg}, NOT FIXING".format(msg=msg))

    return(tmp_targets)


<<<<<<< HEAD
def match_v1_to_v0p5(catalogids_v1=None, all=False, use_sdss_ids=True):
=======
def match_v1_to_v0p5(catalogids_v1=None, all=False, use_sdss_ids=False):
>>>>>>> 0d42c902
    """Find catalogids in v0.5 corresponding to v1
    
    Parameters
    ----------

    catalogids_v1 : ndarray of np.int64
        input catalogids in v1

    all : bool
        if set True, return all v0.5 catalogids (not just one)

    use_sdss_ids : bool
        assume sdss_id_stacked table exists

    Returns
    -------

    catalogids_v1 : ndarray of np.int64
        catalogids in v1

    catalogids_v0p5 : ndarray of np.int64
        catalogids in v0.5 (-1 if not found)

    sdss_ids : ndarray of np.int64
        corresponding sdss_ids (-1 if not found)

    Notes
    -----

    If all is False, then the two arrays are in the same
    order as the input list, and have the same length.

    If all is True, then only matches are included in the 
    output lists, and repeats are included

    Hard-coded between these two versions because the db
    has the version names hard-coded into tables
"""
    if(len(catalogids_v1) == 0):
<<<<<<< HEAD
        if(use_sdss_ids):
            return(np.zeros(0, dtype=np.int64),
                   np.zeros(0, dtype=np.int64),
                   np.zeros(0, dtype=np.int64))
        else:
            return(np.zeros(0, dtype=np.int64),
                   np.zeros(0, dtype=np.int64))
=======
        return(np.zeros(0, dtype=np.int64),
               np.zeros(0, dtype=np.int64))

    if(use_sdss_ids is True):
        raise ValueError("sdss_id not implements in matching in this version")
>>>>>>> 0d42c902
    
    # Construct query
    if(use_sdss_ids):
        sql_template = """SELECT catalogid25, catalogid31, sdss_id FROM catalogdb.sdss_id_stacked JOIN (VALUES {v}) AS ver31(catalogid) ON catalogdb.sdss_id_stacked.catalogid31 = ver31.catalogid;
"""
    else:
        sql_template = """SELECT catalogid1, catalogid2 FROM catalogdb.catalog_ver25_to_ver31_full_unique JOIN (VALUES {v}) AS ver31(catalogid) ON catalogdb.catalog_ver25_to_ver31_full_unique.catalogid2 = ver31.catalogid;
"""
    values = ""
    ucatalogids_v1 = np.unique(catalogids_v1)
    for value in ucatalogids_v1:
        values = values + "({v}),".format(v=value)
    values = values[0:-1]
    sql_command = sql_template.format(v=values)

    if(all is False):
        # Set up output
        out_catalogids_v1 = catalogids_v1
        out_catalogids_v0p5 = np.zeros(len(catalogids_v1), dtype=np.int64) - 1
        if(use_sdss_ids):
            out_sdss_ids = np.zeros(len(catalogids_v1), dtype=np.int64) - 1
            
        indxs = dict()
        for cid_v1 in ucatalogids_v1:
            indxs[cid_v1] = np.where(catalogids_v1 == cid_v1)[0]

        # Run query
        cursor = database.execute_sql(sql_command)
        for row in cursor.fetchall():
            if(row[0] == None):
                continue
            catalogid_v1 = row[1]
            catalogid_v0p5 = row[0]
            out_catalogids_v0p5[indxs[catalogid_v1]] = catalogid_v0p5
            if(use_sdss_ids):
                sdss_id = row[2]
                out_sdss_ids[indxs[catalogid_v1]] = sdss_id
    else:
        cursor = database.execute_sql(sql_command)
        out_catalogids_v1 = np.zeros(len(catalogids_v1), dtype=np.int64) - 1
        out_catalogids_v0p5 = np.zeros(len(catalogids_v1), dtype=np.int64) - 1
        if(use_sdss_ids):
            out_sdss_ids = np.zeros(len(catalogids_v1), dtype=np.int64) - 1
        i = 0
        for row in cursor.fetchall():
            out_catalogids_v1[i] = row[1]
            out_catalogids_v0p5[i] = row[0]
            if(use_sdss_ids):
                out_sdss_ids[i] = row[2]
            i = i + 1
            if(i >= len(out_catalogids_v1)):
                out_catalogids_v1 = np.append(out_catalogids_v1,
                                              np.zeros(len(out_catalogids_v1),
                                                       dtype=np.int64) - 1)
                out_catalogids_v0p5 = np.append(out_catalogids_v0p5,
                                                np.zeros(len(out_catalogids_v0p5),
                                                         dtype=np.int64) - 1)
                if(use_sdss_ids):
                    out_sdss_ids = np.append(out_sdss_ids,
                                             np.zeros(len(out_sdss_ids),
                                                      dtype=np.int64) - 1)
        out_catalogids_v1 = out_catalogids_v1[0:i]
        out_catalogids_v0p5 = out_catalogids_v0p5[0:i]
        out_sdss_ids = out_sdss_ids[0:i]
        
    if(use_sdss_ids):
        return(out_catalogids_v1, out_catalogids_v0p5, out_sdss_ids)
    else:
        return(out_catalogids_v1, out_catalogids_v0p5)


def catalogids_are_targets(catalogids=None):
    """Check if catalogids are in target table

    Parameters
    ----------

    catalogids : ndarray of np.int64
        catalogids 

    Returns
    -------

    istarget : ndarray of bool
        whether present
"""
    # Construct query
    sql_template = """SELECT targetdb.target.catalogid FROM targetdb.target
JOIN (VALUES {v}) AS input(catalogid) ON targetdb.target.catalogid = input.catalogid;
"""

    values = ""
    ucatalogids = np.unique(catalogids)
    for value in ucatalogids:
        values = values + "({v}),".format(v=value)
    values = values[0:-1]
    sql_command = sql_template.format(v=values)

    # Set up output
    istarget = np.zeros(len(catalogids), dtype=bool)
    indxs = dict()
    for cid in ucatalogids:
        indxs[cid] = np.where(catalogids == cid)[0]
        
    # Run query
    cursor = database.execute_sql(sql_command)
    for row in cursor.fetchall():
        catalogid = row[0]
        istarget[indxs[catalogid]] = True

    return(istarget)


def catalogids_to_target_ids(catalogids=None, input_catalog=None):
    """Return target_ids for input catalog for catalogid

    Parameters
    ----------

    catalogids : ndarray of np.int64
        catalogids 

    input_catalog : str
        name of input catalog (like 'tic_v8')

    Returns
    -------

    target_ids : ndarray of np.int64
        input catalog IDs
"""
    # Construct query
    sql_template = """SELECT catalogdb.catalog.catalogid, catalogdb.catalog_to_{s}.target_id FROM catalogdb.catalog
JOIN catalogdb.catalog_to_{s} ON catalogdb.catalog.catalogid = catalogdb.catalog_to_{s}.catalogid
JOIN (VALUES {v}) AS desired(catalogid) ON catalogdb.catalog.catalogid = desired.catalogid;
"""

    values = ""
    ucatalogids = np.unique(catalogids)
    for value in ucatalogids:
        values = values + "({v}),".format(v=value)
    values = values[0:-1]
    sql_command = sql_template.format(v=values, s=input_catalog)

    # Set up output
    target_ids = np.zeros(len(catalogids), dtype=np.int64) - 1
    indxs = dict()
    for cid in ucatalogids:
        indxs[cid] = np.where(catalogids == cid)[0]
        
    # Run query
    cursor = database.execute_sql(sql_command)
    for row in cursor.fetchall():
        catalogid = row[0]
        target_id = row[1]
        target_ids[indxs[catalogid]] = target_id

    return(target_ids)


def target_ids_to_catalogids(target_ids=None, input_catalog=None,
                             crossmatch=None):
    """Map target_id to a catalogids from a particular version

    Parameters
    ----------

    target_ids : ndarray of np.int64
        IDs from input catalog

    crossmatch : str
        cross match version

    input_catalog : str
        name of input catalog (like 'tic_v8')

    Returns
    -------

    catalogids : ndarray of np.int64
        catalogids 
"""
    # Construct query
    sql_template = """SELECT catalogdb.catalog_to_{s}.target_id, catalogdb.catalog.catalogid FROM catalogdb.catalog_to_{s}
JOIN (VALUES {v}) AS desired(target_id) ON catalogdb.catalog_to_{s}.target_id = desired.target_id
JOIN catalogdb.catalog ON catalogdb.catalog.catalogid = catalogdb.catalog_to_{s}.catalogid
JOIN catalogdb.version ON catalogdb.version.id = catalogdb.catalog.version_id
WHERE catalogdb.version.plan = '{c}';
"""

    values = ""
    utarget_ids = np.unique(target_ids)
    for value in utarget_ids:
        values = values + "({v}),".format(v=value)
    values = values[0:-1]
    sql_command = sql_template.format(v=values, c=crossmatch, s=input_catalog)

    # Set up output
    catalogids = np.zeros(len(target_ids), dtype=np.int64) - 1
    indxs = dict()
    for tid in utarget_ids:
        indxs[tid] = np.where(target_ids == tid)[0]
        
    # Run query
    cursor = database.execute_sql(sql_command)
    for row in cursor.fetchall():
        target_id = row[0]
        catalogid = row[1]
        catalogids[indxs[target_id]] = catalogid

    return(catalogids)<|MERGE_RESOLUTION|>--- conflicted
+++ resolved
@@ -241,11 +241,7 @@
     return(tmp_targets)
 
 
-<<<<<<< HEAD
 def match_v1_to_v0p5(catalogids_v1=None, all=False, use_sdss_ids=True):
-=======
-def match_v1_to_v0p5(catalogids_v1=None, all=False, use_sdss_ids=False):
->>>>>>> 0d42c902
     """Find catalogids in v0.5 corresponding to v1
     
     Parameters
@@ -285,7 +281,6 @@
     has the version names hard-coded into tables
 """
     if(len(catalogids_v1) == 0):
-<<<<<<< HEAD
         if(use_sdss_ids):
             return(np.zeros(0, dtype=np.int64),
                    np.zeros(0, dtype=np.int64),
@@ -293,13 +288,9 @@
         else:
             return(np.zeros(0, dtype=np.int64),
                    np.zeros(0, dtype=np.int64))
-=======
-        return(np.zeros(0, dtype=np.int64),
-               np.zeros(0, dtype=np.int64))
 
     if(use_sdss_ids is True):
         raise ValueError("sdss_id not implements in matching in this version")
->>>>>>> 0d42c902
     
     # Construct query
     if(use_sdss_ids):
