--- conflicted
+++ resolved
@@ -44,8 +44,4 @@
         config = merge(yaml.load(open(custom_config_fn), config))
 
 
-<<<<<<< HEAD
-__version__ = '1.4.2offset'
-=======
-__version__ = '1.4.5'
->>>>>>> a5036ca2
+__version__ = '1.4.5offset'