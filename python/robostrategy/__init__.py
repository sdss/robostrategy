# encoding: utf-8

from __future__ import absolute_import, division, print_function, unicode_literals
from sdsstools import get_package_version

import os

import yaml

# Inits the logging system. Only shell logging, and exception and warning catching.
# File logging can be started by calling log.start_file_logger(name).
# from .utils import log


def merge(user, default):
    """Merges a user configuration with the default one."""

    if isinstance(user, dict) and isinstance(default, dict):
        for kk, vv in default.items():
            if kk not in user:
                user[kk] = vv
            else:
                user[kk] = merge(user[kk], vv)

    return user


NAME = 'robostrategy'


# Loads config (general configuration)
config_file = os.path.dirname(__file__) + '/etc/{0}.yml'.format(NAME)
try:
    config = yaml.load(open(config_file), Loader=yaml.FullLoader)
except AttributeError:
    config = yaml.load(open(config_file))

# If there is a custom configuration file, updates the defaults using it.
custom_config_fn = os.path.expanduser('~/.{0}/{0}.yml'.format(NAME))
if os.path.exists(custom_config_fn):
    try:
        config = merge(yaml.load(open(custom_config_fn),
                                 Loader=yaml.FullLoader), config)
    except AttributeError:
        config = merge(yaml.load(open(custom_config_fn), config))


<<<<<<< HEAD
__version__ = '1.0.5open'
=======
__version__ = '1.0.6dev'
>>>>>>> afe46a5d
<|MERGE_RESOLUTION|>--- conflicted
+++ resolved
@@ -45,8 +45,4 @@
         config = merge(yaml.load(open(custom_config_fn), config))
 
 
-<<<<<<< HEAD
-__version__ = '1.0.5open'
-=======
-__version__ = '1.0.6dev'
->>>>>>> afe46a5d
+__version__ = '1.0.6open'