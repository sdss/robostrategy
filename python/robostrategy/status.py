import numpy as np
import peewee
import sdssdb.peewee.sdss5db.opsdb as opsdb
import sdssdb.peewee.sdss5db.targetdb as targetdb
import sdssdb.peewee.sdss5db.catalogdb as catalogdb

from sdssdb.peewee.sdss5db import database
database.set_profile('operations')

status_dtype = [('fieldid', np.int32),  # in field
                ('field_pk', np.int64),  # from field
                ('field_cadence', np.unicode_, 50),  # from field, cadence
                ('plan', np.unicode_, 40),  # in version
                ('first_plan', np.unicode_, 40),  # separate query
                ('observatory', np.unicode_, 5),  # from observatory 
                ('exposure', np.int32), # from design_to_field 
                ('field_exposure', np.int32),
                ('design_id', np.int32),  # from design
                ('status', np.int32),  # from assignment_status
                ('mjd', np.float64),
                ('assignment_status_pk', np.int64),
                ('holeid', np.unicode_, 20),  # from hole
                ('carton_to_target_pk', np.int64), # from assignment
                ('priority', np.int32),  # from carton_to_target
                ('value', np.float32),
                ('lambda_eff', np.float32),
                ('delta_ra', np.float64),
                ('delta_dec', np.float64),
                ('can_offset', bool),
                ('ra', np.float64),  # from target
                ('dec', np.float64),
                ('epoch', np.float32),
                ('pmra', np.float32),
                ('pmdec', np.float32),
                ('parallax', np.float32),
                ('catalogid', np.int64),
                ('catalogdb_plan', str, 20),
                ('target_pk', np.int64),
                ('magnitude', np.float32, 10), # from magnitude
                ('carton', np.unicode_, 60), # from carton
                ('carton_pk', np.int32),
                ('program', np.unicode_, 15), 
                ('mapper', np.unicode_, 3), # from mapper
                ('category', np.unicode_, 15), # from category
                ('cadence', np.unicode_, 22), # from carton_to_target, cadence
                ('fiberType', np.unicode_, 6)]  # from instrument

status_field_dtype = [('fieldid', np.int32),
                      ('cadence', np.unicode_, 25),
                      ('field_pk', np.int64),
                      ('field_exposure', np.int32),
                      ('design_id', np.int32),
                      ('first_plan', str, 40),
                      ('design_mode', str, 20),
                      ('mjd', np.float64),
                      ('status', str, 20)]


def get_status_by_fieldid(plan=None, fieldid=None, exclude_disabled=False):
    """Read in cartons

    Parameters
    ----------

    plan : str
        plan to extract information for

    fieldid : np.int32
        field ID to get information for

    exclude_disabled : bool
        exclude fields which are disabled

    Returns
    -------

    status : ndarray
        array with information on individual statuses for this field

    status_field : ndarray
        array with information on design_id statuses for this field

    Notes
    -----

    This assumes that all the relevant information for the field is
    correctly associated with the field table entry associated with
    the specified plan.

    status_field has entry for each unique combination of fieldid, field_pk,
    field_exposure, and design_id. It is considered 'done' if ANY target
    has the status 'done'.
"""

    # Get the field information first
    field_info_select = (targetdb.Field.select(targetdb.Field.pk.alias('field_pk'),
                                               targetdb.Field.field_id.alias('fieldid'),
                                               targetdb.Cadence.label_root.alias('cadence'),
                                               targetdb.Observatory.label.alias('observatory'),
                                               targetdb.Version.plan)
                         .join(targetdb.Observatory).switch(targetdb.Field)
                         .join(targetdb.Version).switch(targetdb.Field)
                         .join(targetdb.Cadence).switch(targetdb.Field)
                         .join(opsdb.FieldToPriority, peewee.JOIN.LEFT_OUTER)
                         .join(opsdb.FieldPriority, peewee.JOIN.LEFT_OUTER))

    if(exclude_disabled):
        field_info = field_info_select.where((targetdb.Field.field_id == fieldid) &
                                             (targetdb.Version.plan == plan) &
                                             ((opsdb.FieldPriority.label != 'disabled') |
                                              (opsdb.FieldPriority.label.is_null(True)))).dicts()
    else:
        field_info = field_info_select.where((targetdb.Field.field_id == fieldid) &
                                             (targetdb.Version.plan == plan)).dicts()

    field_cadence_dict = dict()
    for f in field_info:
        field_cadence_dict[f['field_pk']] = f['cadence']

    q_status = (targetdb.AssignmentStatus.select(targetdb.AssignmentStatus.pk.alias('assignment_status_pk'),
                                                 targetdb.AssignmentStatus.status,
                                                 targetdb.AssignmentStatus.mjd,
                                                 targetdb.Field.pk.alias('field_pk'),
                                                 targetdb.Field.field_id.alias('fieldid'),
                                                 targetdb.Observatory.label.alias('observatory'),
                                                 targetdb.Version.plan,
                                                 catalogdb.Version.plan.alias('catalogdb_plan'),
                                                 targetdb.DesignToField.field_exposure,
                                                 targetdb.DesignToField.exposure,
                                                 targetdb.Design.design_id,
                                                 targetdb.Hole.holeid,
                                                 targetdb.Target.ra,
                                                 targetdb.Target.dec,
                                                 targetdb.Target.pmra,
                                                 targetdb.Target.pmdec,
                                                 targetdb.Target.epoch,
                                                 targetdb.Target.parallax,
                                                 targetdb.Target.pk.alias('target_pk'),
                                                 targetdb.Target.catalogid,
                                                 targetdb.Assignment.carton_to_target.alias('carton_to_target_pk'),
                                                 targetdb.CartonToTarget.priority,
                                                 targetdb.CartonToTarget.value,
                                                 targetdb.CartonToTarget.lambda_eff,
                                                 targetdb.CartonToTarget.delta_ra,
                                                 targetdb.CartonToTarget.delta_dec,
                                                 targetdb.CartonToTarget.can_offset,
                                                 targetdb.Magnitude.g,
                                                 targetdb.Magnitude.r,
                                                 targetdb.Magnitude.i,
                                                 targetdb.Magnitude.bp,
                                                 targetdb.Magnitude.gaia_g,
                                                 targetdb.Magnitude.rp,
                                                 targetdb.Magnitude.h,
                                                 targetdb.Magnitude.z,
                                                 targetdb.Magnitude.j,
                                                 targetdb.Magnitude.k,
                                                 targetdb.Carton.carton,
                                                 targetdb.Carton.pk.alias('carton_pk'),
                                                 targetdb.Carton.program,
                                                 targetdb.Mapper.label.alias('mapper'),
                                                 targetdb.Category.label.alias('category'),
                                                 targetdb.Cadence.label_root.alias('cadence'),
                                                 targetdb.Instrument.label.alias('fiberType'))
                .join(targetdb.Assignment)
                .join(targetdb.Design)
                .join(targetdb.DesignToField)
                .join(targetdb.Field)
                .join(targetdb.Observatory).switch(targetdb.Field)
                .join(opsdb.FieldToPriority, peewee.JOIN.LEFT_OUTER)
                .join(opsdb.FieldPriority, peewee.JOIN.LEFT_OUTER).switch(targetdb.Field)
                .join(targetdb.Version).switch(targetdb.Assignment)
                .join(targetdb.Hole).switch(targetdb.Assignment)
                .join(targetdb.Instrument, peewee.JOIN.LEFT_OUTER).switch(targetdb.Assignment)
                .join(targetdb.CartonToTarget)
                .join(targetdb.Target, peewee.JOIN.LEFT_OUTER).switch(targetdb.CartonToTarget)
                .join(targetdb.Cadence, peewee.JOIN.LEFT_OUTER).switch(targetdb.CartonToTarget)
                .join(targetdb.Magnitude, peewee.JOIN.LEFT_OUTER).switch(targetdb.CartonToTarget)
                .join(targetdb.Carton, peewee.JOIN.LEFT_OUTER)
                .join(targetdb.Mapper, peewee.JOIN.LEFT_OUTER).switch(targetdb.Carton)
                .join(targetdb.Category).switch(targetdb.Target)
                .join(catalogdb.Catalog, on=(catalogdb.Catalog.catalogid == targetdb.Target.catalogid))
                .join(catalogdb.Version))

    if(exclude_disabled):
        q_status = q_status.where((targetdb.Field.field_id == fieldid) &
                                  (targetdb.Version.plan == plan) &
                                  ((opsdb.FieldPriority.label != 'disabled') |
                                   (opsdb.FieldPriority.label.is_null(True)))).dicts()
    else:
        q_status = q_status.where((targetdb.Field.field_id == fieldid) &
                                  (targetdb.Version.plan == plan)).dicts()

    sql_string, sql_params = q_status.sql()
    for sql_param in sql_params:
        if(type(sql_param) == str):
            sql_string = sql_string.replace("%s", "'" + sql_param + "'", 1)
        else:
            sql_string = sql_string.replace("%s", str(sql_param), 1)

    statuses = q_status.dicts()
    status_array = np.zeros(len(statuses), dtype=status_dtype)

    if(len(status_array) == 0):
        print("No status information for fieldid={fid} in plan {p}".format(fid=fieldid, p=plan),
              flush=True)
        return(None, None)

    castn = dict()
    for n in status_array.dtype.names:
        castn[n] = np.cast[type(status_array[n][0])]
            
    problems = []
    for indx, s in enumerate(statuses):
        for n in status_array.dtype.names:
            if(n == 'magnitude'):
                status_array['magnitude'][indx, 0] = np.float32(s['g'])
                status_array['magnitude'][indx, 1] = np.float32(s['r'])
                status_array['magnitude'][indx, 2] = np.float32(s['i'])
                status_array['magnitude'][indx, 3] = np.float32(s['z'])
                status_array['magnitude'][indx, 4] = np.float32(s['bp'])
                status_array['magnitude'][indx, 5] = np.float32(s['gaia_g'])
                status_array['magnitude'][indx, 6] = np.float32(s['rp'])
                status_array['magnitude'][indx, 7] = np.float32(s['j'])
                status_array['magnitude'][indx, 8] = np.float32(s['h'])
                status_array['magnitude'][indx, 9] = np.float32(s['k'])
            elif(n == 'field_cadence'):
                status_array[n][indx] = field_cadence_dict[s['field_pk']]
            elif(n == 'first_plan'):
                pass
            else:
                if(s[n] is not None):
                    status_array[n][indx] = castn[n](s[n])
                else:
                    if(n not in problems):
                        problems.append(n)

    # Get first plan that this design_id appears in
    design_ids = np.unique(status_array['design_id'])
    first_plan = dict()
    for design_id in design_ids:
        plans_dict = (targetdb.Design.select(targetdb.Version.plan, targetdb.Version.pk)
                      .join(targetdb.DesignToField)
                      .join(targetdb.Field)
                      .join(targetdb.Version)
                      .where(targetdb.Design.design_id == design_id)).dicts()
        pks = []
        plans = []
        for p in plans_dict:
            pks.append(p['pk'])
            plans.append(p['plan'])
        pks = np.array(pks, dtype=np.int32)
        ilow = np.argmin(pks)
        first_plan[design_id] = plans[ilow]

    # Get design mode
    design_ids = np.unique(status_array['design_id'])
    design_mode = dict()
    for design_id in design_ids:
        design_mode_dict = (targetdb.Design.select(targetdb.Design.design_mode_label)
                            .where(targetdb.Design.design_id == design_id)).dicts()
        design_mode[design_id] = design_mode_dict[0]['design_mode']

    for i, s in enumerate(status_array):
        status_array['first_plan'] = first_plan[s['design_id']]

    status_designs_set = set()
    for s in status_array:
        thing = (s['fieldid'], s['field_pk'], s['field_exposure'], s['design_id'], s['field_cadence'])
        status_designs_set.add(thing)
    status_field = np.zeros(0, dtype=status_field_dtype)
    for s in status_designs_set:
        tmp_status_field = np.zeros(1, dtype=status_field_dtype)
        tmp_status_field['fieldid'] = s[0]
        tmp_status_field['field_pk'] = s[1]
        tmp_status_field['field_exposure'] = s[2]
        tmp_status_field['design_id'] = s[3]
<<<<<<< HEAD
        tmp_status_field['cadence'] = s[4]
=======
        tmp_status_field['first_plan'] = first_plan[s[3]]
        tmp_status_field['design_mode'] = design_mode[s[3]]
>>>>>>> ebb5b192
        tmp_status_field['status'] = 'not started'
        igd = np.where((status_array['fieldid'] == tmp_status_field['fieldid']) &
                       (status_array['field_pk'] == tmp_status_field['field_pk']) &
                       (status_array['field_exposure'] == tmp_status_field['field_exposure']) &
                       (status_array['design_id'] == tmp_status_field['design_id']) &
                       (status_array['status'] > 0))[0]
        if(len(igd) > 0):
            tmp_status_field['status'] = 'done'
            tmp_status_field['mjd'] = status_array['mjd'][igd].max()
        status_field = np.append(status_field, tmp_status_field)

    isort = np.argsort(status_field['field_exposure'])
    status_field = status_field[isort]

    if(len(np.unique(status_field['field_exposure'])) != len(status_field)):
        raise ValueError("Two entries with same field_exposure in fieldid={fid}".format(fid=fieldid))

    return(status_array, status_field)<|MERGE_RESOLUTION|>--- conflicted
+++ resolved
@@ -274,12 +274,9 @@
         tmp_status_field['field_pk'] = s[1]
         tmp_status_field['field_exposure'] = s[2]
         tmp_status_field['design_id'] = s[3]
-<<<<<<< HEAD
         tmp_status_field['cadence'] = s[4]
-=======
         tmp_status_field['first_plan'] = first_plan[s[3]]
         tmp_status_field['design_mode'] = design_mode[s[3]]
->>>>>>> ebb5b192
         tmp_status_field['status'] = 'not started'
         igd = np.where((status_array['fieldid'] == tmp_status_field['fieldid']) &
                        (status_array['field_pk'] == tmp_status_field['field_pk']) &
