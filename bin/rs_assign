--- conflicted
+++ resolved
@@ -188,12 +188,7 @@
                             observatory=observatory)
             f.targets_fromarray(targets)
 
-<<<<<<< HEAD
-            f.field_cadence = field_cadence
-=======
             f.set_field_cadence(field_cadence)
-            print("amem= {m}".format(m=memory.memory()))
->>>>>>> d346f676
             f.assign(include_calibration=False, kaiju=False)
 
             if(field_cadence.split('-')[-1] == 'n'):
