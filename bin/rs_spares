--- conflicted
+++ resolved
@@ -191,14 +191,10 @@
         fieldid = allocate.field_array['fieldid'][indx]
         cspares = fitsio.read('targets/rsFieldSpares-{plan}-{obs}-{fieldid}.fits'.format(plan=plan, obs=observatory, fieldid=fieldid))
 
-<<<<<<< HEAD
-        nexp = len(cspares['nboss_spare'])
-=======
         try:
             nexp = len(cspares['nboss_spare'][0, :])
         except IndexError:
             nexp = 1
->>>>>>> ad5a4b32
         spares_exp['fieldid'][ispares_exp:ispares_exp + nexp] = fieldid
         spares_exp['iexp'][ispares_exp:ispares_exp + nexp] = np.arange(nexp, dtype=np.int32)
         spares_exp['racen'][ispares_exp:ispares_exp + nexp] = cspares['racen'][0]
