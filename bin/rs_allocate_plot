#!/usr/bin/env python
# encoding: utf-8
#
# @Author: Michael R. Blanton
# @Date: Aug 3, 2018
# @Filename: rs_allocate_plot
# @License: BSD 3-Clause
# @Copyright: Michael R. Blanton


from __future__ import division
from __future__ import print_function
from __future__ import absolute_import
from __future__ import unicode_literals

import argparse
import os
import sys
import subprocess
import numpy as np
import matplotlib
import matplotlib.pyplot as plt
import fitsio
import robostrategy.allocate
import roboscheduler.cadence
import sdss_access.path

sdss_path = sdss_access.path.Path(release='sdss5', preserve_envvars=True)


if __name__ == '__main__':

    parser = argparse.ArgumentParser(
        prog=os.path.basename(sys.argv[0]),
        description='Plot field allocation results')

    parser.add_argument('-p', '--plan', dest='plan',
                        type=str, help='name of plan', required=True)
    parser.add_argument("-o", "--observatory", dest="observatory", type=str,
                        required=False, help="observatory ('apo' or 'lco')",
                        default='apo')

    args = parser.parse_args()
    plan = args.plan
    observatory = args.observatory

    cadencelist = roboscheduler.cadence.CadenceList(skybrightness_only=True)
    cadences_file = sdss_path.full('rsCadences', plan=plan,
                                   observatory=observatory)
    cadencelist.fromfits(filename=cadences_file)

    allocate_file = sdss_path.full('rsAllocation', plan=plan,
                                   observatory=observatory)
    allocate = robostrategy.allocate.AllocateLST(filename=allocate_file,
                                                 observatory=observatory)

    field_cadence_file = sdss_path.full('rsFieldCadences',
                                        plan=plan, observatory=observatory)
    cadence_mask, hdr = fitsio.read(field_cadence_file, header=True)

    cadences = [c.strip() for c in allocate.field_array['cadence']]
    base_cadences = []
    for c in cadences:
        last = c.split('_')[-2]
        if(last == 'single'):
            base_cadence = "_".join(c.split('_')[0:-1])
        else:
            base_cadence = c
        base_cadences.append(base_cadence)
    base_cadences = np.array(base_cadences)
    print(np.unique(base_cadences))

    png_file = sdss_path.full('rsAllocationPng', plan=plan,
                              observatory=observatory, name='lst-all')
    matplotlib.rcParams['figure.figsize'] = (8.0, 4.0)
    matplotlib.rcParams['font.size'] = 14
    allocate.plot_full(title='Total time at {o}'.format(o=observatory.upper()))
    plt.tight_layout()
    plt.savefig(png_file)
    plt.clf()
    subprocess.run(['convert', png_file, '-trim', png_file])

    png_file = sdss_path.full('rsAllocationPng', plan=plan,
                              observatory=observatory, name='lst-dark')
    matplotlib.rcParams['figure.figsize'] = (8.0, 4.0)
    if(observatory == 'apo'):
        loc=1
    else:
        loc=2
    allocate.plot_full(iskybrightness=0, title='Dark time at {o}'.format(o=observatory.upper()), loc=loc)
    plt.tight_layout()
    plt.savefig(png_file)
    plt.clf()
    subprocess.run(['convert', png_file, '-trim', png_file])

    png_file = sdss_path.full('rsAllocationPng', plan=plan,
                              observatory=observatory, name='lst-bright')
    matplotlib.rcParams['figure.figsize'] = (8.0, 4.0)
    allocate.plot_full(iskybrightness=1, title='Bright time at {o}'.format(o=observatory.upper()))
    plt.tight_layout()
    plt.savefig(png_file)
    plt.clf()
    subprocess.run(['convert', png_file, '-trim', png_file])

    png_file = sdss_path.full('rsAllocationPng', plan=plan,
                              observatory=observatory, name='radec')
    matplotlib.rcParams['figure.figsize'] = (8.0, 4.0)
    allocate.plot_fields()
    plt.title("All cadences")
    plt.savefig(png_file)
    plt.clf()
    subprocess.run(['convert', png_file, '-trim', png_file])

    png_file = sdss_path.full('rsAllocationPng', plan=plan,
                              observatory=observatory, name='radec-dark')
    matplotlib.rcParams['figure.figsize'] = (8.0, 4.0)
    allocate.plot_fields(darkorbright='dark')
<<<<<<< HEAD
    plt.title("Cadences in dark time")
=======
    plt.title("Dark cadences")
>>>>>>> e34a9609
    plt.savefig(png_file)
    plt.clf()
    subprocess.run(['convert', png_file, '-trim', png_file])

    png_file = sdss_path.full('rsAllocationPng', plan=plan,
                              observatory=observatory, name='radec-bright')
    matplotlib.rcParams['figure.figsize'] = (8.0, 4.0)
    allocate.plot_fields(darkorbright='bright')
<<<<<<< HEAD
    plt.title("Cadences in bright time")
=======
    plt.title("Bright cadences")
>>>>>>> e34a9609
    plt.savefig(png_file)
    plt.clf()
    subprocess.run(['convert', png_file, '-trim', png_file])

    png_file = sdss_path.full('rsAllocationPng', plan=plan,
                              observatory=observatory, name='radec-labeled')
    matplotlib.rcParams['figure.figsize'] = (8.0, 4.0)
    allocate.plot_fields(label=True)
    plt.title("All cadences")
    plt.savefig(png_file)
    plt.clf()
    subprocess.run(['convert', png_file, '-trim', png_file])

    ncad = np.int32(hdr['NCAD'])
    for icad in np.arange(ncad):
        field_cadence = hdr['CAD{icad}'.format(icad=icad)]
        last = field_cadence.split('_')[-1]
        if(last[0] == 'n'):
            field_cadence_base = "_".join(field_cadence.split('_')[0:-1])
        else:
            field_cadence_base = field_cadence
        print(field_cadence_base)
        name = 'radec-{field_cadence_base}'.format(
            field_cadence_base=field_cadence_base)
        png_file = sdss_path.full('rsAllocationPng', plan=plan,
                                  observatory=observatory, name=name)
        indx = np.where(base_cadences == field_cadence_base)[0]
        print(len(indx))
        matplotlib.rcParams['figure.figsize'] = (8.0, 4.0)
        allocate.plot_fields(indx=indx)
        plt.title(field_cadence_base)
        plt.savefig(png_file)
        plt.clf()
<<<<<<< HEAD
=======
        subprocess.run(['convert', png_file, '-trim', png_file])
>>>>>>> e34a9609

        name = 'radec-tried-{field_cadence_base}'.format(
            field_cadence_base=field_cadence_base)
        png_file = sdss_path.full('rsAllocationPng', plan=plan,
                                  observatory=observatory, name=name)
        indx = np.where(cadence_mask[:, icad] > 0)[0]
        print(len(indx))
        matplotlib.rcParams['figure.figsize'] = (8.0, 4.0)
        allocate.plot_fields(indx=indx)
        plt.title(field_cadence_base)
        plt.savefig(png_file)
<<<<<<< HEAD
        plt.clf()
=======
        plt.clf()
        subprocess.run(['convert', png_file, '-trim', png_file])
>>>>>>> e34a9609
<|MERGE_RESOLUTION|>--- conflicted
+++ resolved
@@ -115,11 +115,7 @@
                               observatory=observatory, name='radec-dark')
     matplotlib.rcParams['figure.figsize'] = (8.0, 4.0)
     allocate.plot_fields(darkorbright='dark')
-<<<<<<< HEAD
-    plt.title("Cadences in dark time")
-=======
     plt.title("Dark cadences")
->>>>>>> e34a9609
     plt.savefig(png_file)
     plt.clf()
     subprocess.run(['convert', png_file, '-trim', png_file])
@@ -128,11 +124,7 @@
                               observatory=observatory, name='radec-bright')
     matplotlib.rcParams['figure.figsize'] = (8.0, 4.0)
     allocate.plot_fields(darkorbright='bright')
-<<<<<<< HEAD
-    plt.title("Cadences in bright time")
-=======
     plt.title("Bright cadences")
->>>>>>> e34a9609
     plt.savefig(png_file)
     plt.clf()
     subprocess.run(['convert', png_file, '-trim', png_file])
@@ -166,10 +158,7 @@
         plt.title(field_cadence_base)
         plt.savefig(png_file)
         plt.clf()
-<<<<<<< HEAD
-=======
         subprocess.run(['convert', png_file, '-trim', png_file])
->>>>>>> e34a9609
 
         name = 'radec-tried-{field_cadence_base}'.format(
             field_cadence_base=field_cadence_base)
@@ -181,9 +170,5 @@
         allocate.plot_fields(indx=indx)
         plt.title(field_cadence_base)
         plt.savefig(png_file)
-<<<<<<< HEAD
         plt.clf()
-=======
-        plt.clf()
-        subprocess.run(['convert', png_file, '-trim', png_file])
->>>>>>> e34a9609
+        subprocess.run(['convert', png_file, '-trim', png_file])