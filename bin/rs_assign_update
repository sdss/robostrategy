#!/usr/bin/env python
# encoding: utf-8
#
# @Author: Michael R. Blanton
# @Date: Sept 26, 2018
# @Filename: rs_assign_update
# @License: BSD 3-Clause
# @Copyright: Michael R. Blanton


from __future__ import division
from __future__ import print_function
from __future__ import absolute_import
from __future__ import unicode_literals

import os
os.environ['OPENBLAS_NUM_THREADS'] = '1'

import argparse
import sys
import multiprocessing
import datetime
import numpy as np
import roboscheduler.cadence as cadence
import robostrategy.extra_field as extra_field
import robostrategy.allocate
import robostrategy.params as params
import mugatu.designmode
import sdss_access.path
import time

sdss_path = sdss_access.path.Path(release='sdss5', preserve_envvars=True)

cadencelist = cadence.CadenceList(skybrightness_only=True)

clobber = False
special_calibration = []
<<<<<<< HEAD
standard_apogee_nperzone_min = -1
mags_allowed_brighttime = []
mags_allowed_darktime = []
=======
dmodes = None
>>>>>>> dc953068

def assign_update(indx):
    fieldid = allocate.field_array['fieldid'][indx]
    rs_fieldid = allocate.field_array['rs_fieldid'][indx]
    
    print("fieldid {fid}: Update assignment".format(fid=fieldid), flush=True)

    if(fromplan != plan):
        field_target_file = sdss_path.full('rsFieldTargets',
                                           plan=fromplan, observatory=observatory,
                                           fieldid=fieldid)
        field_target_file = field_target_file.replace('targets/rsFieldTargets',
                                                      'final/rsFieldAssignmentsFinal')
    else:
        field_target_file = sdss_path.full('rsFieldTargets',
                                           plan=fromplan, observatory=observatory,
                                           fieldid=rs_fieldid)
        field_target_file = field_target_file.replace('targets/rsFieldTargets',
                                                      'targets/rsFieldPrep')

    field_assignments_file = sdss_path.full('rsFieldTargets',
                                            plan=plan, observatory=observatory,
                                            fieldid=fieldid)
    field_assignments_file = field_assignments_file.replace('targets/rsFieldTargets',
                                                            'final/rsFieldAssignmentsFinal')

    if((clobber is False) & os.path.isfile(field_assignments_file)):
        print("fieldid {f}: Exists already in {file}".format(f=fieldid, file=field_assignments_file), flush=True)
        return

    print("fieldid {f}: Reading target file".format(f=fieldid), flush=True)

    print("fieldid {fid}: ".format(fid=fieldid) + str(datetime.datetime.now()), flush=True)

    f = extra_field.extra_Field(filename=field_target_file, verbose=True,
                                fieldid=fieldid, bright_neighbors=True,
                                untrim_cadence_version=cadence_version,
                                noassign=True, input_design_mode=dmodes)
    f.fieldid = fieldid

    icsa = list(f.calibration_order).index('standard_apogee')
    f.required_calibrations_per_zone[icsa + 1] = standard_apogee_nperzone_min

    if(f.field_cadence is None):
        print("fieldid {fid}: no field cadence to assign! Skipping".format(fid=fieldid), flush=True)
        return

    rmcadences = ['dark_174x8_v1', 'dark_100x8_v1']
    field_cadence_name = f.field_cadence.name
    if(field_cadence_name in rmcadences):
        print("fieldid {fid}: Not reassigning RM field, just copying".format(fid=fieldid), flush=True)
    else:
        print("fieldid {fid}: Clear old assignments".format(fid=fieldid), flush=True)
        f.clear_assignments()

        # For some cartons, allow them even if mags are not allowed
        for carton in mags_allowed_brighttime:
            ic = np.where((f.targets['carton'] == carton) &
                          (f.targets['fiberType'] == 'BOSS'))[0]
            for epoch in np.arange(f.field_cadence.nepochs, dtype=int):
                if(f.field_cadence.skybrightness[epoch] > 0.5):
                    f.assignments['mags_allowed'][ic, epoch] = True
                    f.assignments['bright_allowed'][ic, epoch] = True
                    f.assignments['allowed'][ic, epoch] = True

        # For some cartons, allow them even if mags are not allowed
        for carton in mags_allowed_darktime:
            ic = np.where((f.targets['carton'] == carton) &
                          (f.targets['fiberType'] == 'BOSS'))[0]
            for epoch in np.arange(f.field_cadence.nepochs, dtype=int):
                if(f.field_cadence.skybrightness[epoch] < 0.5):
                    f.assignments['mags_allowed'][ic, epoch] = True
                    f.assignments['bright_allowed'][ic, epoch] = True
                    f.assignments['allowed'][ic, epoch] = True

        # For special calibration methods running at beginning
        for sc in special_calibration:
            if(hasattr(f, sc)):
                print("fieldid {fid}: Running {sc}".format(fid=fieldid, sc=sc), flush=True)
                scfunc = getattr(f, sc)
                scfunc(stage='srd')

        print("fieldid {fid}: Assign science and calib".format(fid=fieldid), flush=True)
        f.assign_science_and_calibs(stage='srd')

        print("fieldid {fid}: Reassignments".format(fid=fieldid), flush=True)
        f.assign_spares(stage='reassign')

        print("fieldid {fid}: Assign open targets".format(fid=fieldid), flush=True)
        f.assign_science(stage='open')

        print("fieldid {fid}: Assign filler targets".format(fid=fieldid), flush=True)
        f.assign_science(stage='filler')

        print("fieldid {f}: Running completion".format(f=fieldid), flush=True)
        f.complete()

    print("fieldid {fid}: ".format(fid=fieldid) + str(datetime.datetime.now()), flush=True)

    print("Write assignments", flush=True)
    f.tofits(field_assignments_file)

    print("fieldid {f}: Done".format(f=fieldid), flush=True)
    return


if __name__ == '__main__':

    parser = argparse.ArgumentParser(
        prog=os.path.basename(sys.argv[0]),
        description='Final assignment based on allocation')

    parser.add_argument('-p', '--plan', dest='plan',
                        type=str, help='name of plan', required=True)
    parser.add_argument('-f', '--from-plan', dest='fromplan',
                        type=str, help='name of plan to start from', required=True)
    parser.add_argument('-o', '--observatory', dest='observatory',
                        type=str, help='apo or lco',
                        choices=['apo', 'lco'], required=True)
    parser.add_argument('-s', '--start', dest='start',
                        type=np.int32, help='field to start', required=False,
                        default=0)
    parser.add_argument('-e', '--end', dest='end',
                        type=np.int32, help='field to end', required=False,
                        default=-1)
    parser.add_argument('-c', '--clobber', dest='clobber',
                        help='clobber', required=False,
                        default=False, action='store_true')
    parser.add_argument('-M', '--no-multiprocess', dest='nomultiprocess',
                        help='do not use multiprocess', required=False,
                        default=False, action='store_true')

    args = parser.parse_args()
    plan = args.plan
    fromplan = args.fromplan
    observatory = args.observatory
    start = args.start
    end = args.end
    clobber = args.clobber
    nomultiprocess = args.nomultiprocess

    rsParams = params.RobostrategyParams(plan=plan)

    if('Assignment' in rsParams.cfg):
        if('special_calibration' in rsParams.cfg['Assignment']):
            special_calibration = rsParams.cfg['Assignment']['special_calibration'].split()
        if('mags_allowed_brighttime' in rsParams.cfg['Assignment']):
            mags_allowed_brighttime = rsParams.cfg['Assignment']['mags_allowed_brighttime'].split()
        if('mags_allowed_darktime' in rsParams.cfg['Assignment']):
            mags_allowed_darktime = rsParams.cfg['Assignment']['mags_allowed_darktime'].split()

    cadence_version = None
    if('CadenceVersions' in rsParams.cfg):
        if('version' in rsParams.cfg['CadenceVersions']):
            cadence_version = rsParams.cfg.get('CadenceVersions', 'version')

    if('Assignment' in rsParams.cfg):
        if('standard_apogee_nperzone_min' in rsParams.cfg['Assignment']):
            standard_apogee_nperzone_min = np.int32(rsParams.cfg.get('Assignment',
                                                                     'standard_apogee_nperzone_min'))
            print("APOGEE standards set to {n} per zone minimum".format(n=standard_apogee_nperzone_min), flush=True)
        else:
            print("No zone requirements for APOGEE standards", flush=True)
            standard_apogee_nperzone_min = -1

    cadencelist = cadence.CadenceList(skybrightness_only=True)
    cadences_file = sdss_path.full('rsCadences', plan=plan,
                                   observatory=observatory)
    cadences_file = cadences_file.replace('rsCadences',
                                          'final/rsCadencesFinal')
    cadencelist.fromfits(filename=cadences_file, unpickle=True)

    allocate_file = sdss_path.full('rsAllocation', plan=plan,
                                   observatory=observatory)
    allocate_file = allocate_file.replace('rsAllocation',
                                          'final/rsAllocationFinal')
    allocate = robostrategy.allocate.AllocateLST(filename=allocate_file,
                                                 observatory=observatory)

    dmodes = mugatu.designmode.allDesignModes() 

    if(end < 0):
        end = allocate.field_array['fieldid'].max()
    ikeep = np.where((allocate.field_array['fieldid'] >= start) &
                     (allocate.field_array['fieldid'] <= end))[0]

    isort = np.flip(np.argsort(allocate.field_array['needed'][ikeep]))
    ikeep = ikeep[isort]
    if(nomultiprocess):
        for i in ikeep:
            assign_update(i)
    else:
        with multiprocessing.Pool() as pool:
            ikeep = list(ikeep)
            ikeep_distributed = []
            icurr = 0
            while(len(ikeep) > 0):
                ikeep_distributed.append(ikeep[icurr])
                ikeep.remove(ikeep[icurr])
                if(len(ikeep) > 0):
                    icurr = (icurr + int(pool._processes)) % len(ikeep)
            pool.map(assign_update, ikeep_distributed)

    print('DONE: rs_assign_final')
    print(time.ctime(time.time()))<|MERGE_RESOLUTION|>--- conflicted
+++ resolved
@@ -35,13 +35,10 @@
 
 clobber = False
 special_calibration = []
-<<<<<<< HEAD
 standard_apogee_nperzone_min = -1
 mags_allowed_brighttime = []
 mags_allowed_darktime = []
-=======
 dmodes = None
->>>>>>> dc953068
 
 def assign_update(indx):
     fieldid = allocate.field_array['fieldid'][indx]
