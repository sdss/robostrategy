#!/usr/bin/env python
# encoding: utf-8
#
# @Author: Michael R. Blanton
# @Filename: rs_get_status
# @License: BSD 3-Clause
# @Copyright: Michael R. Blanton


import os
os.environ['OPENBLAS_NUM_THREADS'] = '1'

import argparse
import sys
import multiprocessing
import collections
import numpy as np
import fitsio
import roboscheduler.cadence as cadence
import robostrategy.allocate
import robostrategy.header
import sdss_access.path
import time

sdss_path = sdss_access.path.Path(release='sdss5', preserve_envvars=True)

cadencelist = cadence.CadenceList(skybrightness_only=True)

verbose = False
clobber = False
offset_min_skybrightness = None
plan = None
fromplans = None
fieldid_shift = 0
catchup = False
catchup_version = None


def get_and_write_status(indx):
    fieldid = allocate.field_array['fieldid'][indx]
    original_fieldid = allocate.field_array['rs_fieldid'][indx]
    ioriginal = np.where(original_allocate.field_array['fieldid'] == original_fieldid)[0]
    full_cadence = original_allocate.field_array['cadence'][ioriginal]
    
    print("fieldid {fid}: Get status".format(fid=fieldid), flush=True)

    field_status_file = sdss_path.full('rsFieldTargets',
                                       plan=plan, observatory=observatory,
                                       fieldid=fieldid)
    field_status_file = field_status_file.replace('targets/rsFieldTargets',
                                                  'final/rsFieldStatus')

    if(catchup):
        field_status_file = field_status_file.replace('final', 'catchup')
        field_status_file = field_status_file.replace('Status',
                                                      'StatusCatchup{v}'.format(v=catchup_version.upper()))

    if((clobber is False) & os.path.isfile(field_status_file)):
        print("fieldid {f}: Exists already in {file}".format(f=fieldid, file=field_status_file), flush=True)
        return

    status_dict = collections.OrderedDict()
    status_field_dict = collections.OrderedDict()
    for fromplan in fromplans:
        tmp_status, tmp_status_field = get_status(indx, fromplan=fromplan)
        status_dict[fromplan] = tmp_status
        status_field_dict[fromplan] = tmp_status_field

    status, status_field = merge_status(status_dict, status_field_dict)
    
    if(status_field is not None):
        print("fieldid {fid}: Write status information".format(fid=fieldid), flush=True)
        hdr = robostrategy.header.rsheader()
        fitsio.write(field_status_file, status, header=hdr, extname='TARGET', clobber=True)
        fitsio.write(field_status_file, status_field, extname='FIELD', clobber=False)
    else:
        print("fieldid {fid}: No status informationn to write".format(fid=fieldid), flush=True)

    print("fieldid {f}: Done".format(f=fieldid), flush=True)
    return


def merge_status(status_dict, status_field_dict):
    status = None
    status_field = None
    for fromplan in status_dict:
        if(status_dict[fromplan] is None):
            continue
        if(status is None):
            status = status_dict[fromplan].copy()
            status_field = status_field_dict[fromplan].copy()
        else:
            for i, cs in enumerate(status_field_dict[fromplan]):
                if(cs['status'] == 'done'):
                    ifull = np.where(status_field['field_exposure'] == cs['field_exposure'])[0]
                    if(len(ifull) == 0):
                        # Merge this new field exposure in
                        if(verbose):
                            print("Merging new field exposure {fe}".format(fe=cs['field_exposure']))
                        status_field = np.append(status_field, cs)
                        ife = np.where(status_dict[fromplan]['field_exposure'] == cs['field_exposure'])[0]
                        status = np.append(status, status_dict[fromplan][ife])
                    elif(len(ifull) > 1):
                        # Some error has occurred
                        raise ValueError("Multiple field exposures in status")
                    else:
                        if(status_field['design_id'][ifull[0]] != cs['design_id']):
                            # If this is actually a different designid
                            if(status_field['status'][ifull[0]] != 'done'):
                                if(verbose):
                                    print("Replacing not-done field exposure {fe} with done version from {fp}".format(fe=cs['field_exposure'], fp=fromplan))
                                # Replace the field_exposure if it isn't done
                                status_field[ifull[0]] = cs
                                not_this_exposure = (status['field_exposure'] != cs['field_exposure'])
                                status = status[not_this_exposure]
                                ife = np.where(status_dict[fromplan]['field_exposure'] == cs['field_exposure'])[0]
                                status = np.append(status, status_dict[fromplan][ife])
                            else:
                                if(verbose):
                                    print("Keeping done field exposure {fe}".format(fe=cs['field_exposure']))
                                # Keep the original if it is done
                                # (maybe here decide to reassign new one to a different field_exposure)
                                pass
                        else:
                            if(verbose):
                                print("Not touching same designid")
                            # If it the same designid then leave it alone (but double check
                            # that information is the same, because paranoia)
                            if(status_field['status'][ifull[0]] != cs['status']):
                                raise ValueError("Different status for same designid!")

    return(status, status_field)

    
def get_status(indx, fromplan=None):
    import robostrategy.status
    import robostrategy.dbutils

    fieldid = allocate.field_array['fieldid'][indx]
    original_fieldid = allocate.field_array['rs_fieldid'][indx]
    ioriginal = np.where(original_allocate.field_array['fieldid'] == original_fieldid)[0]
    full_cadence = original_allocate.field_array['cadence'][ioriginal]

    (d2s_status, d2s_designids, d2s_designids_status,
     d2s_field_exposures) = robostrategy.dbutils.field_status(fieldid=fieldid - fieldid_shift,
                                                              plan=fromplan,
                                                              observatory=observatory)

    status, tmp_status_field = robostrategy.status.get_status_by_fieldid(plan=fromplan,
                                                                         fieldid=fieldid - fieldid_shift)

    if(status is None):
        if(np.any(d2s_designids_status == 'done')):
            print(d2s_status)
            print(d2s_designids)
            print(d2s_designids_status)
            print(d2s_field_exposures)
            raise ValueError("Inconsistency between assignment_status and design_to_status: no status info in former, but designs done in latter")

    if(status is not None):
<<<<<<< HEAD

        status_field_dtype = np.dtype(tmp_status_field.dtype.descr +
                                      [('full_cadence', str, 50)])
        status_field = np.zeros(len(tmp_status_field), dtype=status_field_dtype)
        for n in tmp_status_field.dtype.names:
            status_field[n] = tmp_status_field[n]
        status_field['full_cadence'] = full_cadence

        print("Checking for incomplete epochs", flush=True)
        c = cadencelist.cadences[status_field['full_cadence'][0]]
        for iepoch in np.arange(c.nepochs, dtype=np.int32):
            isort = np.argsort(status_field['field_exposure'])
            cst = status_field[isort]
            ust = np.unique(cst['status'][c.epoch_indx[iepoch]:c.epoch_indx[iepoch + 1]])
            if(len(ust) > 1):
                print("WARNING: fieldid {fid} epoch {iepoch} is incomplete, treating all as not done".format(fid=fieldid, iepoch=iepoch))
                field_exposures = cst['field_exposure'][c.epoch_indx[iepoch]:c.epoch_indx[iepoch + 1]]
                for field_exposure in field_exposures:
                    ifexp = np.where(status_field['field_exposure'] == field_exposure)[0]
                    status_field['status'][ifexp] = 'not_started'
                    ifexp = np.where(status['field_exposure'] == field_exposure)[0]
                    status['status'][ifexp] = 0
                    status['mjd'][ifexp] = 0
                    status['assignment_status_pk'][ifexp] = 0

        print("Verifying consistency of status and status_field", flush=True)
=======
        print("fieldid {fid}: Verifying consistency of status and status_field".format(fid=fieldid), flush=True)
>>>>>>> d3679407
        idone = np.where(status['status'] > 0)[0]
        field_exposures = np.unique(status['field_exposure'][idone])
        for field_exposure in field_exposures:
            istatus_field = np.where(status_field['field_exposure'] == field_exposure)[0]
            if(len(istatus_field) == 0):
                raise ValueError("field_exposure appears not at all in status_field")
            if(len(istatus_field) > 1):
                raise ValueError("field_exposure appears more than once in status_field")
            istatus_field = istatus_field[0] 
            if(status_field['status'][istatus_field] != 'done'):
                raise ValueError("assignments are marked done in a non-done exposure")

        print("fieldid {fid}: Verifying consistency of assignment_status and design_to_status".format(fid=fieldid), flush=True)
        all_field_exposures = np.append(status['field_exposure'], d2s_field_exposures)
        field_exposures = np.unique(all_field_exposures)
        for field_exposure in field_exposures:
            istatus_field = np.where(status_field['field_exposure'] == field_exposure)[0]
            if(len(istatus_field) == 0):
                assignment_status_done = False
            elif(len(istatus_field) > 1):
                raise ValueError("fieldid {fid}: field_exposure appears more than once in status_field".format(fid=fieldid))
            else:
                istatus_field = istatus_field[0] 
                assignment_status_done = (status_field['status'][istatus_field] == 'done')
            id2s = np.where(d2s_field_exposures == field_exposure)[0]
            if(len(id2s) == 0):
                d2s_done = False
            elif(len(id2s) > 1):
                raise ValueError("fieldid {fid}: field_exposure appears more than once in design_to_status".format(fid=fieldid))
            else:
                d2s_done = (d2s_designids_status[id2s[0]] == 'done')
            # Require that assignment_status and design_to_status agree
            if(d2s_done != assignment_status_done):
                    raise ValueError("fieldid {fid}, designid {did}, plan {p}: design_to_status says done is {x} but assignment_status says done is {y}".format(d2sdid=d2s_designids[id2s], did=status_field['design_id'][istatus_field], x=d2s_done, y=assignment_status_done, fid=fieldid, p=fromplan))
            #if((d2s_done == True) & (assignment_status_done == False)):
                #raise ValueError("fieldid {fid}, designid {did}, d2s_designid {d2sdid}: design_to_status says done is {x} but assignment_status says done is {y}".format(d2sdid=d2s_designids[id2s], did=status_field['design_id'][istatus_field], x=d2s_done, y=assignment_status_done, fid=fieldid))
            #if((d2s_done == False) & (assignment_status_done == True)):
                #if(d2s_designids_status[id2s[0]] == 'started'):
                    # Unless design_to_status says "started" and assignment_status is done, then treat as not done
                    #raise ValueError("fieldid {fid}: for designid {did}, design_to_status says done is {x} but assignment_status says done is {y}".format(did=status_field['design_id'][istatus_field], x=d2s_done, y=assignment_status_done, fid=fieldid))
#                     status_field['status'][istatus_field] = 'not started'
 #                    istatus = np.where(status['design_id'] == status_field['design_id'][istatus_field])[0]
 #                    status['status'][istatus] = 0
                #else:
                
        
    return(status, status_field)


if __name__ == '__main__':

    parser = argparse.ArgumentParser(
        prog=os.path.basename(sys.argv[0]),
        description='Extract current status information')

    parser.add_argument('-p', '--plan', dest='plan',
                        type=str, help='name of plan', required=True)
    parser.add_argument('-n', '--new-allocation', dest='new_allocation',
                        help='treat as a new allocation run, so fieldids are from old plan',
                        required=False, default=False, action='store_true')
    parser.add_argument('-f', '--from-plans', dest='fromplans',
                        type=str, help='name of plan(s) to start from (put plan to favor first)', required=True)
    parser.add_argument('-o', '--observatory', dest='observatory',
                        type=str, help='apo or lco',
                        choices=['apo', 'lco'], required=True)
    parser.add_argument('-s', '--start', dest='start',
                        type=np.int32, help='field to start', required=False,
                        default=0)
    parser.add_argument('-e', '--end', dest='end',
                        type=np.int32, help='field to end', required=False,
                        default=-1)
    parser.add_argument('-c', '--clobber', dest='clobber',
                        help='clobber', required=False,
                        default=False, action='store_true')
    parser.add_argument('-l', '--field-list', dest='fieldlist',
                        type=str, help='field list', required=False,
                        default=None)
    parser.add_argument('-x', '--verbose', dest='verbose',
                        help='verbose', required=False,
                        default=False, action='store_true')
    parser.add_argument('-d', '--fieldid-shift', dest='fieldid_shift',
                        help='shift in field id to apply (used to account for commissioning run)', required=False,
                        type=np.int32, default=0)
    parser.add_argument('-M', '--no-multiprocess', dest='nomultiprocess',
                        help='do not use multiprocess', required=False,
                        default=False, action='store_true')
    parser.add_argument('-v', '--catchup-version', dest='catchup_version',
                        help='catchup version', required=False,
                        default=None, type=str)

    args = parser.parse_args()
    plan = args.plan
    fromplans_str = args.fromplans
    observatory = args.observatory
    start = args.start
    end = args.end
    clobber = args.clobber
    verbose = args.verbose
    nomultiprocess = args.nomultiprocess
    fieldid_shift = args.fieldid_shift
    catchup_version = args.catchup_version
    new_allocation = args.new_allocation
    fieldlist_str = args.fieldlist

    fieldlist = None
    if(fieldlist_str is not None):
        fieldlist = np.array([np.int32(x) for x in fieldlist_str.split(',')],
                             dtype=np.int32)

    fromplans = fromplans_str.split(',')

    if(catchup_version is not None):
        catchup = True

    if(new_allocation):
        aplan = fromplans[0]
    else:
        aplan = plan

    cadences_file = sdss_path.full('rsCadences', plan=plan,
                                   observatory=observatory)
    cadencelist.fromfits(filename=cadences_file, unpickle=False)

    original_allocate_file = sdss_path.full('rsAllocation', plan=aplan,
                                            observatory=observatory)
    allocate_file = original_allocate_file.replace('rsAllocation',
                                                   'final/rsAllocationFinal')

    if(catchup):
        allocate_file = allocate_file.replace('final', 'catchup')
        allocate_file = allocate_file.replace('Final', 'Catchup{v}'.format(v=catchup_version.upper()))

    original_allocate = robostrategy.allocate.AllocateLST(filename=original_allocate_file,
                                                          observatory=observatory)

    allocate = robostrategy.allocate.AllocateLST(filename=allocate_file,
                                                 observatory=observatory)

    fieldids, indx = np.unique(allocate.field_array['fieldid'],
                               return_index=True)

    if(end < 0):
        end = fieldids.max()
    rkeep = ((fieldids >= start) & (fieldids <= end))

    if(fieldlist is not None):
        fkeep = np.zeros(len(fieldids), dtype=bool)
        for fid in fieldlist:
            ifid = np.where(fieldids == fid)[0]
            fkeep[ifid] = True
    else:
        fkeep = np.ones(len(fieldids), dtype=bool)
        
    keep = fkeep & rkeep
    
    ikeep = np.where(keep)[0]
    ikeep = indx[ikeep]

    if(nomultiprocess):
        for i in ikeep:
            get_and_write_status(i)
    else:
        with multiprocessing.Pool(8) as pool:
            pool.map(get_and_write_status, ikeep, 1)

    print('DONE: rs_get_status', flush=True)
    print(time.ctime(time.time()), flush=True)<|MERGE_RESOLUTION|>--- conflicted
+++ resolved
@@ -158,8 +158,6 @@
             raise ValueError("Inconsistency between assignment_status and design_to_status: no status info in former, but designs done in latter")
 
     if(status is not None):
-<<<<<<< HEAD
-
         status_field_dtype = np.dtype(tmp_status_field.dtype.descr +
                                       [('full_cadence', str, 50)])
         status_field = np.zeros(len(tmp_status_field), dtype=status_field_dtype)
@@ -184,10 +182,7 @@
                     status['mjd'][ifexp] = 0
                     status['assignment_status_pk'][ifexp] = 0
 
-        print("Verifying consistency of status and status_field", flush=True)
-=======
         print("fieldid {fid}: Verifying consistency of status and status_field".format(fid=fieldid), flush=True)
->>>>>>> d3679407
         idone = np.where(status['status'] > 0)[0]
         field_exposures = np.unique(status['field_exposure'][idone])
         for field_exposure in field_exposures:
