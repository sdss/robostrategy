import pytest

import numpy as np
import robostrategy.field as field
import roboscheduler.cadence as cadence


def targets(f=None, nt=100, seed=100, rsid_start=0, ra=None, dec=None,
            category='science', fiberType='BOSS'):
    t_dtype = np.dtype([('ra', np.float64),
                        ('dec', np.float64),
                        ('priority', np.int32),
                        ('category', np.unicode_, 30),
                        ('cadence', np.unicode_, 30),
                        ('catalogid', np.int64),
                        ('fiberType', 'U8'),
                        ('rsid', np.int64)])
    t = np.zeros(nt, dtype=t_dtype)
    np.random.seed(seed)
    if(ra is None):
        t['ra'] = 180. - 1.5 + 3.0 * np.random.random(nt)
    else:
        t['ra'] = ra
    if(dec is None):
        t['dec'] = 0. - 1.5 + 3.0 * np.random.random(nt)
    else:
        t['dec'] = dec
    t['priority'] = 1
    t['category'] = category
    t['cadence'] = 'single_1x1'
    t['fiberType'] = fiberType
    t['catalogid'] = np.arange(nt, dtype=np.int64)
    t['rsid'] = np.arange(nt, dtype=np.int64) + rsid_start
    f.targets_fromarray(t)
    return


def test_field_init():
    clist = cadence.CadenceList()
    clist.reset()

    clist.add_cadence(name='single_1x1', nepochs=1,
                      skybrightness=[1.],
                      delta=[-1.],
                      delta_min=[-1.],
                      delta_max=[-1.],
                      nexp=[1],
                      max_length=0.)
    f = field.Field(racen=180., deccen=0., pa=45, observatory='lco',
                    field_cadence='single_1x1')
    assert f.field_cadence.nepochs == 1

    clist.add_cadence(name='single_2x1', nepochs=2,
                      skybrightness=[1.] * 2,
                      delta=[-1.] * 2,
                      delta_min=[-1.] * 2,
                      delta_max=[-1.] * 2,
                      nexp=[1] * 2,
                      max_length=[0.] * 2)
    f = field.Field(racen=180., deccen=0., pa=45, observatory='lco',
                    field_cadence='single_2x1')
    assert f.field_cadence.nepochs == 2

    clist.add_cadence(name='single_2x2', nepochs=2,
                      skybrightness=[1.] * 2,
                      delta=[-1., -1.],
                      delta_min=[-1., -1.],
                      delta_max=[-1., -1.],
                      nexp=[2, 2],
                      max_length=[0.] * 2)
    f = field.Field(racen=180., deccen=0., pa=45, observatory='lco',
                          field_cadence='single_2x2')
    assert f.field_cadence.nepochs == 2

    f = field.Field(racen=180., deccen=0., pa=45, observatory='lco',
                    field_cadence='single_2x2')
    assert f.radius == 0.95

    f = field.Field(racen=180., deccen=0., pa=45, observatory='apo',
                    field_cadence='single_2x2')
    assert f.radius == 1.5
    assert len(f.robotgrids) == 4


def test_radec():
    clist = cadence.CadenceList()
    clist.reset()

    clist.add_cadence(name='single_1x1', nepochs=1,
                      skybrightness=[1.],
                      delta=[-1.],
                      delta_min=[-1.],
                      delta_max=[-1.],
                      nexp=[1],
                      max_length=[0.])
    f = field.Field(racen=180., deccen=0., pa=45, observatory='lco',
                    field_cadence='single_1x1')
    x, y = f.radec2xy(ra=180.5, dec=0.5, fiberType='APOGEE')
    ra, dec = f.xy2radec(x=x, y=y)
    assert np.abs(ra - 180.5) < 1.e-7
    assert np.abs(dec - 0.5) < 1.e-7


def test_target_fromarray():
    clist = cadence.CadenceList()
    clist.reset()

    clist.add_cadence(name='single_1x1', nepochs=1,
                      skybrightness=[1.],
                      delta=[-1.],
                      delta_min=[-1.],
                      delta_max=[-1.],
                      nexp=[1],
                      max_length=[0.])
    f = field.Field(racen=180., deccen=0., pa=45, observatory='lco',
                    field_cadence='single_1x1')
    targets(f)


def test_flags():
    clist = cadence.CadenceList()
    clist.reset()

    clist.add_cadence(name='single_1x1', nepochs=1,
                      skybrightness=[1.],
                      delta=[-1.],
                      delta_min=[-1.],
                      delta_max=[-1.],
                      nexp=[1],
                      max_length=[0.])
    f = field.Field(racen=180., deccen=0., pa=45, observatory='lco',
                    field_cadence='single_1x1')

    targets(f)

    f.set_flag(rsid=10, flagname='CADENCE_INCONSISTENT')
    assert f.check_flag(rsid=10, flagname='CADENCE_INCONSISTENT')[0] == True
    assert f.check_flag(rsid=10, flagname='NOT_COVERED_BY_BOSS')[0] == False
    assert f.get_flag_names(f.assignments['rsflags'][f.rsid2indx[10]]) == ['CADENCE_INCONSISTENT']


def test_assign_robot_epoch():
    clist = cadence.CadenceList()
    clist.reset()

    clist.add_cadence(name='single_1x1', nepochs=1,
                      skybrightness=[1.],
                      delta=[-1.],
                      delta_min=[-1.],
                      delta_max=[-1.],
                      nexp=[1],
                      max_length=[0.])

    clist.add_cadence(name='single_2x2', nepochs=2,
                      skybrightness=[1.] * 2,
                      delta=[-1.] * 2,
                      delta_min=[-1.] * 2,
                      delta_max=[-1.] * 2,
                      nexp=[2] * 2,
                      max_length=[0.] * 2)
    f = field.Field(racen=180., deccen=0., pa=45, observatory='lco',
                    field_cadence='single_2x2')
    targets(f, nt=500)

    rid = 10
    tids = f.robotgrids[0].robotDict[rid].validTargetIDs
    tid = tids[0]

    f.assign_robot_epoch(rsid=tid, robotID=rid, epoch=0, nexp=1)
    assert f.available_robot_epoch(robotID=rid, epoch=0, nexp=1)[0] == True
    assert f.available_robot_epoch(robotID=rid, epoch=0, nexp=2)[0] == False
    assert f.available_robot_epoch(robotID=rid, epoch=1, nexp=1)[0] == True
    assert f.available_robot_epoch(robotID=rid, epoch=1, nexp=2)[0] == True
    assert f.assignments['robotID'][f.rsid2indx[tid], 0] == rid
    assert f.assignments['robotID'][f.rsid2indx[tid], 1] == -1
    assert f.assignments['robotID'][f.rsid2indx[tid], 2] == -1
    assert f.assignments['robotID'][f.rsid2indx[tid], 3] == -1
    assert f._robot2indx[rid, 0] == f.rsid2indx[tid]
    assert f._robot2indx[rid, 1] == -1
    assert f._robot2indx[rid, 2] == -1
    assert f._robot2indx[rid, 3] == -1

    f.assign_robot_epoch(rsid=tid, robotID=rid, epoch=1, nexp=2)
    assert f.available_robot_epoch(robotID=rid, epoch=0, nexp=1)[0] == True
    assert f.available_robot_epoch(robotID=rid, epoch=0, nexp=2)[0] == False
    assert f.available_robot_epoch(robotID=rid, epoch=1, nexp=1)[0] == False
    assert f.available_robot_epoch(robotID=rid, epoch=1, nexp=2)[0] == False
    assert f.assignments['robotID'][f.rsid2indx[tid], 2] == rid
    assert f.assignments['robotID'][f.rsid2indx[tid], 3] == rid
    assert f._robot2indx[rid, 2] == f.rsid2indx[tid]
    assert f._robot2indx[rid, 3] == f.rsid2indx[tid]

    f.unassign_epoch(rsid=tid, epoch=0)
    assert f.available_robot_epoch(robotID=rid, epoch=0, nexp=1)[0] == True
    assert f.available_robot_epoch(robotID=rid, epoch=0, nexp=2)[0] == True
    assert f.assignments['robotID'][f.rsid2indx[tid], 0] == -1
    assert f.assignments['robotID'][f.rsid2indx[tid], 1] == -1


def test_available_epochs():
    clist = cadence.CadenceList()
    clist.reset()

    clist.add_cadence(name='single_1x1', nepochs=1,
                      skybrightness=[1.],
                      delta=[-1.],
                      delta_min=[-1.],
                      delta_max=[-1.],
                      nexp=[1],
                      max_length=[0.])

    clist.add_cadence(name='single_2x2', nepochs=2,
                      skybrightness=[1.] * 2,
                      delta=[-1.] * 2,
                      delta_min=[-1.] * 2,
                      delta_max=[-1.] * 2,
                      nexp=[2, 2],
                      max_length=[0.] * 2)

    f = field.Field(racen=180., deccen=0., pa=45, observatory='lco',
                    field_cadence='single_2x2')
    targets(f, nt=500, seed=102)

    for rid in f.robotgrids[0].robotDict:
        tids = f.robotgrids[0].robotDict[rid].validTargetIDs
        if(len(tids) > 1):
            tid0 = tids[0]
            tid1 = tids[1]

            av = f.available_epochs(rsid=tid0, epochs=[0, 1], nexps=[2, 2])
            print(av['nAvailableRobotIDs'])
            print(av['availableRobotIDs'])
            print(av['freeExposures'])

            f.assign_robot_epoch(rsid=tid0, robotID=rid, epoch=0, nexp=1)

            print(f.assignments['robotID'][f.rsid2indx[tid0]])

            av = f.available_epochs(rsid=tid1, epochs=[0, 1], nexps=[2, 2])
            ar = av['availableRobotIDs']
            st = av['statuses']

            print(ar)
            print(fe)

            assert rid not in ar[0]
            assert rid in ar[1]
            for i, car in enumerate(ar[0]):
                assert st[1][i].assignable[0] == True
                assert st[1][i].assignable[1] == True
            for i, car in enumerate(ar[1]):
                assert st[1][i].assignable[0] == True
                assert st[1][i].assignable[1] == True

            assert f._robot2indx[rid, 0] == f.rsid2indx[tid0]

            f.unassign(rsids=[tid0])
            f.unassign(rsids=[tid1])

            assert f._robot2indx[rid, 0] == - 1


def test_assign_epochs():
    clist = cadence.CadenceList()
    clist.reset()

    clist.add_cadence(name='single_1x1', nepochs=1,
                      skybrightness=[1.],
                      delta=[-1.],
                      delta_min=[-1.],
                      delta_max=[-1.],
                      nexp=[1],
                      max_length=[0.])

    clist.add_cadence(name='single_2x2', nepochs=2,
                      skybrightness=[1.] * 2,
                      delta=[-1.] * 2,
                      delta_min=[-1.] * 2,
                      delta_max=[-1.] * 2,
                      nexp=[2, 2],
                      max_length=[0.] * 2)
    f = field.Field(racen=180., deccen=0., pa=45, observatory='lco',
                    field_cadence='single_2x2')
    targets(f, nt=500, seed=102)

    for rid in f.robotgrids[0].robotDict:
        tids = f.robotgrids[0].robotDict[rid].validTargetIDs
        if(len(tids) > 2):
            tid0 = tids[0]
            indx0 = f.rsid2indx[tid0]
            tid1 = tids[1]
            indx1 = f.rsid2indx[tid1]
            tid2 = tids[2]
            indx2 = f.rsid2indx[tid2]

            ok = f.assign_epochs(rsid=tid0, epochs=[0, 1], nexps=[1, 1])
            assert ok is True

            ok = f.assign_epochs(rsid=tid1, epochs=[0, 1], nexps=[1, 1])
            assert ok is True

            ok = f.assign_epochs(rsid=tid2, epochs=[0, 1], nexps=[1, 1])
            assert ((ok is False) |
                    ((f.assignments['robotID'][indx2, 0] !=
                      f.assignments['robotID'][indx1, 0]) &
                     (f.assignments['robotID'][indx2, 0] !=
                      f.assignments['robotID'][indx0, 0])))

            assert f._robot2indx[rid, 0] == indx0
            assert f._robot2indx[rid, 1] == indx1
            assert f._robot2indx[rid, 2] == indx0
            assert f._robot2indx[rid, 3] == indx1

            return


def test_clear_assignments():
    clist = cadence.CadenceList()
    clist.reset()

    clist.add_cadence(name='single_1x1', nepochs=1,
                      skybrightness=[1.],
                      delta=[-1.],
                      delta_min=[-1.],
                      delta_max=[-1.],
                      nexp=[1],
                      max_length=[0.])

    clist.add_cadence(name='single_2x2', nepochs=2,
                      skybrightness=[1.] * 2,
                      delta=[-1.] * 2,
                      delta_min=[-1.] * 2,
                      delta_max=[-1.] * 2,
                      nexp=[2, 2],
                      max_length=[0.] * 2)
    f = field.Field(racen=180., deccen=0., pa=45, observatory='lco',
                    field_cadence='single_2x2')
    targets(f, nt=500, seed=102)

    f.assign_science()
    f.decollide_unassigned()

    f.clear_assignments()

    assert len(np.where(f._robot2indx.flatten() >= 0)[0]) == 0
    assert len(np.where(f.assignments['robotID'].flatten() >= 0)[0]) == 0
    for rg in f.robotgrids:
        for robotID in rg.robotDict:
            assert rg.robotDict[robotID].isAssigned() is False
    for c in f.calibrations:
        for cnum in f.calibrations[c]:
            assert cnum == 0


def test_append_targets():
    clist = cadence.CadenceList()
    clist.reset()

    clist.add_cadence(name='single_1x1', nepochs=1,
                      skybrightness=[1.],
                      delta=[-1.],
                      delta_min=[-1.],
                      delta_max=[-1.],
                      nexp=[1],
                      max_length=[0.])

    clist.add_cadence(name='single_2x2', nepochs=2,
                      skybrightness=[1.] * 2,
                      delta=[-1.] * 2,
                      delta_min=[-1.] * 2,
                      delta_max=[-1.] * 2,
                      nexp=[2] * 2,
                      max_length=[0.] * 2)
    f = field.Field(racen=180., deccen=0., pa=45, observatory='lco',
                    field_cadence='single_2x2')

    targets(f, nt=50)
    targets(f, nt=50, rsid_start=50, ra=f.targets['ra'],
            dec=f.targets['dec'] + 0.005)

    assert len(f.targets) == 100
    assert len(f.assignments) == 100
    assert f.assignments['robotID'].shape == (100, 4)
    assert len(f.robotgrids[0].targetDict.keys()) == 100
    for i, t in enumerate(f.targets):
        assert f.rsid2indx[t['rsid']] == i


def test_append_targets_after_assign():
    clist = cadence.CadenceList()
    clist.reset()

    clist.add_cadence(name='single_1x1', nepochs=1,
                      skybrightness=[1.],
                      delta=[-1.],
                      delta_min=[-1.],
                      delta_max=[-1.],
                      nexp=[1],
                      max_length=[0.])

    clist.add_cadence(name='single_2x2', nepochs=2,
                      skybrightness=[1.] * 2,
                      delta=[-1.] * 2,
                      delta_min=[-1.] * 2,
                      delta_max=[-1.] * 2,
                      nexp=[2] * 2,
                      max_length=[0.] * 2)
    f = field.Field(racen=180., deccen=0., pa=45, observatory='lco',
                    field_cadence='single_2x2')

    targets(f, nt=50)

    f.assign_science()
    f.decollide_unassigned()
    
    targets(f, nt=50, rsid_start=50, ra=f.targets['ra'],
            dec=f.targets['dec'] + 0.005)

    assert len(f.targets) == 100
    assert len(f.assignments) == 100
    assert f.assignments['robotID'].shape == (100, 4)
    assert len(f.robotgrids[0].targetDict.keys()) == 100
    for i, t in enumerate(f.targets):
        assert f.rsid2indx[t['rsid']] == i

    for i in np.arange(50):
        assert f.assignments['satisfied'][i] == f.assignments['satisfied'][i + 50]

def test_collisions():
    clist = cadence.CadenceList()
    clist.reset()

    clist.add_cadence(name='single_1x1', nepochs=1,
                      skybrightness=[1.],
                      delta=[-1.],
                      delta_min=[-1.],
                      delta_max=[-1.],
                      nexp=[1],
                      max_length=[0.])

    clist.add_cadence(name='single_2x2', nepochs=2,
                      skybrightness=[1.] * 2,
                      delta=[-1.] * 2,
                      delta_min=[-1.] * 2,
                      delta_max=[-1.] * 2,
                      nexp=[2] * 2,
                      max_length=[0.] * 2)
    f = field.Field(racen=180., deccen=0., pa=45, observatory='lco',
                    field_cadence='single_2x2')

    ntot = 400
    targets(f, nt=ntot, seed=101)
    targets(f, nt=ntot, rsid_start=ntot, ra=f.targets['ra'],
            dec=f.targets['dec'] + 0.005)

    rid1 = 10
    tids1 = f.robotgrids[0].robotDict[rid1].validTargetIDs
    tid1 = tids1[0]

    rids1 = np.array(f.robotgrids[0].targetDict[tids1[0]].validRobotIDs)
    tid2 = tid1 + ntot
    rid2 = rids1[rids1 != rid1][0]

    f.assign_robot_epoch(rsid=tid1, robotID=rid1, epoch=0, nexp=2)
    f.assign_robot_epoch(rsid=tid2, robotID=rid2, epoch=0, nexp=2)
    assert f.robotgrids[0].isCollided(rid1) is True
    assert f.robotgrids[0].isCollided(rid2) is True


def test_assign_science():
    clist = cadence.CadenceList()
    clist.reset()

    clist.add_cadence(name='single_1x1', nepochs=1,
                      skybrightness=[1.],
                      delta=[-1.],
                      delta_min=[-1.],
                      delta_max=[-1.],
                      nexp=[1],
                      max_length=[0.])

    f = field.Field(racen=180., deccen=0., pa=45, observatory='lco',
                    field_cadence='single_1x1')
    ntot = 400
    targets(f, nt=ntot, seed=101)

    f.assign_science()
    f.decollide_unassigned()
    assert f.validate() == 0
    assert f.assignments['assigned'].sum() > 0
    for rg in f.robotgrids:
        for robotID in rg.robotDict:
            assert rg.isCollided(robotID) is False


def test_assign():
    clist = cadence.CadenceList()
    clist.reset()

    clist.add_cadence(name='single_1x1', nepochs=1,
                      skybrightness=[1.],
                      delta=[-1.],
                      delta_min=[-1.],
                      delta_max=[-1.],
                      nexp=[1],
                      max_length=[0.])

    f = field.Field(racen=180., deccen=0., pa=45, observatory='lco',
                    field_cadence='single_1x1')

    ntot = 600
    targets(f, nt=ntot, seed=101)
    ntot = 100
    targets(f, nt=ntot, seed=102, category='boss_standard',
            rsid_start=f.targets['rsid'].max() + 1)
    ntot = 100
    targets(f, nt=ntot, seed=103, category='boss_sky',
            rsid_start=f.targets['rsid'].max() + 1)
    ntot = 100
    targets(f, nt=ntot, seed=104, category='apogee_standard',
            rsid_start=f.targets['rsid'].max() + 1)
    ntot = 100
    targets(f, nt=ntot, seed=105, category='apogee_sky',
            rsid_start=f.targets['rsid'].max() + 1)

    f.assign()

    assert f.validate() == 0
    assert f.assignments['assigned'].sum() > 0


def test_assign_noallgrids():
    clist = cadence.CadenceList()
    clist.reset()

    clist.add_cadence(name='single_1x1', nepochs=1,
                      skybrightness=[1.],
                      delta=[-1.],
                      delta_min=[-1.],
                      delta_max=[-1.],
                      nexp=[1],
                      max_length=[0.])

    f = field.Field(racen=180., deccen=0., pa=45, observatory='lco',
                    field_cadence='single_1x1', allgrids=False)

    ntot = 600
    targets(f, nt=ntot, seed=101)
    ntot = 100
    targets(f, nt=ntot, seed=102, category='boss_standard',
            rsid_start=f.targets['rsid'].max() + 1)
    ntot = 100
    targets(f, nt=ntot, seed=103, category='boss_sky',
            rsid_start=f.targets['rsid'].max() + 1)
    ntot = 100
    targets(f, nt=ntot, seed=104, category='apogee_standard',
            rsid_start=f.targets['rsid'].max() + 1)
    ntot = 100
    targets(f, nt=ntot, seed=105, category='apogee_sky',
            rsid_start=f.targets['rsid'].max() + 1)

    f.assign()

    assert f.validate() == 1  # the 1 problem being allgrids=False
    assert f.assignments['assigned'].sum() > 0


def test_clear():
    clist = cadence.CadenceList()
    clist.reset()

    clist.add_cadence(name='single_1x1', nepochs=1,
                      skybrightness=[1.],
                      delta=[-1.],
                      delta_min=[-1.],
                      delta_max=[-1.],
                      nexp=[1],
                      max_length=[0.])

    f = field.Field(racen=180., deccen=0., pa=45, observatory='lco',
                    field_cadence='single_1x1')

    ntot = 600
    targets(f, nt=ntot, seed=101)
    ntot = 100
    targets(f, nt=ntot, seed=102, category='boss_standard',
            rsid_start=f.targets['rsid'].max() + 1)
    ntot = 100
    targets(f, nt=ntot, seed=103, category='boss_sky',
            rsid_start=f.targets['rsid'].max() + 1)
    ntot = 100
    targets(f, nt=ntot, seed=104, category='apogee_standard',
            rsid_start=f.targets['rsid'].max() + 1)
    ntot = 100
    targets(f, nt=ntot, seed=105, category='apogee_sky',
            rsid_start=f.targets['rsid'].max() + 1)

    f.assign_science()
    f.decollide_unassigned()

    assert f.validate() == 0
    assert f.assignments['assigned'].sum() > 0

    nassigned = f.assignments['assigned'].sum()
    assignments = np.copy(f.assignments)
    _robot2indx = np.copy(f._robot2indx)

    f.clear_field_cadence()
    assert f.field_cadence is None

    f.set_field_cadence('single_1x1')
    f.assign_science()
    f.decollide_unassigned()

    assert f.validate() == 0
    assert f.assignments['assigned'].sum() > 0
    assert f.assignments['assigned'].sum() == nassigned
    for indx, aorig, anew in zip(range(len(assignments)),
                                 assignments, f.assignments):
        for n in aorig.dtype.names:
            assert aorig[n] == anew[n]


def test_assign_apogee():
    clist = cadence.CadenceList()
    clist.reset()

    clist.add_cadence(name='single_1x1', nepochs=1,
                      skybrightness=[1.],
                      delta=[-1.],
                      delta_min=[-1.],
                      delta_max=[-1.],
                      nexp=[1],
<<<<<<< HEAD
                      instrument='BOSS',
=======
>>>>>>> 4530776b
                      max_length=[0.])

    f = field.Field(racen=180., deccen=0., pa=45, observatory='lco',
                    field_cadence='single_1x1')
    ntot = 400
    targets(f, nt=ntot, seed=101, fiberType='APOGEE')

    f.assign_science()
    f.decollide_unassigned()
    assert f.validate() == 0
    assert f.assignments['assigned'].sum() > 0
    for r in f.robotgrids[0].robotDict:
        if(f.robotgrids[0].robotDict[r].assignedTargetID >= 0):
            assert f.robotgrids[0].robotDict[r].hasApogee


def test_assign_cp_model():
    clist = cadence.CadenceList()
    clist.reset()

    clist.add_cadence(name='single_1x1', nepochs=1,
                      skybrightness=[1.],
                      delta=[-1.],
                      delta_min=[-1.],
                      delta_max=[-1.],
                      nexp=[1],
                      max_length=[0.])

    f = field.Field(racen=180., deccen=0., pa=45, observatory='lco',
                    field_cadence='single_1x1')
    ntot = 400
    targets(f, nt=ntot, seed=101)

    f.assign_full_cp_model(rsids=f.targets['rsid'])
    f.decollide_unassigned()
    assert f.validate() == 0
    assert f.assignments['assigned'].sum() > 0<|MERGE_RESOLUTION|>--- conflicted
+++ resolved
@@ -228,9 +228,6 @@
             tid1 = tids[1]
 
             av = f.available_epochs(rsid=tid0, epochs=[0, 1], nexps=[2, 2])
-            print(av['nAvailableRobotIDs'])
-            print(av['availableRobotIDs'])
-            print(av['freeExposures'])
 
             f.assign_robot_epoch(rsid=tid0, robotID=rid, epoch=0, nexp=1)
 
@@ -239,9 +236,6 @@
             av = f.available_epochs(rsid=tid1, epochs=[0, 1], nexps=[2, 2])
             ar = av['availableRobotIDs']
             st = av['statuses']
-
-            print(ar)
-            print(fe)
 
             assert rid not in ar[0]
             assert rid in ar[1]
@@ -631,10 +625,6 @@
                       delta_min=[-1.],
                       delta_max=[-1.],
                       nexp=[1],
-<<<<<<< HEAD
-                      instrument='BOSS',
-=======
->>>>>>> 4530776b
                       max_length=[0.])
 
     f = field.Field(racen=180., deccen=0., pa=45, observatory='lco',
